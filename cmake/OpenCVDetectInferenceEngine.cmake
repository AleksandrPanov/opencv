--- conflicted
+++ resolved
@@ -18,20 +18,9 @@
 # INF_ENGINE_TARGET - set to name of imported library target representing InferenceEngine
 #
 
-<<<<<<< HEAD
-
-find_package(InferenceEngine QUIET)
-if(InferenceEngine_FOUND)
-  set(INF_ENGINE_LIBRARIES "${InferenceEngine_LIBRARIES}")
-  set(INF_ENGINE_INCLUDE_DIRS "${InferenceEngine_INCLUDE_DIRS}")
-  set(INF_ENGINE_VERSION "${InferenceEngine_VERSION}")
-  set(HAVE_INF_ENGINE TRUE)
-  return()
-=======
 if(NOT HAVE_CXX11)
     message(WARNING "DL Inference engine requires C++11. You can turn it on via ENABLE_CXX11=ON CMake flag.")
     return()
->>>>>>> 67f79aab
 endif()
 
 # =======================

# ----------------------------------------------------------------------------
#  CMake file for libtiff. See root CMakeLists.txt
#
# ----------------------------------------------------------------------------
project(${TIFF_LIBRARY})

include(CheckCSourceCompiles)
include(CheckFunctionExists)
include(CheckIncludeFile)
include(CheckTypeSize)


# Find libm, if available
find_library(M_LIBRARY m)

check_include_file(assert.h    HAVE_ASSERT_H)
if(NOT MSVC)
  check_include_file(dlfcn.h     HAVE_DLFCN_H)
endif()
check_include_file(fcntl.h     HAVE_FCNTL_H)
check_include_file(inttypes.h  HAVE_INTTYPES_H)
check_include_file(io.h        HAVE_IO_H)
check_include_file(limits.h    HAVE_LIMITS_H)
check_include_file(malloc.h    HAVE_MALLOC_H)
check_include_file(memory.h    HAVE_MEMORY_H)
check_include_file(search.h    HAVE_SEARCH_H)
check_include_file(stdint.h    HAVE_STDINT_H)
check_include_file(string.h    HAVE_STRING_H)
if(NOT MSVC)
  check_include_file(strings.h   HAVE_STRINGS_H)
  check_include_file(sys/time.h  HAVE_SYS_TIME_H)
endif()
check_include_file(sys/types.h HAVE_SYS_TYPES_H)
if(NOT MSVC)
  check_include_file(unistd.h    HAVE_UNISTD_H)
endif()

# Inspired from /usr/share/autoconf/autoconf/c.m4
foreach(inline_keyword "inline" "__inline__" "__inline")
  if(NOT DEFINED C_INLINE)
    set(CMAKE_REQUIRED_DEFINITIONS_SAVE ${CMAKE_REQUIRED_DEFINITIONS})
    set(CMAKE_REQUIRED_DEFINITIONS ${CMAKE_REQUIRED_DEFINITIONS}
        "-Dinline=${inline_keyword}")
    check_c_source_compiles("
        typedef int foo_t;
        static inline foo_t static_foo() {return 0;}
        foo_t foo(){return 0;}
        int main(int argc, char *argv[]) {return 0;}"
      C_HAS_${inline_keyword})
    set(CMAKE_REQUIRED_DEFINITIONS ${CMAKE_REQUIRED_DEFINITIONS_SAVE})
    if(C_HAS_${inline_keyword})
      set(C_INLINE TRUE)
      set(INLINE_KEYWORD "${inline_keyword}")
    endif()
 endif()
endforeach()
if(NOT DEFINED C_INLINE)
  set(INLINE_KEYWORD)
endif()


# Check type sizes
# NOTE: Could be replaced with C99 <stdint.h>
check_type_size("signed short" SIZEOF_SIGNED_SHORT)
check_type_size("unsigned short" SIZEOF_UNSIGNED_SHORT)
check_type_size("signed int" SIZEOF_SIGNED_INT)
check_type_size("unsigned int" SIZEOF_UNSIGNED_INT)
check_type_size("signed long" SIZEOF_SIGNED_LONG)
check_type_size("unsigned long" SIZEOF_UNSIGNED_LONG)
check_type_size("signed long long" SIZEOF_SIGNED_LONG_LONG)
check_type_size("unsigned long long" SIZEOF_UNSIGNED_LONG_LONG)
check_type_size("unsigned char *" SIZEOF_UNSIGNED_CHAR_P)

set(CMAKE_EXTRA_INCLUDE_FILES_SAVE ${CMAKE_EXTRA_INCLUDE_FILES})
set(CMAKE_EXTRA_INCLUDE_FILES ${CMAKE_EXTRA_INCLUDE_FILES} "stddef.h")
check_type_size("size_t" SIZEOF_SIZE_T)
check_type_size("ptrdiff_t" SIZEOF_PTRDIFF_T)
set(CMAKE_EXTRA_INCLUDE_FILES ${CMAKE_EXTRA_INCLUDE_FILES_SAVE})

set(TIFF_INT8_T "signed char")
set(TIFF_UINT8_T "unsigned char")

set(TIFF_INT16_T "signed short")
set(TIFF_UINT16_T "unsigned short")

if(SIZEOF_SIGNED_INT EQUAL 4)
  set(TIFF_INT32_T "signed int")
  set(TIFF_INT32_FORMAT "%d")
elseif(SIZEOF_SIGNED_LONG EQUAL 4)
  set(TIFF_INT32_T "signed long")
  set(TIFF_INT32_FORMAT "%ld")
endif()

if(SIZEOF_UNSIGNED_INT EQUAL 4)
  set(TIFF_UINT32_T "unsigned int")
  set(TIFF_UINT32_FORMAT "%u")
elseif(SIZEOF_UNSIGNED_LONG EQUAL 4)
  set(TIFF_UINT32_T "unsigned long")
  set(TIFF_UINT32_FORMAT "%lu")
endif()

if(SIZEOF_SIGNED_LONG EQUAL 8)
  set(TIFF_INT64_T "signed long")
  set(TIFF_INT64_FORMAT "%ld")
elseif(SIZEOF_SIGNED_LONG_LONG EQUAL 8)
  set(TIFF_INT64_T "signed long long")
  if(MINGW)
    set(TIFF_INT64_FORMAT "%I64d")
  else()
    set(TIFF_INT64_FORMAT "%lld")
  endif()
endif()

if(SIZEOF_UNSIGNED_LONG EQUAL 8)
  set(TIFF_UINT64_T "unsigned long")
  set(TIFF_UINT64_FORMAT "%lu")
elseif(SIZEOF_UNSIGNED_LONG_LONG EQUAL 8)
  set(TIFF_UINT64_T "unsigned long long")
  if(MINGW)
    set(TIFF_UINT64_FORMAT "%I64u")
  else()
    set(TIFF_UINT64_FORMAT "%llu")
  endif()
endif()

if(SIZEOF_UNSIGNED_INT EQUAL SIZEOF_SIZE_T)
  set(TIFF_SIZE_T "unsigned int")
  set(TIFF_SIZE_FORMAT "%u")
  set(TIFF_SSIZE_T "signed int")
  set(TIFF_SSIZE_FORMAT "%d")
elseif(SIZEOF_UNSIGNED_LONG EQUAL SIZEOF_SIZE_T)
  set(TIFF_SIZE_T "unsigned long")
  set(TIFF_SIZE_FORMAT "%lu")
  set(TIFF_SSIZE_T "signed long")
  set(TIFF_SSIZE_FORMAT "%ld")
elseif(SIZEOF_UNSIGNED_LONG_LONG EQUAL SIZEOF_SIZE_T)
  set(TIFF_SIZE_T "unsigned long")
  if(MINGW)
    set(TIFF_SIZE_FORMAT "%I64u")
    set(TIFF_SSIZE_FORMAT "%I64d")
  else()
    set(TIFF_SIZE_FORMAT "%llu")
    set(TIFF_SSIZE_FORMAT "%lld")
  endif()
endif()

if(SIZEOF_SIGNED_INT EQUAL SIZEOF_UNSIGNED_CHAR_P)
elseif(SIZEOF_SIGNED_LONG EQUAL SIZEOF_UNSIGNED_CHAR_P)
elseif(SIZEOF_SIGNED_LONG_LONG EQUAL SIZEOF_UNSIGNED_CHAR_P)
  set(TIFF_SSIZE_T "signed long long")
  if(MINGW)
  else()
  endif()
endif()

if(NOT SIZEOF_PTRDIFF_T)
  set(TIFF_PTRDIFF_T "${TIFF_SSIZE_T}")
  set(TIFF_PTRDIFF_FORMAT "${SSIZE_FORMAT}")
else()
  set(TIFF_PTRDIFF_T "ptrdiff_t")
  set(TIFF_PTRDIFF_FORMAT "%ld")
endif()

# Nonstandard int types
if(NOT MSVC)
  check_type_size(INT8 int8)
  set(HAVE_INT8 ${INT8})
  check_type_size(INT16 int16)
  set(HAVE_INT16 ${INT16})
  check_type_size(INT32 int32)
  set(HAVE_INT32 ${INT32})
endif()

# Check functions
if(NOT MSVC)
   set(CMAKE_REQUIRED_LIBRARIES_SAVE ${CMAKE_REQUIRED_LIBRARIES})
  set(CMAKE_REQUIRED_LIBRARIES ${CMAKE_REQUIRED_LIBRARIES} ${M_LIBRARY})
  check_function_exists(floor HAVE_FLOOR)
  check_function_exists(pow   HAVE_POW)
  check_function_exists(sqrt  HAVE_SQRT)
  set(CMAKE_REQUIRED_LIBRARIES ${CMAKE_REQUIRED_LIBRARIES_SAVE})
endif()

if(NOT MSVC)
  check_function_exists(isascii    HAVE_ISASCII)
  check_function_exists(memset     HAVE_MEMSET)
  check_function_exists(mmap       HAVE_MMAP)
  check_function_exists(getopt     HAVE_GETOPT)
endif()
check_function_exists(memmove    HAVE_MEMMOVE)
check_function_exists(setmode    HAVE_SETMODE)
check_function_exists(strcasecmp HAVE_STRCASECMP)
check_function_exists(strchr     HAVE_STRCHR)
check_function_exists(strrchr    HAVE_STRRCHR)
check_function_exists(strstr     HAVE_STRSTR)
check_function_exists(strtol     HAVE_STRTOL)
check_function_exists(strtol     HAVE_STRTOUL)
check_function_exists(strtoull   HAVE_STRTOULL)
check_function_exists(lfind      HAVE_LFIND)

# May be inlined, so check it compiles:
check_c_source_compiles("
#include <stdio.h>
int main(void) {
  char buf[10];
  snprintf(buf, 10, \"Test %d\", 1);
  return 0;
}"
  HAVE_SNPRINTF)

if(NOT HAVE_SNPRINTF)
  add_definitions(-DNEED_LIBPORT)
endif()

# CPU bit order
set(fillorder FILLORDER_MSB2LSB)
if(CMAKE_HOST_SYSTEM_PROCESSOR MATCHES "i.*86.*" OR
   CMAKE_HOST_SYSTEM_PROCESSOR MATCHES "amd64.*" OR
   # AMD64 on Windows
   CMAKE_HOST_SYSTEM_PROCESSOR MATCHES "AMD64" OR
   CMAKE_HOST_SYSTEM_PROCESSOR MATCHES "x86_64.*")
  set(fillorder FILLORDER_LSB2MSB)
endif()
set(HOST_FILLORDER ${fillorder} CACHE STRING "Native CPU bit order")
mark_as_advanced(HOST_FILLORDER)

# CPU endianness
include(TestBigEndian)
test_big_endian(bigendian)
if(bigendian)
  set(bigendian ON)
else()
  set(bigendian OFF)
endif()
set(HOST_BIG_ENDIAN ${bigendian} CACHE STRING "Native CPU bit order")
mark_as_advanced(HOST_BIG_ENDIAN)
if(HOST_BIG_ENDIAN)
  set(HOST_BIG_ENDIAN 1)
else()
  set(HOST_BIG_ENDIAN 0)
endif()
if(HOST_BIG_ENDIAN)
  add_definitions(-DWORDS_BIGENDIAN)
endif()

# IEEE floating point
set(HAVE_IEEEFP 1 CACHE STRING "IEEE floating point is available")
mark_as_advanced(HAVE_IEEEFP)

# Large file support
if(UNIX OR MINGW)
  if(ANDROID AND (ANDROID_NATIVE_API_LEVEL LESS 21) AND CV_GCC)
    # Android NDK build problem: 'mmap' issue with GCC and API<21
  else()
    # This might not catch every possibility catered for by
    # AC_SYS_LARGEFILE.
    add_definitions(-D_FILE_OFFSET_BITS=64)
    set(FILE_OFFSET_BITS 64)
  endif()
endif()

# Documentation install directory (default to cmake project docdir)
set(LIBTIFF_DOCDIR "${CMAKE_INSTALL_FULL_DOCDIR}")

# Options to enable and disable internal codecs

option(ccitt "support for CCITT Group 3 & 4 algorithms" ON)
set(CCITT_SUPPORT ${ccitt})

option(packbits "support for Macintosh PackBits algorithm" ON)
set(PACKBITS_SUPPORT ${packbits})

option(lzw "support for LZW algorithm" ON)
set(LZW_SUPPORT ${lzw})

option(thunder "support for ThunderScan 4-bit RLE algorithm" ON)
set(THUNDER_SUPPORT ${thunder})

option(next "support for NeXT 2-bit RLE algorithm" ON)
set(NEXT_SUPPORT ${next})

option(logluv "support for LogLuv high dynamic range algorithm" ON)
set(LOGLUV_SUPPORT ${logluv})

# Option for Microsoft Document Imaging
option(mdi "support for Microsoft Document Imaging" ON)
set(MDI_SUPPORT ${mdi})

# ZLIB
set(ZLIB_SUPPORT 0)
if(ZLIB_LIBRARY)
  set(ZLIB_SUPPORT 1)
endif()
set(ZIP_SUPPORT ${ZLIB_SUPPORT})

set(PIXARLOG_SUPPORT FALSE)

# JPEG
set(JPEG_SUPPORT FALSE)
if(HAVE_JPEG)
  set(JPEG_SUPPORT TRUE)
  if(TARGET ${JPEG_LIBRARY} AND DEFINED ${JPEG_LIBRARY}_BINARY_DIR)
    include_directories("${${JPEG_LIBRARY}_BINARY_DIR}")
  endif()
  include_directories(${JPEG_INCLUDE_DIR})
endif()

option(old-jpeg "support for Old JPEG compression (read-only)" OFF)  # OpenCV: changed to OFF
set(OJPEG_SUPPORT FALSE)
if(JPEG_SUPPORT AND old-jpeg)
  set(OJPEG_SUPPORT TRUE)
endif()

# OpenCV: turned off
set(JBIG_SUPPORT 0)
set(LZMA_SUPPORT 0)  # OpenCV: turned off
set(JPEG12_FOUND FALSE)  # OpenCV: turned off
set(STRIPCHOP_DEFAULT)
set(STRIP_SIZE_DEFAULT 8192)

# Win32 IO
set(win32_io FALSE)
if(WIN32 AND NOT WINRT)
  set(win32_io TRUE)
endif()
set(USE_WIN32_FILEIO ${win32_io} CACHE BOOL "Use win32 IO system (Microsoft Windows only)")
if(USE_WIN32_FILEIO)
  set(USE_WIN32_FILEIO TRUE)
else()
  set(USE_WIN32_FILEIO FALSE)
endif()

# Orthogonal features

# OpenCV: turned ON
set(SUBIFD_SUPPORT 1)
set(DEFAULT_EXTRASAMPLE_AS_ALPHA 1)
set(CHECK_JPEG_YCBCR_SUBSAMPLING 1)

if(JPEG_INCLUDE_DIR)
  list(APPEND TIFF_INCLUDES ${JPEG_INCLUDE_DIR})
endif()
if(JPEG12_INCLUDE_DIR)
  list(APPEND TIFF_INCLUDES ${JPEG12_INCLUDE_DIR})
endif()
if(JBIG_INCLUDE_DIR)
  list(APPEND TIFF_INCLUDES ${JBIG_INCLUDE_DIR})
endif()
if(LIBLZMA_INCLUDE_DIRS)
  list(APPEND TIFF_INCLUDES ${LIBLZMA_INCLUDE_DIRS})
endif()

# Libraries required by libtiff
set(TIFF_LIBRARY_DEPS)
if(M_LIBRARY)
  list(APPEND TIFF_LIBRARY_DEPS ${M_LIBRARY})
endif()
if(ZLIB_LIBRARIES)
  list(APPEND TIFF_LIBRARY_DEPS ${ZLIB_LIBRARIES})
endif()
if(JPEG_LIBRARIES)
  list(APPEND TIFF_LIBRARY_DEPS ${JPEG_LIBRARIES})
endif()
if(JPEG12_LIBRARIES)
  list(APPEND TIFF_LIBRARY_DEPS ${JPEG12_LIBRARIES})
endif()
if(JBIG_LIBRARIES)
  list(APPEND TIFF_LIBRARY_DEPS ${JBIG_LIBRARIES})
endif()
if(LIBLZMA_LIBRARIES)
  list(APPEND TIFF_LIBRARY_DEPS ${LIBLZMA_LIBRARIES})
endif()



configure_file("${CMAKE_CURRENT_SOURCE_DIR}/tif_config.h.cmake.in"
               "${CMAKE_CURRENT_BINARY_DIR}/tif_config.h"
               @ONLY)
configure_file("${CMAKE_CURRENT_SOURCE_DIR}/tiffconf.h.cmake.in"
               "${CMAKE_CURRENT_BINARY_DIR}/tiffconf.h"
               @ONLY)

ocv_include_directories("${CMAKE_CURRENT_SOURCE_DIR}" "${CMAKE_CURRENT_BINARY_DIR}" ${ZLIB_INCLUDE_DIRS})

set(lib_srcs
    tif_aux.c
    tif_close.c
    tif_codec.c
    tif_color.c
    tif_compress.c
    tif_dir.c
    tif_dirinfo.c
    tif_dirread.c
    tif_dirwrite.c
    tif_dumpmode.c
    tif_error.c
    tif_extension.c
    tif_fax3.c
    tif_fax3sm.c
    tif_flush.c
    tif_getimage.c
    tif_jbig.c
    tif_jpeg_12.c
    tif_jpeg.c
    tif_luv.c
    tif_lzma.c
    tif_lzw.c
    tif_next.c
    tif_ojpeg.c
    tif_open.c
    tif_packbits.c
    tif_pixarlog.c
    tif_predict.c
    tif_print.c
    tif_read.c
    tif_strip.c
    tif_swab.c
    tif_thunder.c
    tif_tile.c
    tif_version.c
    tif_warning.c
    tif_webp.c
    tif_write.c
    tif_zip.c
    tif_zstd.c
    tif_stream.cxx
    t4.h
    tif_dir.h
    tif_fax3.h
    tiff.h
    tiffio.h
    tiffiop.h
    tiffvers.h
    tif_predict.h
    uvcode.h
    tiffio.hxx
    "${CMAKE_CURRENT_BINARY_DIR}/tif_config.h"
    "${CMAKE_CURRENT_BINARY_DIR}/tiffconf.h"
    )

if(WIN32 AND NOT HAVE_SNPRINTF)
  list(APPEND lib_srcs snprintf.c libport.h)
endif()

if(WIN32 AND NOT WINRT)
  list(APPEND lib_srcs tif_win32.c)
else()
  list(APPEND lib_srcs tif_unix.c)
endif()

ocv_warnings_disable(CMAKE_C_FLAGS -Wno-unused-but-set-variable -Wmissing-prototypes -Wmissing-declarations -Wundef -Wunused -Wsign-compare
                                   -Wcast-align -Wshadow -Wno-maybe-uninitialized -Wno-pointer-to-int-cast -Wno-int-to-pointer-cast
                                   -Wmisleading-indentation
                                   -Wimplicit-fallthrough
                                   -Wunused-parameter  # clang
                                   -Warray-parameter
)
<<<<<<< HEAD
ocv_warnings_disable(CMAKE_C_FLAGS -Wunused-parameter) # clang
ocv_warnings_disable(CMAKE_C_FLAGS -Wstrict-prototypes) # clang15
=======
>>>>>>> 93dc0679
ocv_warnings_disable(CMAKE_CXX_FLAGS -Wmissing-declarations -Wunused-parameter -Wmissing-prototypes
    -Wundef  # tiffiop.h: #if __clang_major__ >= 4
)
ocv_warnings_disable(CMAKE_CXX_FLAGS /wd4018 /wd4100 /wd4127 /wd4311 /wd4701 /wd4706) # vs2005
ocv_warnings_disable(CMAKE_CXX_FLAGS /wd4244) # vs2008
ocv_warnings_disable(CMAKE_CXX_FLAGS /wd4267 /wd4305 /wd4306) # vs2008 Win64
ocv_warnings_disable(CMAKE_CXX_FLAGS /wd4703) # vs2012
ocv_warnings_disable(CMAKE_CXX_FLAGS /wd4456 /wd4457 /wd4312) # vs2015

ocv_warnings_disable(CMAKE_C_FLAGS /wd4267 /wd4244 /wd4018 /wd4311 /wd4312)

add_library(${TIFF_LIBRARY} STATIC ${OPENCV_3RDPARTY_EXCLUDE_FROM_ALL} ${lib_srcs})
target_link_libraries(${TIFF_LIBRARY} ${ZLIB_LIBRARIES})

set_target_properties(${TIFF_LIBRARY}
    PROPERTIES
    OUTPUT_NAME "${TIFF_LIBRARY}"
    DEBUG_POSTFIX "${OPENCV_DEBUG_POSTFIX}"
    COMPILE_PDB_NAME ${TIFF_LIBRARY}
    COMPILE_PDB_NAME_DEBUG "${TIFF_LIBRARY}${OPENCV_DEBUG_POSTFIX}"
    ARCHIVE_OUTPUT_DIRECTORY ${3P_LIBRARY_OUTPUT_PATH}
    )

if(ENABLE_SOLUTION_FOLDERS)
  set_target_properties(${TIFF_LIBRARY} PROPERTIES FOLDER "3rdparty")
endif()

if(NOT BUILD_SHARED_LIBS)
  ocv_install_target(${TIFF_LIBRARY} EXPORT OpenCVModules ARCHIVE DESTINATION ${OPENCV_3P_LIB_INSTALL_PATH} COMPONENT dev OPTIONAL)
endif()

ocv_install_3rdparty_licenses(libtiff COPYRIGHT)<|MERGE_RESOLUTION|>--- conflicted
+++ resolved
@@ -454,12 +454,8 @@
                                    -Wimplicit-fallthrough
                                    -Wunused-parameter  # clang
                                    -Warray-parameter
+                                   -Wstrict-prototypes  # clang15
 )
-<<<<<<< HEAD
-ocv_warnings_disable(CMAKE_C_FLAGS -Wunused-parameter) # clang
-ocv_warnings_disable(CMAKE_C_FLAGS -Wstrict-prototypes) # clang15
-=======
->>>>>>> 93dc0679
 ocv_warnings_disable(CMAKE_CXX_FLAGS -Wmissing-declarations -Wunused-parameter -Wmissing-prototypes
     -Wundef  # tiffiop.h: #if __clang_major__ >= 4
 )

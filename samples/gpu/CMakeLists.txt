SET(OPENCV_GPU_SAMPLES_REQUIRED_DEPS opencv_core opencv_flann opencv_imgproc opencv_highgui
                                     opencv_ml opencv_video opencv_objdetect opencv_features2d
                                     opencv_calib3d opencv_legacy opencv_contrib opencv_gpu
<<<<<<< HEAD
                                     opencv_nonfree opencv_softcascade)
=======
                                     opencv_superres)
>>>>>>> b6365699

ocv_check_dependencies(${OPENCV_GPU_SAMPLES_REQUIRED_DEPS})

if(BUILD_EXAMPLES AND OCV_DEPENDENCIES_FOUND)
  set(project "gpu")
  string(TOUPPER "${project}" project_upper)

  project("${project}_samples")

  ocv_include_modules(${OPENCV_GPU_SAMPLES_REQUIRED_DEPS})
  ocv_include_directories(
    "${OpenCV_SOURCE_DIR}/modules/gpu/src/nvidia"
    "${OpenCV_SOURCE_DIR}/modules/gpu/src/nvidia/core"
    )

  if(HAVE_opencv_nonfree)
    ocv_include_directories("${OpenCV_SOURCE_DIR}/modules/nonfree/include")
  endif()

  if(HAVE_CUDA)
    ocv_include_directories(${CUDA_INCLUDE_DIRS})
  endif()

  if(CMAKE_COMPILER_IS_GNUCXX AND NOT ENABLE_NOISY_WARNINGS)
    set(CMAKE_C_FLAGS "${CMAKE_C_FLAGS} -Wno-unused-function")
  endif()

  # ---------------------------------------------
  #      Define executable targets
  # ---------------------------------------------
  MACRO(OPENCV_DEFINE_GPU_EXAMPLE name srcs)
    set(the_target "example_${project}_${name}")
    add_executable(${the_target} ${srcs})

    target_link_libraries(${the_target} ${OPENCV_LINKER_LIBS} ${OPENCV_GPU_SAMPLES_REQUIRED_DEPS})
    if(HAVE_opencv_nonfree)
      target_link_libraries(${the_target} opencv_nonfree)
    endif()

    set_target_properties(${the_target} PROPERTIES
      OUTPUT_NAME "${project}-example-${name}"
      PROJECT_LABEL "(EXAMPLE_${project_upper}) ${name}")

    if(ENABLE_SOLUTION_FOLDERS)
      set_target_properties(${the_target} PROPERTIES FOLDER "samples//${project}")
    endif()

    if(WIN32)
      if(MSVC AND NOT BUILD_SHARED_LIBS)
        set_target_properties(${the_target} PROPERTIES LINK_FLAGS "/NODEFAULTLIB:atlthunk.lib /NODEFAULTLIB:atlsd.lib /DEBUG")
      endif()
      install(TARGETS ${the_target} RUNTIME DESTINATION "samples/${project}" COMPONENT main)
    endif()
  ENDMACRO()

  file(GLOB all_samples RELATIVE ${CMAKE_CURRENT_SOURCE_DIR} *.cpp)

  foreach(sample_filename ${all_samples})
    get_filename_component(sample ${sample_filename} NAME_WE)
    file(GLOB sample_srcs RELATIVE ${CMAKE_CURRENT_SOURCE_DIR} ${sample}.*)
    OPENCV_DEFINE_GPU_EXAMPLE(${sample} ${sample_srcs})
  endforeach()

  include("performance/CMakeLists.txt")
endif()

if (INSTALL_C_EXAMPLES AND NOT WIN32)
  file(GLOB install_list *.c *.cpp *.jpg *.png *.data makefile.* build_all.sh *.dsp *.cmd )
  install(FILES ${install_list}
          DESTINATION share/OpenCV/samples/${project}
          PERMISSIONS OWNER_READ GROUP_READ WORLD_READ)
endif()
<|MERGE_RESOLUTION|>--- conflicted
+++ resolved
@@ -1,11 +1,7 @@
 SET(OPENCV_GPU_SAMPLES_REQUIRED_DEPS opencv_core opencv_flann opencv_imgproc opencv_highgui
                                      opencv_ml opencv_video opencv_objdetect opencv_features2d
                                      opencv_calib3d opencv_legacy opencv_contrib opencv_gpu
-<<<<<<< HEAD
-                                     opencv_nonfree opencv_softcascade)
-=======
-                                     opencv_superres)
->>>>>>> b6365699
+                                     opencv_nonfree opencv_softcascade opencv_superres)
 
 ocv_check_dependencies(${OPENCV_GPU_SAMPLES_REQUIRED_DEPS})
 

# ----------------------------------------------------------------------------
#  Root CMake file for OpenCV
#
#    From the off-tree build directory, invoke:
#      $ cmake <PATH_TO_OPENCV_ROOT>
#
# ----------------------------------------------------------------------------

# Disable in-source builds to prevent source tree corruption.
if(" ${CMAKE_SOURCE_DIR}" STREQUAL " ${CMAKE_BINARY_DIR}")
  message(FATAL_ERROR "
FATAL: In-source builds are not allowed.
       You should create a separate directory for build files.
")
endif()


include(cmake/OpenCVMinDepVersions.cmake)

if(CMAKE_GENERATOR MATCHES Xcode AND XCODE_VERSION VERSION_GREATER 4.3)
  cmake_minimum_required(VERSION 3.0 FATAL_ERROR)
elseif(CMAKE_SYSTEM_NAME MATCHES WindowsPhone OR CMAKE_SYSTEM_NAME MATCHES WindowsStore)
  cmake_minimum_required(VERSION 3.1 FATAL_ERROR)
  #Required to resolve linker error issues due to incompatibility with CMake v3.0+ policies.
  #CMake fails to find _fseeko() which leads to subsequent linker error.
  #See details here: http://www.cmake.org/Wiki/CMake/Policies
  cmake_policy(VERSION 2.8)
else()
  cmake_minimum_required(VERSION "${MIN_VER_CMAKE}" FATAL_ERROR)
endif()

option(ENABLE_PIC "Generate position independent code (necessary for shared libraries)" TRUE)
set(CMAKE_POSITION_INDEPENDENT_CODE ${ENABLE_PIC})

# Following block can break build in case of cross-compiling
# but CMAKE_CROSSCOMPILING variable will be set only on project(OpenCV) command
# so we will try to detect cross-compiling by the presence of CMAKE_TOOLCHAIN_FILE
if(NOT DEFINED CMAKE_INSTALL_PREFIX)
  if(NOT CMAKE_TOOLCHAIN_FILE)
    # it _must_ go before project(OpenCV) in order to work
    if(WIN32)
      set(CMAKE_INSTALL_PREFIX "${CMAKE_BINARY_DIR}/install" CACHE PATH "Installation Directory")
    else()
      set(CMAKE_INSTALL_PREFIX "/usr/local" CACHE PATH "Installation Directory")
    endif()
  else()
    #Android: set output folder to ${CMAKE_BINARY_DIR}
    set(LIBRARY_OUTPUT_PATH_ROOT ${CMAKE_BINARY_DIR} CACHE PATH "root for library output, set this to change where android libs are compiled to" )
    # any cross-compiling
    set(CMAKE_INSTALL_PREFIX "${CMAKE_BINARY_DIR}/install" CACHE PATH "Installation Directory")
  endif()
endif()

if(CMAKE_SYSTEM_NAME MATCHES WindowsPhone OR CMAKE_SYSTEM_NAME MATCHES WindowsStore)
  set(WINRT TRUE)
endif()

if(WINRT)
  add_definitions(-DWINRT -DNO_GETENV)

  # Making definitions available to other configurations and
  # to filter dependency restrictions at compile time.
  if(CMAKE_SYSTEM_NAME MATCHES WindowsPhone)
    set(WINRT_PHONE TRUE)
    add_definitions(-DWINRT_PHONE)
  elseif(CMAKE_SYSTEM_NAME MATCHES WindowsStore)
    set(WINRT_STORE TRUE)
    add_definitions(-DWINRT_STORE)
  endif()

  if(CMAKE_SYSTEM_VERSION MATCHES 10)
    set(WINRT_10 TRUE)
    add_definitions(-DWINRT_10)
  elseif(CMAKE_SYSTEM_VERSION MATCHES 8.1)
    set(WINRT_8_1 TRUE)
    add_definitions(-DWINRT_8_1)
  elseif(CMAKE_SYSTEM_VERSION MATCHES 8.0)
    set(WINRT_8_0 TRUE)
    add_definitions(-DWINRT_8_0)
  endif()
endif()

if(POLICY CMP0026)
  cmake_policy(SET CMP0026 NEW)
endif()

if(POLICY CMP0042)
  cmake_policy(SET CMP0042 NEW)
endif()

if(POLICY CMP0046)
  cmake_policy(SET CMP0046 NEW)
endif()

if(POLICY CMP0051)
  cmake_policy(SET CMP0051 NEW)
endif()

if(POLICY CMP0056)
  cmake_policy(SET CMP0056 NEW)
endif()

if(POLICY CMP0067)
  cmake_policy(SET CMP0067 NEW)
endif()

include(cmake/OpenCVUtils.cmake)
ocv_cmake_reset_hooks()
ocv_check_environment_variables(OPENCV_CMAKE_HOOKS_DIR)
if(DEFINED OPENCV_CMAKE_HOOKS_DIR)
  foreach(__dir ${OPENCV_CMAKE_HOOKS_DIR})
    get_filename_component(__dir "${__dir}" ABSOLUTE)
    ocv_cmake_hook_register_dir(${__dir})
  endforeach()
endif()

ocv_cmake_hook(CMAKE_INIT)

# must go before the project command
ocv_update(CMAKE_CONFIGURATION_TYPES "Debug;Release" CACHE STRING "Configs" FORCE)
if(DEFINED CMAKE_BUILD_TYPE)
  set_property( CACHE CMAKE_BUILD_TYPE PROPERTY STRINGS ${CMAKE_CONFIGURATION_TYPES} )
endif()

enable_testing()

project(OpenCV CXX C)

if(MSVC)
  set(CMAKE_USE_RELATIVE_PATHS ON CACHE INTERNAL "" FORCE)
endif()

ocv_cmake_eval(DEBUG_PRE ONCE)

ocv_clear_vars(OpenCVModules_TARGETS)

include(cmake/OpenCVDownload.cmake)

set(BUILD_LIST "" CACHE STRING "Build only listed modules (comma-separated, e.g. 'videoio,dnn,ts')")

# ----------------------------------------------------------------------------
# Break in case of popular CMake configuration mistakes
# ----------------------------------------------------------------------------
if(NOT CMAKE_SIZEOF_VOID_P GREATER 0)
  message(FATAL_ERROR "CMake fails to determine the bitness of the target platform.
  Please check your CMake and compiler installation. If you are cross-compiling then ensure that your CMake toolchain file correctly sets the compiler details.")
endif()

# ----------------------------------------------------------------------------
# Detect compiler and target platform architecture
# ----------------------------------------------------------------------------
include(cmake/OpenCVDetectCXXCompiler.cmake)
ocv_cmake_hook(POST_DETECT_COMPILER)

# Add these standard paths to the search paths for FIND_LIBRARY
# to find libraries from these locations first
if(UNIX AND NOT ANDROID)
  if(X86_64 OR CMAKE_SIZEOF_VOID_P EQUAL 8)
    if(EXISTS /lib64)
      list(APPEND CMAKE_LIBRARY_PATH /lib64)
    else()
      list(APPEND CMAKE_LIBRARY_PATH /lib)
    endif()
    if(EXISTS /usr/lib64)
      list(APPEND CMAKE_LIBRARY_PATH /usr/lib64)
    else()
      list(APPEND CMAKE_LIBRARY_PATH /usr/lib)
    endif()
  elseif(X86 OR CMAKE_SIZEOF_VOID_P EQUAL 4)
    if(EXISTS /lib32)
      list(APPEND CMAKE_LIBRARY_PATH /lib32)
    else()
      list(APPEND CMAKE_LIBRARY_PATH /lib)
    endif()
    if(EXISTS /usr/lib32)
      list(APPEND CMAKE_LIBRARY_PATH /usr/lib32)
    else()
      list(APPEND CMAKE_LIBRARY_PATH /usr/lib)
    endif()
  endif()
endif()

# Add these standard paths to the search paths for FIND_PATH
# to find include files from these locations first
if(MINGW)
  if(EXISTS /mingw)
      list(APPEND CMAKE_INCLUDE_PATH /mingw)
  endif()
  if(EXISTS /mingw32)
      list(APPEND CMAKE_INCLUDE_PATH /mingw32)
  endif()
  if(EXISTS /mingw64)
      list(APPEND CMAKE_INCLUDE_PATH /mingw64)
  endif()
endif()

# ----------------------------------------------------------------------------
# OpenCV cmake options
# ----------------------------------------------------------------------------

OCV_OPTION(OPENCV_ENABLE_NONFREE "Enable non-free algorithms" OFF)

# 3rd party libs
OCV_OPTION(BUILD_ZLIB               "Build zlib from source"             WIN32 OR APPLE)
OCV_OPTION(BUILD_TIFF               "Build libtiff from source"          WIN32 OR ANDROID OR APPLE)
OCV_OPTION(BUILD_JASPER             "Build libjasper from source"        WIN32 OR ANDROID OR APPLE)
OCV_OPTION(BUILD_JPEG               "Build libjpeg from source"          WIN32 OR ANDROID OR APPLE)
OCV_OPTION(BUILD_PNG                "Build libpng from source"           WIN32 OR ANDROID OR APPLE)
OCV_OPTION(BUILD_OPENEXR            "Build openexr from source"          (WIN32 OR ANDROID OR APPLE) AND NOT WINRT)
OCV_OPTION(BUILD_WEBP               "Build WebP from source"             (WIN32 OR ANDROID OR APPLE) AND NOT WINRT)
OCV_OPTION(BUILD_TBB                "Download and build TBB from source" ANDROID )
OCV_OPTION(BUILD_IPP_IW             "Build IPP IW from source"           NOT MINGW IF (X86_64 OR X86) AND NOT WINRT )
OCV_OPTION(BUILD_ITT                "Build Intel ITT from source"        NOT MINGW IF (X86_64 OR X86) AND NOT WINRT AND NOT APPLE_FRAMEWORK )

# Optional 3rd party components
# ===================================================
OCV_OPTION(WITH_1394           "Include IEEE1394 support"                    ON   IF (NOT ANDROID AND NOT IOS AND NOT WINRT) )
OCV_OPTION(WITH_AVFOUNDATION   "Use AVFoundation for Video I/O (iOS/Mac)"    ON   IF APPLE)
OCV_OPTION(WITH_CARBON         "Use Carbon for UI instead of Cocoa"          OFF  IF APPLE )
OCV_OPTION(WITH_CAROTENE       "Use NVidia carotene acceleration library for ARM platform"                   ON  IF (ARM OR AARCH64) AND NOT IOS AND NOT (CMAKE_VERSION VERSION_LESS "2.8.11"))
OCV_OPTION(WITH_CPUFEATURES    "Use cpufeatures Android library"             ON   IF ANDROID)
OCV_OPTION(WITH_VTK            "Include VTK library support (and build opencv_viz module eiher)"             ON  IF (NOT ANDROID AND NOT IOS AND NOT WINRT AND NOT CMAKE_CROSSCOMPILING) )
OCV_OPTION(WITH_CUDA           "Include NVidia Cuda Runtime support"                                         OFF IF (NOT IOS AND NOT WINRT) )
OCV_OPTION(WITH_CUFFT          "Include NVidia Cuda Fast Fourier Transform (FFT) library support"            ON  IF (NOT IOS AND NOT WINRT) )
OCV_OPTION(WITH_CUBLAS         "Include NVidia Cuda Basic Linear Algebra Subprograms (BLAS) library support" ON IF (NOT IOS AND NOT WINRT) )
OCV_OPTION(WITH_NVCUVID        "Include NVidia Video Decoding library support"                               ON IF (NOT IOS AND NOT APPLE) )
OCV_OPTION(WITH_EIGEN          "Include Eigen2/Eigen3 support"               (NOT CV_DISABLE_OPTIMIZATION)       IF (NOT WINRT AND NOT CMAKE_CROSSCOMPILING) )
OCV_OPTION(WITH_VFW            "Include Video for Windows support"           ON   IF WIN32 )
OCV_OPTION(WITH_FFMPEG         "Include FFMPEG support"                      ON   IF (NOT ANDROID AND NOT IOS AND NOT WINRT) )
OCV_OPTION(WITH_GSTREAMER      "Include Gstreamer support"                   ON   IF (NOT ANDROID AND NOT IOS AND NOT WINRT) )
OCV_OPTION(WITH_GSTREAMER_0_10 "Enable Gstreamer 0.10 support (instead of 1.x)"                              OFF )
OCV_OPTION(WITH_GTK            "Include GTK support"                         ON   IF (UNIX AND NOT APPLE AND NOT ANDROID) )
OCV_OPTION(WITH_GTK_2_X        "Use GTK version 2"                           OFF  IF (UNIX AND NOT APPLE AND NOT ANDROID) )
OCV_OPTION(WITH_IPP            "Include Intel IPP support"                   (NOT MINGW AND NOT CV_DISABLE_OPTIMIZATION)  IF (X86_64 OR X86) AND NOT WINRT AND NOT IOS )
OCV_OPTION(WITH_HALIDE         "Include Halide support"                      OFF)
OCV_OPTION(WITH_INF_ENGINE     "Include Intel Inference Engine support"      OFF)
OCV_OPTION(WITH_JASPER         "Include JPEG2K support"                      ON   IF (NOT IOS) )
OCV_OPTION(WITH_JPEG           "Include JPEG support"                        ON)
OCV_OPTION(WITH_WEBP           "Include WebP support"                        ON   IF (NOT WINRT) )
OCV_OPTION(WITH_OPENEXR        "Include ILM support via OpenEXR"             ON   IF (NOT IOS AND NOT WINRT) )
OCV_OPTION(WITH_OPENGL         "Include OpenGL support"                      OFF  IF (NOT ANDROID AND NOT WINRT) )
OCV_OPTION(WITH_OPENVX         "Include OpenVX support"                      OFF)
OCV_OPTION(WITH_OPENNI         "Include OpenNI support"                      OFF  IF (NOT ANDROID AND NOT IOS AND NOT WINRT) )
OCV_OPTION(WITH_OPENNI2        "Include OpenNI2 support"                     OFF  IF (NOT ANDROID AND NOT IOS AND NOT WINRT) )
OCV_OPTION(WITH_PNG            "Include PNG support"                         ON)
OCV_OPTION(WITH_GDCM           "Include DICOM support"                       OFF)
OCV_OPTION(WITH_PVAPI          "Include Prosilica GigE support"              OFF   IF (NOT ANDROID AND NOT IOS AND NOT WINRT) )
OCV_OPTION(WITH_GIGEAPI        "Include Smartek GigE support"                OFF   IF (NOT ANDROID AND NOT IOS AND NOT WINRT) )
OCV_OPTION(WITH_ARAVIS         "Include Aravis GigE support"                 OFF   IF (NOT ANDROID AND NOT IOS AND NOT WINRT AND NOT WIN32) )
OCV_OPTION(WITH_QT             "Build with Qt Backend support"               OFF  IF (NOT ANDROID AND NOT IOS AND NOT WINRT) )
OCV_OPTION(WITH_WIN32UI        "Build with Win32 UI Backend support"         ON   IF WIN32 AND NOT WINRT)
OCV_OPTION(WITH_QUICKTIME      "Use QuickTime for Video I/O"                 OFF  IF APPLE )
OCV_OPTION(WITH_QTKIT          "Use QTKit Video I/O backend"                 OFF  IF APPLE )
OCV_OPTION(WITH_TBB            "Include Intel TBB support"                   OFF  IF (NOT IOS AND NOT WINRT) )
OCV_OPTION(WITH_HPX            "Include Ste||ar Group HPX support"           OFF)
OCV_OPTION(WITH_OPENMP         "Include OpenMP support"                      OFF)
OCV_OPTION(WITH_PTHREADS_PF    "Use pthreads-based parallel_for"             ON   IF (NOT WIN32 OR MINGW) )
OCV_OPTION(WITH_TIFF           "Include TIFF support"                        ON   IF (NOT IOS) )
OCV_OPTION(WITH_UNICAP         "Include Unicap support (GPL)"                OFF  IF (UNIX AND NOT APPLE AND NOT ANDROID) )
OCV_OPTION(WITH_V4L            "Include Video 4 Linux support"               ON   IF (UNIX AND NOT ANDROID AND NOT APPLE) )
OCV_OPTION(WITH_LIBV4L         "Use libv4l for Video 4 Linux support"        OFF  IF (UNIX AND NOT ANDROID AND NOT APPLE) )
OCV_OPTION(WITH_DSHOW          "Build VideoIO with DirectShow support"       ON   IF (WIN32 AND NOT ARM AND NOT WINRT) )
OCV_OPTION(WITH_MSMF           "Build VideoIO with Media Foundation support" ON  IF WIN32 )
OCV_OPTION(WITH_XIMEA          "Include XIMEA cameras support"               OFF  IF (NOT ANDROID AND NOT WINRT) )
OCV_OPTION(WITH_XINE           "Include Xine support (GPL)"                  OFF  IF (UNIX AND NOT APPLE AND NOT ANDROID) )
OCV_OPTION(WITH_CLP            "Include Clp support (EPL)"                   OFF)
OCV_OPTION(WITH_OPENCL         "Include OpenCL Runtime support"              (NOT ANDROID AND NOT CV_DISABLE_OPTIMIZATION)  IF (NOT IOS AND NOT WINRT) )
OCV_OPTION(WITH_OPENCL_SVM     "Include OpenCL Shared Virtual Memory support" OFF ) # experimental
OCV_OPTION(WITH_OPENCLAMDFFT   "Include AMD OpenCL FFT library support"      ON   IF (NOT ANDROID AND NOT IOS AND NOT WINRT) )
OCV_OPTION(WITH_OPENCLAMDBLAS  "Include AMD OpenCL BLAS library support"     ON   IF (NOT ANDROID AND NOT IOS AND NOT WINRT) )
OCV_OPTION(WITH_DIRECTX        "Include DirectX support"                     ON   IF (WIN32 AND NOT WINRT) )
OCV_OPTION(WITH_INTELPERC      "Include Intel Perceptual Computing support"  OFF  IF (WIN32 AND NOT WINRT) )
OCV_OPTION(WITH_LIBREALSENSE   "Include Intel librealsense support"          OFF  IF (NOT WITH_INTELPERC) )
OCV_OPTION(WITH_VA             "Include VA support"                          OFF  IF (UNIX AND NOT ANDROID) )
OCV_OPTION(WITH_VA_INTEL       "Include Intel VA-API/OpenCL support"         OFF  IF (UNIX AND NOT ANDROID) )
OCV_OPTION(WITH_MFX            "Include Intel Media SDK support"             OFF   IF ((UNIX AND NOT ANDROID) OR (WIN32 AND NOT WINRT AND NOT MINGW)) )
OCV_OPTION(WITH_GDAL           "Include GDAL Support"                        OFF  IF (NOT ANDROID AND NOT IOS AND NOT WINRT) )
OCV_OPTION(WITH_GPHOTO2        "Include gPhoto2 library support"             OFF  IF (UNIX AND NOT ANDROID AND NOT IOS) )
OCV_OPTION(WITH_LAPACK         "Include Lapack library support"              (NOT CV_DISABLE_OPTIMIZATION)  IF (NOT ANDROID AND NOT IOS) )
OCV_OPTION(WITH_ITT            "Include Intel ITT support"                   ON   IF (NOT APPLE_FRAMEWORK) )
OCV_OPTION(WITH_PROTOBUF       "Enable libprotobuf"                          ON )
OCV_OPTION(WITH_IMGCODEC_HDR   "Include HDR support"                         ON)
OCV_OPTION(WITH_IMGCODEC_SUNRASTER "Include SUNRASTER support"               ON)
OCV_OPTION(WITH_IMGCODEC_PXM   "Include PNM (PBM,PGM,PPM) and PAM formats support" ON)
<<<<<<< HEAD
OCV_OPTION(WITH_IMGCODEC_PFM   "Include PFM formats support"                 ON)
=======
OCV_OPTION(WITH_QUIRC          "Include library QR-code decoding"            ON)
>>>>>>> 28cb714a

# OpenCV build components
# ===================================================
OCV_OPTION(BUILD_SHARED_LIBS        "Build shared libraries (.dll/.so) instead of static ones (.lib/.a)" NOT (ANDROID OR APPLE_FRAMEWORK) )
OCV_OPTION(BUILD_opencv_apps        "Build utility applications (used for example to train classifiers)" (NOT ANDROID AND NOT WINRT) IF (NOT APPLE_FRAMEWORK) )
OCV_OPTION(BUILD_opencv_js          "Build JavaScript bindings by Emscripten" OFF )
OCV_OPTION(BUILD_ANDROID_PROJECTS   "Build Android projects providing .apk files" ON  IF ANDROID )
OCV_OPTION(BUILD_ANDROID_EXAMPLES   "Build examples for Android platform"         ON  IF ANDROID )
OCV_OPTION(BUILD_DOCS               "Create build rules for OpenCV Documentation" OFF  IF (NOT WINRT AND NOT APPLE_FRAMEWORK))
OCV_OPTION(BUILD_EXAMPLES           "Build all examples"                          OFF )
OCV_OPTION(BUILD_PACKAGE            "Enables 'make package_source' command"       ON  IF NOT WINRT)
OCV_OPTION(BUILD_PERF_TESTS         "Build performance tests"                     ON  IF (NOT APPLE_FRAMEWORK) )
OCV_OPTION(BUILD_TESTS              "Build accuracy & regression tests"           ON  IF (NOT APPLE_FRAMEWORK) )
OCV_OPTION(BUILD_WITH_DEBUG_INFO    "Include debug info into release binaries ('OFF' means default settings)" OFF )
OCV_OPTION(BUILD_WITH_STATIC_CRT    "Enables use of statically linked CRT for statically linked OpenCV" ON IF MSVC )
OCV_OPTION(BUILD_WITH_DYNAMIC_IPP   "Enables dynamic linking of IPP (only for standalone IPP)" OFF )
OCV_OPTION(BUILD_FAT_JAVA_LIB       "Create Java wrapper exporting all functions of OpenCV library (requires static build of OpenCV modules)" ANDROID IF NOT BUILD_SHARED_LIBS)
OCV_OPTION(BUILD_ANDROID_SERVICE    "Build OpenCV Manager for Google Play" OFF IF ANDROID )
OCV_OPTION(BUILD_CUDA_STUBS         "Build CUDA modules stubs when no CUDA SDK" OFF  IF (NOT APPLE_FRAMEWORK) )
OCV_OPTION(BUILD_JAVA               "Enable Java support"                         (ANDROID OR NOT CMAKE_CROSSCOMPILING)  IF (ANDROID OR (NOT APPLE_FRAMEWORK AND NOT WINRT)) )

# OpenCV installation options
# ===================================================
OCV_OPTION(INSTALL_CREATE_DISTRIB   "Change install rules to build the distribution package" OFF )
OCV_OPTION(INSTALL_C_EXAMPLES       "Install C examples"        OFF )
OCV_OPTION(INSTALL_PYTHON_EXAMPLES  "Install Python examples"   OFF )
OCV_OPTION(INSTALL_ANDROID_EXAMPLES "Install Android examples"  OFF IF ANDROID )
OCV_OPTION(INSTALL_TO_MANGLED_PATHS "Enables mangled install paths, that help with side by side installs." OFF IF (UNIX AND NOT ANDROID AND NOT APPLE_FRAMEWORK AND BUILD_SHARED_LIBS) )
OCV_OPTION(INSTALL_TESTS            "Install accuracy and performance test binaries and test data" OFF)

# OpenCV build options
# ===================================================
OCV_OPTION(ENABLE_CCACHE              "Use ccache"                                               (UNIX AND NOT IOS AND (CMAKE_GENERATOR MATCHES "Makefile" OR CMAKE_GENERATOR MATCHES "Ninja")) )
OCV_OPTION(ENABLE_PRECOMPILED_HEADERS "Use precompiled headers"                                  ON IF (MSVC OR (NOT IOS AND NOT CMAKE_CROSSCOMPILING) ) )
OCV_OPTION(ENABLE_SOLUTION_FOLDERS    "Solution folder in Visual Studio or in other IDEs"        (MSVC_IDE OR CMAKE_GENERATOR MATCHES Xcode) )
OCV_OPTION(ENABLE_PROFILING           "Enable profiling in the GCC compiler (Add flags: -g -pg)" OFF  IF CV_GCC )
OCV_OPTION(ENABLE_COVERAGE            "Enable coverage collection with  GCov"                    OFF  IF CV_GCC )
OCV_OPTION(ENABLE_OMIT_FRAME_POINTER  "Enable -fomit-frame-pointer for GCC"                      ON   IF CV_GCC )
OCV_OPTION(ENABLE_POWERPC             "Enable PowerPC for GCC"                                   ON   IF (CV_GCC AND CMAKE_SYSTEM_PROCESSOR MATCHES powerpc.*) )
OCV_OPTION(ENABLE_VSX                 "Enable POWER8 and above VSX (64-bit little-endian)"       ON   IF ((CV_GCC OR CV_CLANG) AND PPC64LE) )
OCV_OPTION(ENABLE_FAST_MATH           "Enable -ffast-math (not recommended for GCC 4.6.x)"       OFF  IF (CV_GCC AND (X86 OR X86_64)) )
OCV_OPTION(ENABLE_NEON                "Enable NEON instructions"                                 (NEON OR ANDROID_ARM_NEON OR AARCH64) IF (CV_GCC OR CV_CLANG) AND (ARM OR AARCH64 OR IOS) )
OCV_OPTION(ENABLE_VFPV3               "Enable VFPv3-D32 instructions"                            OFF  IF (CV_GCC OR CV_CLANG) AND (ARM OR AARCH64 OR IOS) )
OCV_OPTION(ENABLE_NOISY_WARNINGS      "Show all warnings even if they are too noisy"             OFF )
OCV_OPTION(OPENCV_WARNINGS_ARE_ERRORS "Treat warnings as errors"                                 OFF )
OCV_OPTION(ANDROID_EXAMPLES_WITH_LIBS "Build binaries of Android examples with native libraries" OFF  IF ANDROID )
OCV_OPTION(ENABLE_IMPL_COLLECTION     "Collect implementation data on function call"             OFF )
OCV_OPTION(ENABLE_INSTRUMENTATION     "Instrument functions to collect calls trace and performance" OFF )
OCV_OPTION(ENABLE_GNU_STL_DEBUG       "Enable GNU STL Debug mode (defines _GLIBCXX_DEBUG)"       OFF IF ((NOT CMAKE_VERSION VERSION_LESS "2.8.11") AND CV_GCC) )
OCV_OPTION(ENABLE_BUILD_HARDENING     "Enable hardening of the resulting binaries (against security attacks, detects memory corruption, etc)" OFF)
OCV_OPTION(ENABLE_LTO                 "Enable Link Time Optimization" OFF IF CV_GCC OR MSVC)
OCV_OPTION(ENABLE_THIN_LTO            "Enable Thin LTO" OFF IF CV_CLANG)
OCV_OPTION(GENERATE_ABI_DESCRIPTOR    "Generate XML file for abi_compliance_checker tool" OFF IF UNIX)
OCV_OPTION(CV_ENABLE_INTRINSICS       "Use intrinsic-based optimized code" ON )
OCV_OPTION(CV_DISABLE_OPTIMIZATION    "Disable explicit optimized code (dispatched code/intrinsics/loop unrolling/etc)" OFF )
OCV_OPTION(CV_TRACE                   "Enable OpenCV code trace" ON)

OCV_OPTION(ENABLE_PYLINT              "Add target with Pylint checks"                            (BUILD_DOCS OR BUILD_EXAMPLES) IF (NOT CMAKE_CROSSCOMPILING AND NOT APPLE_FRAMEWORK) )
OCV_OPTION(ENABLE_FLAKE8              "Add target with Python flake8 checker"                    (BUILD_DOCS OR BUILD_EXAMPLES) IF (NOT CMAKE_CROSSCOMPILING AND NOT APPLE_FRAMEWORK) )

if(ENABLE_IMPL_COLLECTION)
  add_definitions(-DCV_COLLECT_IMPL_DATA)
endif()


# ----------------------------------------------------------------------------
#  Get actual OpenCV version number from sources
# ----------------------------------------------------------------------------
include(cmake/OpenCVVersion.cmake)

ocv_cmake_hook(POST_OPTIONS)

# ----------------------------------------------------------------------------
#  Build & install layouts
# ----------------------------------------------------------------------------

# Save libs and executables in the same place
set(EXECUTABLE_OUTPUT_PATH "${CMAKE_BINARY_DIR}/bin" CACHE PATH "Output directory for applications")

if(ANDROID)
  if(ANDROID_ABI MATCHES "NEON")
    set(ENABLE_NEON ON)
  endif()
  if(ANDROID_ABI MATCHES "VFPV3")
    set(ENABLE_VFPV3 ON)
  endif()
endif()

if(ANDROID OR WIN32)
  ocv_update(OPENCV_DOC_INSTALL_PATH doc)
endif()

if(WIN32 AND CMAKE_HOST_SYSTEM_NAME MATCHES Windows)
  if(DEFINED OpenCV_RUNTIME AND DEFINED OpenCV_ARCH)
    ocv_update(OpenCV_INSTALL_BINARIES_PREFIX "${OpenCV_ARCH}/${OpenCV_RUNTIME}/")
  else()
    message(STATUS "Can't detect runtime and/or arch")
    ocv_update(OpenCV_INSTALL_BINARIES_PREFIX "")
  endif()
elseif(ANDROID)
  ocv_update(OpenCV_INSTALL_BINARIES_PREFIX "sdk/native/")
else()
  ocv_update(OpenCV_INSTALL_BINARIES_PREFIX "")
endif()

if(ANDROID)
  ocv_update(OPENCV_SAMPLES_BIN_INSTALL_PATH "${OpenCV_INSTALL_BINARIES_PREFIX}samples/${ANDROID_NDK_ABI_NAME}")
else()
  ocv_update(OPENCV_SAMPLES_BIN_INSTALL_PATH "${OpenCV_INSTALL_BINARIES_PREFIX}samples")
endif()

if(ANDROID)
  ocv_update(OPENCV_BIN_INSTALL_PATH "${OpenCV_INSTALL_BINARIES_PREFIX}bin/${ANDROID_NDK_ABI_NAME}")
else()
  ocv_update(OPENCV_BIN_INSTALL_PATH "${OpenCV_INSTALL_BINARIES_PREFIX}bin")
endif()

if(NOT OPENCV_TEST_INSTALL_PATH)
  ocv_update(OPENCV_TEST_INSTALL_PATH "${OPENCV_BIN_INSTALL_PATH}")
endif()

if (OPENCV_TEST_DATA_PATH)
  get_filename_component(OPENCV_TEST_DATA_PATH ${OPENCV_TEST_DATA_PATH} ABSOLUTE)
endif()

if(ANDROID)
  ocv_update(OPENCV_TEST_DATA_INSTALL_PATH "sdk/etc/testdata")
elseif(WIN32)
  ocv_update(OPENCV_TEST_DATA_INSTALL_PATH "testdata")
endif()

if(ANDROID)
  set(LIBRARY_OUTPUT_PATH                "${OpenCV_BINARY_DIR}/lib/${ANDROID_NDK_ABI_NAME}")
  ocv_update(3P_LIBRARY_OUTPUT_PATH      "${OpenCV_BINARY_DIR}/3rdparty/lib/${ANDROID_NDK_ABI_NAME}")
  ocv_update(OPENCV_LIB_INSTALL_PATH     sdk/native/libs/${ANDROID_NDK_ABI_NAME})
  ocv_update(OPENCV_LIB_ARCHIVE_INSTALL_PATH sdk/native/staticlibs/${ANDROID_NDK_ABI_NAME})
  ocv_update(OPENCV_3P_LIB_INSTALL_PATH  sdk/native/3rdparty/libs/${ANDROID_NDK_ABI_NAME})
  ocv_update(OPENCV_CONFIG_INSTALL_PATH  sdk/native/jni)
  ocv_update(OPENCV_INCLUDE_INSTALL_PATH sdk/native/jni/include)
  ocv_update(OPENCV_SAMPLES_SRC_INSTALL_PATH samples/native)
  ocv_update(OPENCV_OTHER_INSTALL_PATH   sdk/etc)
  ocv_update(OPENCV_LICENSES_INSTALL_PATH "${OPENCV_OTHER_INSTALL_PATH}/licenses")
else()
  set(LIBRARY_OUTPUT_PATH                "${OpenCV_BINARY_DIR}/lib")
  ocv_update(3P_LIBRARY_OUTPUT_PATH      "${OpenCV_BINARY_DIR}/3rdparty/lib${LIB_SUFFIX}")

  if(WIN32 AND CMAKE_HOST_SYSTEM_NAME MATCHES Windows)
    if(OpenCV_STATIC)
      ocv_update(OPENCV_LIB_INSTALL_PATH   "${OpenCV_INSTALL_BINARIES_PREFIX}staticlib${LIB_SUFFIX}")
    else()
      ocv_update(OPENCV_LIB_INSTALL_PATH   "${OpenCV_INSTALL_BINARIES_PREFIX}lib${LIB_SUFFIX}")
    endif()
    ocv_update(OPENCV_3P_LIB_INSTALL_PATH  "${OpenCV_INSTALL_BINARIES_PREFIX}staticlib${LIB_SUFFIX}")
    ocv_update(OPENCV_SAMPLES_SRC_INSTALL_PATH    samples)
    ocv_update(OPENCV_JAR_INSTALL_PATH java)
    ocv_update(OPENCV_OTHER_INSTALL_PATH   etc)
    ocv_update(OPENCV_CONFIG_INSTALL_PATH  ".")
    ocv_update(OPENCV_INCLUDE_INSTALL_PATH "include")
    ocv_update(OPENCV_LICENSES_INSTALL_PATH "${OPENCV_OTHER_INSTALL_PATH}/licenses")
  else()
    # Note: layout differs from OpenCV 3.4
    include(GNUInstallDirs)
    ocv_update(OPENCV_INCLUDE_INSTALL_PATH       "${CMAKE_INSTALL_INCLUDEDIR}/opencv4")
    ocv_update(OPENCV_LIB_INSTALL_PATH           "${CMAKE_INSTALL_LIBDIR}${LIB_SUFFIX}")
    ocv_update(OPENCV_CONFIG_INSTALL_PATH        "${OPENCV_LIB_INSTALL_PATH}/cmake/opencv4")
    ocv_update(OPENCV_3P_LIB_INSTALL_PATH        "${OPENCV_LIB_INSTALL_PATH}/opencv4/3rdparty")
    ocv_update(OPENCV_SAMPLES_SRC_INSTALL_PATH   "${CMAKE_INSTALL_DATAROOTDIR}/opencv4/samples")
    ocv_update(OPENCV_DOC_INSTALL_PATH           "${CMAKE_INSTALL_DATAROOTDIR}/doc/opencv4")
    ocv_update(OPENCV_JAR_INSTALL_PATH           "${CMAKE_INSTALL_DATAROOTDIR}/java/opencv4")
    ocv_update(OPENCV_TEST_DATA_INSTALL_PATH     "${CMAKE_INSTALL_DATAROOTDIR}/opencv4/testdata")
    ocv_update(OPENCV_OTHER_INSTALL_PATH         "${CMAKE_INSTALL_DATAROOTDIR}/opencv4")
    ocv_update(OPENCV_LICENSES_INSTALL_PATH      "${CMAKE_INSTALL_DATAROOTDIR}/licenses/opencv4")
  endif()
endif()

ocv_update(CMAKE_INSTALL_RPATH "${CMAKE_INSTALL_PREFIX}/${OPENCV_LIB_INSTALL_PATH}")
set(CMAKE_INSTALL_RPATH_USE_LINK_PATH TRUE)

if(INSTALL_TO_MANGLED_PATHS)
  foreach(v
      OPENCV_INCLUDE_INSTALL_PATH
      # file names include version (.so/.dll): OPENCV_LIB_INSTALL_PATH
      OPENCV_CONFIG_INSTALL_PATH
      OPENCV_3P_LIB_INSTALL_PATH
      OPENCV_SAMPLES_SRC_INSTALL_PATH
      OPENCV_DOC_INSTALL_PATH
      # JAR file name includes version: OPENCV_JAR_INSTALL_PATH
      OPENCV_TEST_DATA_INSTALL_PATH
      OPENCV_OTHER_INSTALL_PATH
    )
    string(REGEX REPLACE "opencv[0-9]*" "opencv-${OPENCV_VERSION}" ${v} "${${v}}")
  endforeach()
endif()

if(ANDROID)
  ocv_update(OPENCV_JNI_INSTALL_PATH "${OPENCV_LIB_INSTALL_PATH}")
elseif(INSTALL_CREATE_DISTRIB)
  ocv_update(OPENCV_JNI_INSTALL_PATH "${OPENCV_JAR_INSTALL_PATH}/${OpenCV_ARCH}")
else()
  ocv_update(OPENCV_JNI_INSTALL_PATH "${OPENCV_JAR_INSTALL_PATH}")
endif()
ocv_update(OPENCV_JNI_BIN_INSTALL_PATH "${OPENCV_JNI_INSTALL_PATH}")

if(NOT OPENCV_LIB_ARCHIVE_INSTALL_PATH)
  set(OPENCV_LIB_ARCHIVE_INSTALL_PATH ${OPENCV_LIB_INSTALL_PATH})
endif()

if(WIN32)
  # Postfix of DLLs:
  set(OPENCV_DLLVERSION "${OPENCV_VERSION_MAJOR}${OPENCV_VERSION_MINOR}${OPENCV_VERSION_PATCH}")
  set(OPENCV_DEBUG_POSTFIX d)
else()
  # Postfix of so's:
  set(OPENCV_DLLVERSION "")
  set(OPENCV_DEBUG_POSTFIX "")
endif()

if(DEFINED CMAKE_DEBUG_POSTFIX)
  set(OPENCV_DEBUG_POSTFIX "${CMAKE_DEBUG_POSTFIX}")
endif()

if((INSTALL_CREATE_DISTRIB AND BUILD_SHARED_LIBS AND NOT DEFINED BUILD_opencv_world) OR APPLE_FRAMEWORK)
  set(BUILD_opencv_world ON CACHE INTERNAL "")
endif()

# ----------------------------------------------------------------------------
#  Path for build/platform -specific headers
# ----------------------------------------------------------------------------
ocv_update(OPENCV_CONFIG_FILE_INCLUDE_DIR "${CMAKE_BINARY_DIR}/" CACHE PATH "Where to create the platform-dependant cvconfig.h")
ocv_include_directories(${OPENCV_CONFIG_FILE_INCLUDE_DIR})

# ----------------------------------------------------------------------------
#  Path for additional modules
# ----------------------------------------------------------------------------
set(OPENCV_EXTRA_MODULES_PATH "" CACHE PATH "Where to look for additional OpenCV modules (can be ;-separated list of paths)")

# ----------------------------------------------------------------------------
#  Autodetect if we are in a GIT repository
# ----------------------------------------------------------------------------
find_host_package(Git QUIET)

if(NOT DEFINED OPENCV_VCSVERSION AND GIT_FOUND)
  ocv_git_describe(OPENCV_VCSVERSION "${OpenCV_SOURCE_DIR}")
elseif(NOT DEFINED OPENCV_VCSVERSION)
  # We don't have git:
  set(OPENCV_VCSVERSION "unknown")
endif()


# ----------------------------------------------------------------------------
# OpenCV compiler and linker options
# ----------------------------------------------------------------------------
# In case of Makefiles if the user does not setup CMAKE_BUILD_TYPE, assume it's Release:
if(CMAKE_GENERATOR MATCHES "Makefiles|Ninja" AND "${CMAKE_BUILD_TYPE}" STREQUAL "")
  set(CMAKE_BUILD_TYPE Release)
endif()

ocv_cmake_hook(POST_CMAKE_BUILD_OPTIONS)

# --- Python Support ---
if(NOT IOS)
  include(cmake/OpenCVDetectPython.cmake)
endif()

include(cmake/OpenCVCompilerOptions.cmake)

ocv_cmake_hook(POST_COMPILER_OPTIONS)

# ----------------------------------------------------------------------------
#       CHECK FOR SYSTEM LIBRARIES, OPTIONS, ETC..
# ----------------------------------------------------------------------------
if(UNIX)
  if(NOT APPLE_FRAMEWORK OR OPENCV_ENABLE_PKG_CONFIG)
    if(CMAKE_CROSSCOMPILING AND NOT DEFINED ENV{PKG_CONFIG_LIBDIR}
        AND NOT OPENCV_ENABLE_PKG_CONFIG
    )
      if(NOT PkgConfig_FOUND)
        message(STATUS "OpenCV disables pkg-config to avoid using of host libraries. Consider using PKG_CONFIG_LIBDIR to specify target SYSROOT")
      elseif(OPENCV_SKIP_PKG_CONFIG_WARNING)
        message(WARNING "pkg-config is enabled in cross-compilation mode without defining of PKG_CONFIG_LIBDIR environment variable. This may lead to misconfigured host-based dependencies.")
      endif()
    elseif(OPENCV_DISABLE_PKG_CONFIG)
      if(PkgConfig_FOUND)
        message(WARNING "OPENCV_DISABLE_PKG_CONFIG flag has no effect")
      endif()
    else()
      find_package(PkgConfig QUIET)
    endif()
  endif()
  include(CheckFunctionExists)
  include(CheckIncludeFile)
  include(CheckSymbolExists)

  if(NOT APPLE)
    CHECK_INCLUDE_FILE(pthread.h HAVE_PTHREAD)
    if(ANDROID)
      set(OPENCV_LINKER_LIBS ${OPENCV_LINKER_LIBS} dl m log)
    elseif(${CMAKE_SYSTEM_NAME} MATCHES "FreeBSD|NetBSD|DragonFly|OpenBSD|Haiku")
      set(OPENCV_LINKER_LIBS ${OPENCV_LINKER_LIBS} m pthread)
    elseif(EMSCRIPTEN)
      # no need to link to system libs with emscripten
    else()
      set(OPENCV_LINKER_LIBS ${OPENCV_LINKER_LIBS} dl m pthread rt)
    endif()
  else()
    set(HAVE_PTHREAD 1)
  endif()

  CHECK_SYMBOL_EXISTS(posix_memalign stdlib.h HAVE_POSIX_MEMALIGN)
  CHECK_INCLUDE_FILE(malloc.h HAVE_MALLOC_H)
  if(HAVE_MALLOC_H)
    CHECK_SYMBOL_EXISTS(memalign malloc.h HAVE_MEMALIGN)
  endif()
endif()

include(cmake/OpenCVPCHSupport.cmake)
include(cmake/OpenCVModule.cmake)

# ----------------------------------------------------------------------------
#  Detect endianness of build platform
# ----------------------------------------------------------------------------

if(IOS)
  # test_big_endian needs try_compile, which doesn't work for iOS
  # http://public.kitware.com/Bug/view.php?id=12288
  set(WORDS_BIGENDIAN 0)
else()
  include(TestBigEndian)
  test_big_endian(WORDS_BIGENDIAN)
endif()

# ----------------------------------------------------------------------------
#  Detect 3rd-party libraries
# ----------------------------------------------------------------------------

if(ANDROID AND WITH_CPUFEATURES)
  add_subdirectory(3rdparty/cpufeatures)
  set(HAVE_CPUFEATURES 1)
endif()

include(cmake/OpenCVFindLibsGrfmt.cmake)
include(cmake/OpenCVFindLibsGUI.cmake)
include(cmake/OpenCVFindLibsVideo.cmake)
include(cmake/OpenCVFindLibsPerf.cmake)
include(cmake/OpenCVFindLAPACK.cmake)
include(cmake/OpenCVFindProtobuf.cmake)

# ----------------------------------------------------------------------------
#  Detect other 3rd-party libraries/tools
# ----------------------------------------------------------------------------

# --- Java Support ---
if(BUILD_JAVA)
  if(ANDROID)
    include(cmake/android/OpenCVDetectAndroidSDK.cmake)
  else()
    include(cmake/OpenCVDetectApacheAnt.cmake)
    find_package(JNI)
  endif()
endif()

if(ENABLE_PYLINT AND PYTHON_DEFAULT_AVAILABLE)
  include(cmake/OpenCVPylint.cmake)
endif()
if(ENABLE_FLAKE8 AND PYTHON_DEFAULT_AVAILABLE)
  find_package(Flake8 QUIET)
  if(NOT FLAKE8_FOUND OR NOT FLAKE8_EXECUTABLE)
    include("${CMAKE_CURRENT_LIST_DIR}/cmake/FindFlake8.cmake")
  endif()
  if(FLAKE8_FOUND)
    add_custom_target(check_flake8
        COMMAND "${FLAKE8_EXECUTABLE}" . --count --select=E9,E901,E999,F821,F822,F823 --show-source --statistics --exclude='.git,__pycache__,*.config.py,svgfig.py'
        WORKING_DIRECTORY "${OpenCV_SOURCE_DIR}"
        COMMENT "Running flake8"
    )
  endif()
endif()


if(ANDROID AND ANDROID_EXECUTABLE AND ANT_EXECUTABLE AND (ANT_VERSION VERSION_GREATER 1.7) AND (ANDROID_TOOLS_Pkg_Revision GREATER 13))
  SET(CAN_BUILD_ANDROID_PROJECTS TRUE)
else()
  SET(CAN_BUILD_ANDROID_PROJECTS FALSE)
endif()

# --- OpenCL ---
if(WITH_OPENCL)
  include(cmake/OpenCVDetectOpenCL.cmake)
endif()

# --- Halide ---
if(WITH_HALIDE)
  include(cmake/OpenCVDetectHalide.cmake)
endif()

# --- Inference Engine ---
if(WITH_INF_ENGINE)
  include(cmake/OpenCVDetectInferenceEngine.cmake)
endif()

# --- DirectX ---
if(WITH_DIRECTX)
  include(cmake/OpenCVDetectDirectX.cmake)
endif()

if(WITH_VTK)
  include(cmake/OpenCVDetectVTK.cmake)
endif()

if(WITH_OPENVX)
  include(cmake/FindOpenVX.cmake)
endif()

if(WITH_QUIRC)
  add_subdirectory(3rdparty/quirc)
  set(HAVE_QUIRC TRUE)
endif()
# ----------------------------------------------------------------------------
# OpenCV HAL
# ----------------------------------------------------------------------------
set(_hal_includes "")
macro(ocv_hal_register HAL_LIBRARIES_VAR HAL_HEADERS_VAR HAL_INCLUDE_DIRS_VAR)
  # 1. libraries
  foreach (l ${${HAL_LIBRARIES_VAR}})
    if(NOT TARGET ${l})
      get_filename_component(l "${l}" ABSOLUTE)
    endif()
    list(APPEND OPENCV_HAL_LINKER_LIBS ${l})
  endforeach()
  # 2. headers
  foreach (h ${${HAL_HEADERS_VAR}})
    set(_hal_includes "${_hal_includes}\n#include \"${h}\"")
  endforeach()
  # 3. include paths
  ocv_include_directories(${${HAL_INCLUDE_DIRS_VAR}})
endmacro()

if(NOT DEFINED OpenCV_HAL)
  set(OpenCV_HAL "OpenCV_HAL")
endif()

if(HAVE_OPENVX)
  if(NOT ";${OpenCV_HAL};" MATCHES ";openvx;")
    set(OpenCV_HAL "openvx;${OpenCV_HAL}")
  endif()
endif()

if(WITH_CAROTENE)
  ocv_debug_message(STATUS "Enable carotene acceleration")
  if(NOT ";${OpenCV_HAL};" MATCHES ";carotene;")
    set(OpenCV_HAL "carotene;${OpenCV_HAL}")
  endif()
endif()

foreach(hal ${OpenCV_HAL})
  if(hal STREQUAL "carotene")
    add_subdirectory(3rdparty/carotene/hal)
    ocv_hal_register(CAROTENE_HAL_LIBRARIES CAROTENE_HAL_HEADERS CAROTENE_HAL_INCLUDE_DIRS)
    list(APPEND OpenCV_USED_HAL "carotene (ver ${CAROTENE_HAL_VERSION})")
  elseif(hal STREQUAL "openvx")
    add_subdirectory(3rdparty/openvx)
    ocv_hal_register(OPENVX_HAL_LIBRARIES OPENVX_HAL_HEADERS OPENVX_HAL_INCLUDE_DIRS)
    list(APPEND OpenCV_USED_HAL "openvx (ver ${OPENVX_HAL_VERSION})")
  else()
    ocv_debug_message(STATUS "OpenCV HAL: ${hal} ...")
    ocv_clear_vars(OpenCV_HAL_LIBRARIES OpenCV_HAL_HEADERS OpenCV_HAL_INCLUDE_DIRS)
    find_package(${hal} NO_MODULE QUIET)
    if(${hal}_FOUND)
      ocv_hal_register(OpenCV_HAL_LIBRARIES OpenCV_HAL_HEADERS OpenCV_HAL_INCLUDE_DIRS)
      list(APPEND OpenCV_USED_HAL "${hal} (ver ${${hal}_VERSION})")
    endif()
  endif()
endforeach()
configure_file("${OpenCV_SOURCE_DIR}/cmake/templates/custom_hal.hpp.in" "${CMAKE_BINARY_DIR}/custom_hal.hpp" @ONLY)
unset(_hal_includes)


# ----------------------------------------------------------------------------
# Add CUDA libraries (needed for apps/tools, samples)
# ----------------------------------------------------------------------------
if(HAVE_CUDA)
  set(OPENCV_LINKER_LIBS ${OPENCV_LINKER_LIBS} ${CUDA_LIBRARIES} ${CUDA_npp_LIBRARY})
  if(HAVE_CUBLAS)
    set(OPENCV_LINKER_LIBS ${OPENCV_LINKER_LIBS} ${CUDA_cublas_LIBRARY})
  endif()
  if(HAVE_CUFFT)
    set(OPENCV_LINKER_LIBS ${OPENCV_LINKER_LIBS} ${CUDA_cufft_LIBRARY})
  endif()
  foreach(p ${CUDA_LIBS_PATH})
    if(MSVC AND CMAKE_GENERATOR MATCHES "Ninja|JOM")
      set(OPENCV_LINKER_LIBS ${OPENCV_LINKER_LIBS} ${CMAKE_LIBRARY_PATH_FLAG}"${p}")
    else()
      set(OPENCV_LINKER_LIBS ${OPENCV_LINKER_LIBS} ${CMAKE_LIBRARY_PATH_FLAG}${p})
    endif()
  endforeach()
endif()


# ----------------------------------------------------------------------------
# Code trace support
# ----------------------------------------------------------------------------
if(CV_TRACE)
  include(cmake/OpenCVDetectTrace.cmake)
endif()

ocv_cmake_hook(POST_DETECT_DEPENDECIES)

# ----------------------------------------------------------------------------
# Solution folders:
# ----------------------------------------------------------------------------
if(ENABLE_SOLUTION_FOLDERS)
  set_property(GLOBAL PROPERTY USE_FOLDERS ON)
  set_property(GLOBAL PROPERTY PREDEFINED_TARGETS_FOLDER "CMakeTargets")
endif()

# Extra OpenCV targets: uninstall, package_source, perf, etc.
include(cmake/OpenCVExtraTargets.cmake)

# ----------------------------------------------------------------------------
# Process subdirectories
# ----------------------------------------------------------------------------

# opencv.hpp and legacy headers
add_subdirectory(include)

# Enable compiler options for OpenCV modules/apps/samples only (ignore 3rdparty)
ocv_add_modules_compiler_options()

# OpenCV modules
add_subdirectory(modules)

# Generate targets for documentation
add_subdirectory(doc)

# various data that is used by cv libraries and/or demo applications.
add_subdirectory(data)

# extra applications
if(BUILD_opencv_apps)
  add_subdirectory(apps)
endif()

# examples
if(BUILD_EXAMPLES OR BUILD_ANDROID_EXAMPLES OR INSTALL_PYTHON_EXAMPLES OR INSTALL_C_EXAMPLES)
  add_subdirectory(samples)
endif()

if(ANDROID)
  add_subdirectory(platforms/android/service)
endif()

# ----------------------------------------------------------------------------
# Finalization: generate configuration-based files
# ----------------------------------------------------------------------------

ocv_cmake_hook(PRE_FINALIZE)

# Generate platform-dependent and configuration-dependent headers
include(cmake/OpenCVGenHeaders.cmake)

# Generate opencv.pc for pkg-config command
if(NOT OPENCV_SKIP_PKGCONFIG_GENERATION
    AND NOT CMAKE_GENERATOR MATCHES "Xcode")
  include(cmake/OpenCVGenPkgconfig.cmake)
endif()

# Generate OpenCV.mk for ndk-build (Android build tool)
include(cmake/OpenCVGenAndroidMK.cmake)

# Generate OpenCVConfig.cmake and OpenCVConfig-version.cmake for cmake projects
include(cmake/OpenCVGenConfig.cmake)

# Generate Info.plist for the IOS framework
if(APPLE_FRAMEWORK)
  include(cmake/OpenCVGenInfoPlist.cmake)
endif()

# Generate ABI descriptor
include(cmake/OpenCVGenABI.cmake)

# Generate environment setup file
if(INSTALL_TESTS AND OPENCV_TEST_DATA_PATH)
  if(ANDROID)
    get_filename_component(TEST_PATH ${OPENCV_TEST_INSTALL_PATH} DIRECTORY)
    configure_file("${CMAKE_CURRENT_SOURCE_DIR}/cmake/templates/opencv_run_all_tests_android.sh.in"
                   "${CMAKE_BINARY_DIR}/unix-install/opencv_run_all_tests.sh" @ONLY)
    install(PROGRAMS "${CMAKE_BINARY_DIR}/unix-install/opencv_run_all_tests.sh"
            DESTINATION ./ COMPONENT tests)
  elseif(WIN32)
    configure_file("${CMAKE_CURRENT_SOURCE_DIR}/cmake/templates/opencv_run_all_tests_windows.cmd.in"
                   "${CMAKE_BINARY_DIR}/win-install/opencv_run_all_tests.cmd" @ONLY)
    install(PROGRAMS "${CMAKE_BINARY_DIR}/win-install/opencv_run_all_tests.cmd"
            DESTINATION ${OPENCV_TEST_INSTALL_PATH} COMPONENT tests)
  elseif(UNIX)
    configure_file("${CMAKE_CURRENT_SOURCE_DIR}/cmake/templates/opencv_run_all_tests_unix.sh.in"
                   "${CMAKE_BINARY_DIR}/unix-install/opencv_run_all_tests.sh" @ONLY)
    install(PROGRAMS "${CMAKE_BINARY_DIR}/unix-install/opencv_run_all_tests.sh"
            DESTINATION ${OPENCV_TEST_INSTALL_PATH} COMPONENT tests)
  endif()
endif()

if(NOT OPENCV_README_FILE)
  if(ANDROID)
    set(OPENCV_README_FILE ${CMAKE_CURRENT_SOURCE_DIR}/platforms/android/README.android)
  endif()
endif()

if(NOT OPENCV_LICENSE_FILE)
  set(OPENCV_LICENSE_FILE ${CMAKE_CURRENT_SOURCE_DIR}/LICENSE)
endif()

# for UNIX it does not make sense as LICENSE and readme will be part of the package automatically
if(ANDROID OR NOT UNIX)
  install(FILES ${OPENCV_LICENSE_FILE}
        PERMISSIONS OWNER_READ GROUP_READ WORLD_READ
        DESTINATION ./ COMPONENT libs)
  if(OPENCV_README_FILE)
    install(FILES ${OPENCV_README_FILE}
            PERMISSIONS OWNER_READ GROUP_READ WORLD_READ
            DESTINATION ./ COMPONENT libs)
  endif()
endif()

if(COMMAND ocv_pylint_finalize)
  ocv_pylint_add_directory(${CMAKE_CURRENT_LIST_DIR}/modules/python/test)
  ocv_pylint_add_directory(${CMAKE_CURRENT_LIST_DIR}/samples/python)
  ocv_pylint_add_directory(${CMAKE_CURRENT_LIST_DIR}/samples/dnn)
  ocv_pylint_add_directory_recurse(${CMAKE_CURRENT_LIST_DIR}/samples/python/tutorial_code)
  ocv_pylint_finalize()
endif()

# ----------------------------------------------------------------------------
# Summary:
# ----------------------------------------------------------------------------
status("")
status("General configuration for OpenCV ${OPENCV_VERSION} =====================================")
if(OPENCV_VCSVERSION)
  status("  Version control:" ${OPENCV_VCSVERSION})
endif()
if(OPENCV_EXTRA_MODULES_PATH AND NOT BUILD_INFO_SKIP_EXTRA_MODULES)
  set(__dump_extra_header OFF)
  foreach(p ${OPENCV_EXTRA_MODULES_PATH})
    if(EXISTS ${p})
      if(NOT __dump_extra_header)
        set(__dump_extra_header ON)
        status("")
        status("  Extra modules:")
      else()
        status("")
      endif()
      ocv_git_describe(EXTRA_MODULES_VCSVERSION "${p}")
      status("    Location (extra):" ${p})
      status("    Version control (extra):" ${EXTRA_MODULES_VCSVERSION})
    endif()
  endforeach()
  unset(__dump_extra_header)
endif()

# ========================== build platform ==========================
status("")
status("  Platform:")
if(NOT DEFINED OPENCV_TIMESTAMP
    AND NOT CMAKE_VERSION VERSION_LESS 2.8.11
    AND NOT BUILD_INFO_SKIP_TIMESTAMP
)
  string(TIMESTAMP OPENCV_TIMESTAMP "" UTC)
  set(OPENCV_TIMESTAMP "${OPENCV_TIMESTAMP}" CACHE STRING "Timestamp of OpenCV build configuration" FORCE)
endif()
if(OPENCV_TIMESTAMP)
  status("    Timestamp:"      ${OPENCV_TIMESTAMP})
endif()
status("    Host:"             ${CMAKE_HOST_SYSTEM_NAME} ${CMAKE_HOST_SYSTEM_VERSION} ${CMAKE_HOST_SYSTEM_PROCESSOR})
if(CMAKE_CROSSCOMPILING)
  status("    Target:"         ${CMAKE_SYSTEM_NAME} ${CMAKE_SYSTEM_VERSION} ${CMAKE_SYSTEM_PROCESSOR})
endif()
status("    CMake:"            ${CMAKE_VERSION})
status("    CMake generator:"  ${CMAKE_GENERATOR})
status("    CMake build tool:" ${CMAKE_BUILD_TOOL})
if(MSVC)
  status("    MSVC:"           ${MSVC_VERSION})
endif()
if(CMAKE_GENERATOR MATCHES Xcode)
  status("    Xcode:"          ${XCODE_VERSION})
endif()
if(NOT CMAKE_GENERATOR MATCHES "Xcode|Visual Studio")
  status("    Configuration:"  ${CMAKE_BUILD_TYPE})
endif()


# ========================= CPU code generation mode =========================
status("")
status("  CPU/HW features:")
status("    Baseline:"  "${CPU_BASELINE_FINAL}")
if(NOT CPU_BASELINE STREQUAL CPU_BASELINE_FINAL)
  status("      requested:"  "${CPU_BASELINE}")
endif()
if(CPU_BASELINE_REQUIRE)
  status("      required:"  "${CPU_BASELINE_REQUIRE}")
endif()
if(CPU_BASELINE_DISABLE)
  status("      disabled:"  "${CPU_BASELINE_DISABLE}")
endif()
if(CPU_DISPATCH_FINAL OR CPU_DISPATCH)
  status("    Dispatched code generation:"  "${CPU_DISPATCH_FINAL}")
  if(NOT CPU_DISPATCH STREQUAL CPU_DISPATCH_FINAL)
    status("      requested:"  "${CPU_DISPATCH}")
  endif()
  if(CPU_DISPATCH_REQUIRE)
    status("      required:"  "${CPU_DISPATCH_REQUIRE}")
  endif()
  foreach(OPT ${CPU_DISPATCH_FINAL})
    status("      ${OPT} (${CPU_${OPT}_USAGE_COUNT} files):"  "+ ${CPU_DISPATCH_${OPT}_INCLUDED}")
  endforeach()
endif()

# ========================== C/C++ options ==========================
if(CMAKE_CXX_COMPILER_VERSION)
  set(OPENCV_COMPILER_STR "${CMAKE_CXX_COMPILER} ${CMAKE_CXX_COMPILER_ARG1} (ver ${CMAKE_CXX_COMPILER_VERSION})")
else()
  set(OPENCV_COMPILER_STR "${CMAKE_CXX_COMPILER} ${CMAKE_CXX_COMPILER_ARG1}")
endif()
string(STRIP "${OPENCV_COMPILER_STR}" OPENCV_COMPILER_STR)

status("")
status("  C/C++:")
status("    Built as dynamic libs?:" BUILD_SHARED_LIBS THEN YES ELSE NO)
status("    C++ Compiler:"           ${OPENCV_COMPILER_STR})
status("    C++ flags (Release):"    ${CMAKE_CXX_FLAGS} ${CMAKE_CXX_FLAGS_RELEASE})
status("    C++ flags (Debug):"      ${CMAKE_CXX_FLAGS} ${CMAKE_CXX_FLAGS_DEBUG})
status("    C Compiler:"             ${CMAKE_C_COMPILER} ${CMAKE_C_COMPILER_ARG1})
status("    C flags (Release):"      ${CMAKE_C_FLAGS} ${CMAKE_C_FLAGS_RELEASE})
status("    C flags (Debug):"        ${CMAKE_C_FLAGS} ${CMAKE_C_FLAGS_DEBUG})
if(WIN32)
  status("    Linker flags (Release):" ${CMAKE_EXE_LINKER_FLAGS} ${CMAKE_EXE_LINKER_FLAGS_RELEASE})
  status("    Linker flags (Debug):"   ${CMAKE_EXE_LINKER_FLAGS} ${CMAKE_EXE_LINKER_FLAGS_DEBUG})
else()
  status("    Linker flags (Release):" ${CMAKE_SHARED_LINKER_FLAGS} ${CMAKE_SHARED_LINKER_FLAGS_RELEASE})
  status("    Linker flags (Debug):"   ${CMAKE_SHARED_LINKER_FLAGS} ${CMAKE_SHARED_LINKER_FLAGS_DEBUG})
endif()
status("    ccache:"                  OPENCV_COMPILER_IS_CCACHE THEN YES ELSE NO)
status("    Precompiled headers:"     PCHSupport_FOUND AND ENABLE_PRECOMPILED_HEADERS THEN YES ELSE NO)

# ========================== Dependencies ============================
ocv_get_all_libs(deps_modules deps_extra deps_3rdparty)
status("    Extra dependencies:" ${deps_extra})
status("    3rdparty dependencies:" ${deps_3rdparty})

# ========================== OpenCV modules ==========================
status("")
status("  OpenCV modules:")
string(REPLACE "opencv_" "" OPENCV_MODULES_BUILD_ST          "${OPENCV_MODULES_BUILD}")
string(REPLACE "opencv_" "" OPENCV_MODULES_DISABLED_USER_ST  "${OPENCV_MODULES_DISABLED_USER}")
string(REPLACE "opencv_" "" OPENCV_MODULES_DISABLED_AUTO_ST  "${OPENCV_MODULES_DISABLED_AUTO}")
string(REPLACE "opencv_" "" OPENCV_MODULES_DISABLED_FORCE_ST "${OPENCV_MODULES_DISABLED_FORCE}")
list(SORT OPENCV_MODULES_BUILD_ST)
list(SORT OPENCV_MODULES_DISABLED_USER_ST)
list(SORT OPENCV_MODULES_DISABLED_AUTO_ST)
list(SORT OPENCV_MODULES_DISABLED_FORCE_ST)
status("    To be built:"            OPENCV_MODULES_BUILD          THEN ${OPENCV_MODULES_BUILD_ST}          ELSE "-")
status("    Disabled:"               OPENCV_MODULES_DISABLED_USER  THEN ${OPENCV_MODULES_DISABLED_USER_ST}  ELSE "-")
status("    Disabled by dependency:" OPENCV_MODULES_DISABLED_AUTO  THEN ${OPENCV_MODULES_DISABLED_AUTO_ST}  ELSE "-")
status("    Unavailable:"            OPENCV_MODULES_DISABLED_FORCE THEN ${OPENCV_MODULES_DISABLED_FORCE_ST} ELSE "-")

ocv_build_features_string(apps_status
  IF BUILD_TESTS AND HAVE_opencv_ts THEN "tests"
  IF BUILD_PERF_TESTS AND HAVE_opencv_ts THEN "perf_tests"
  IF BUILD_EXAMPLES THEN "examples"
  IF BUILD_opencv_apps THEN "apps"
  IF BUILD_ANDROID_SERVICE THEN "android_service"
  IF BUILD_ANDROID_EXAMPLES AND CAN_BUILD_ANDROID_PROJECTS THEN "android_examples"
  ELSE "-")
status("    Applications:" "${apps_status}")
ocv_build_features_string(docs_status
    IF TARGET doxygen_cpp THEN "doxygen"
    IF TARGET doxygen_python THEN "python"
    IF TARGET doxygen_javadoc THEN "javadoc"
    IF BUILD_opencv_js OR DEFINED OPENCV_JS_LOCATION THEN "js"
    ELSE "NO"
)
status("    Documentation:" "${docs_status}")
status("    Non-free algorithms:" OPENCV_ENABLE_NONFREE THEN "YES" ELSE "NO")

# ========================== Android details ==========================
if(ANDROID)
  status("")
  if(DEFINED ANDROID_NDK_REVISION)
    set(__msg "${ANDROID_NDK} (ver ${ANDROID_NDK_REVISION})")
  else()
    set(__msg "location: ${ANDROID_NDK}")
  endif()
  status("  Android NDK: " ${__msg})
  status("    Android ABI:" ${ANDROID_ABI})
  if(BUILD_WITH_STANDALONE_TOOLCHAIN)
    status("    NDK toolchain:" "standalone: ${ANDROID_STANDALONE_TOOLCHAIN}")
  elseif(BUILD_WITH_ANDROID_NDK OR DEFINED ANDROID_TOOLCHAIN_NAME)
    status("    NDK toolchain:" "${ANDROID_TOOLCHAIN_NAME}")
  endif()
  status("    STL type:" ${ANDROID_STL})
  status("    Native API level:" ${ANDROID_NATIVE_API_LEVEL})

  if(BUILD_ANDROID_PROJECTS)
    status("  Android SDK: " "${ANDROID_SDK} (tools: ${ANDROID_SDK_TOOLS_VERSION} build tools: ${ANDROID_SDK_BUILD_TOOLS_VERSION})")
    if(ANDROID_EXECUTABLE)
      status("    android tool:"  "${ANDROID_EXECUTABLE}")
    endif()
  else()
    status("  Android SDK: " "not used, projects are not built")
  endif()
  if(DEFINED ANDROID_SDK_COMPATIBLE_TARGET)
    status("    SDK target:" "${ANDROID_SDK_COMPATIBLE_TARGET}")
  endif()
  if(DEFINED ANDROID_PROJECTS_BUILD_TYPE)
    if(ANDROID_PROJECTS_BUILD_TYPE STREQUAL "ANT")
      status("    Projects build scripts:" "Ant/Eclipse compatible")
    elseif(ANDROID_PROJECTS_BUILD_TYPE STREQUAL "ANT")
      status("    Projects build scripts:" "Gradle")
    endif()
  endif()
endif()

# ================== Windows RT features ==================
if(WIN32)
status("")
status("  Windows RT support:" WINRT THEN YES ELSE NO)
  if(WINRT)
    status("    Building for Microsoft platform: " ${CMAKE_SYSTEM_NAME})
    status("    Building for architectures: " ${CMAKE_VS_EFFECTIVE_PLATFORMS})
    status("    Building for version: " ${CMAKE_SYSTEM_VERSION})
    if (DEFINED ENABLE_WINRT_MODE_NATIVE)
      status("    Building for C++ without CX extensions")
    endif()
  endif()
endif(WIN32)

# ========================== GUI ==========================
status("")
status("  GUI: ")

if(WITH_QT OR HAVE_QT)
  if(HAVE_QT5)
    status("    QT:" "YES (ver ${Qt5Core_VERSION_STRING})")
    status("      QT OpenGL support:" HAVE_QT_OPENGL THEN "YES (${Qt5OpenGL_LIBRARIES} ${Qt5OpenGL_VERSION_STRING})" ELSE NO)
  elseif(HAVE_QT)
    status("    QT:" "YES (ver ${QT_VERSION_MAJOR}.${QT_VERSION_MINOR}.${QT_VERSION_PATCH} ${QT_EDITION})")
    status("      QT OpenGL support:" HAVE_QT_OPENGL THEN "YES (${QT_QTOPENGL_LIBRARY})" ELSE NO)
  else()
    status("    QT:" "NO")
  endif()
endif()

if(WITH_WIN32UI)
  status("    Win32 UI:" HAVE_WIN32UI THEN YES ELSE NO)
endif()

if(APPLE)
  if(WITH_CARBON)
    status("    Carbon:" YES)
  else()
    status("    Cocoa:"  YES)
  endif()
endif()

if(WITH_GTK OR HAVE_GTK)
  if(HAVE_GTK3)
    status("    GTK+:" "YES (ver ${ALIASOF_gtk+-3.0_VERSION})")
  elseif(HAVE_GTK)
    status("    GTK+:" "YES (ver ${ALIASOF_gtk+-2.0_VERSION})")
  else()
    status("    GTK+:" "NO")
  endif()
  if(HAVE_GTK)
    status(  "      GThread :" HAVE_GTHREAD THEN "YES (ver ${ALIASOF_gthread-2.0_VERSION})" ELSE NO)
    status(  "      GtkGlExt:" HAVE_GTKGLEXT THEN "YES (ver ${ALIASOF_gtkglext-1.0_VERSION})" ELSE NO)
  endif()
endif()

if(WITH_OPENGL OR HAVE_OPENGL)
  status("    OpenGL support:" HAVE_OPENGL THEN "YES (${OPENGL_LIBRARIES})" ELSE NO)
endif()

if(WITH_VTK OR HAVE_VTK)
  status("    VTK support:" HAVE_VTK THEN "YES (ver ${VTK_VERSION})" ELSE NO)
endif()

# ========================== MEDIA IO ==========================
status("")
status("  Media I/O: ")
status("    ZLib:"   ZLIB_FOUND THEN "${ZLIB_LIBRARIES} (ver ${ZLIB_VERSION_STRING})" ELSE "build (ver ${ZLIB_VERSION_STRING})")

if(WITH_JPEG OR HAVE_JPEG)
  if(NOT HAVE_JPEG)
    status("    JPEG:" NO)
  elseif(BUILD_JPEG)
    status("    JPEG:" "build-${JPEG_LIBRARY} (ver ${JPEG_LIB_VERSION})")
  else()
    status("    JPEG:" "${JPEG_LIBRARY} (ver ${JPEG_LIB_VERSION})")
  endif()
endif()

if(WITH_WEBP OR HAVE_WEBP)
  status("    WEBP:" WEBP_FOUND THEN "${WEBP_LIBRARY} (ver ${WEBP_VERSION})" ELSE "build (ver ${WEBP_VERSION})")
endif()

if(WITH_PNG OR HAVE_PNG)
  status("    PNG:"  PNG_FOUND  THEN "${PNG_LIBRARY} (ver ${PNG_VERSION})" ELSE "build (ver ${PNG_VERSION})")
endif()

if(WITH_TIFF OR HAVE_TIFF)
  status("    TIFF:" TIFF_FOUND THEN "${TIFF_LIBRARY} (ver ${TIFF_VERSION} / ${TIFF_VERSION_STRING})" ELSE "build (ver ${TIFF_VERSION} - ${TIFF_VERSION_STRING})")
endif()

if(WITH_JASPER OR HAVE_JASPER)
  status("    JPEG 2000:" JASPER_FOUND THEN "${JASPER_LIBRARY} (ver ${JASPER_VERSION_STRING})" ELSE "build (ver ${JASPER_VERSION_STRING})")
endif()

if(WITH_OPENEXR OR HAVE_OPENEXR)
  status("    OpenEXR:" OPENEXR_FOUND THEN "${OPENEXR_LIBRARIES} (ver ${OPENEXR_VERSION})" ELSE "build (ver ${OPENEXR_VERSION})")
endif()

if(WITH_GDAL OR HAVE_GDAL)
  status("    GDAL:" HAVE_GDAL THEN "YES (${GDAL_LIBRARY})" ELSE "NO")
endif()

if(WITH_GDCM OR HAVE_GDCM)
  status("    GDCM:" HAVE_GDCM THEN "YES (ver ${GDCM_VERSION})" ELSE "NO")
endif()

if(WITH_IMGCODEC_HDR OR DEFINED HAVE_IMGCODEC_HDR)
  status("    HDR:" HAVE_IMGCODEC_HDR THEN "YES" ELSE "NO")
endif()

if(WITH_IMGCODEC_SUNRASTER OR DEFINED HAVE_IMGCODEC_SUNRASTER)
  status("    SUNRASTER:" HAVE_IMGCODEC_SUNRASTER THEN "YES" ELSE "NO")
endif()

if(WITH_IMGCODEC_PXM OR DEFINED HAVE_IMGCODEC_PXM)
  status("    PXM:" HAVE_IMGCODEC_PXM THEN "YES" ELSE "NO")
endif()

if(WITH_IMGCODEC_PFM OR DEFINED HAVE_IMGCODEC_PFM)
  status("    PFM:" HAVE_IMGCODEC_PFM THEN "YES" ELSE "NO")
endif()

# ========================== VIDEO IO ==========================
status("")
status("  Video I/O:")

if(WITH_VFW OR HAVE_VFW)
  status("    Video for Windows:" HAVE_VFW         THEN YES                                        ELSE NO)
endif()

if(WITH_1394 OR HAVE_DC1394)
  if (HAVE_DC1394_2)
    status("    DC1394:" "YES (ver ${ALIASOF_libdc1394-2_VERSION})")
  elseif (HAVE_DC1394)
    status("    DC1394:" "YES (ver ${ALIASOF_libdc1394_VERSION})")
  else()
    status("    DC1394:" "NO")
  endif()
endif()

if(WITH_FFMPEG OR HAVE_FFMPEG)
  if(OPENCV_FFMPEG_USE_FIND_PACKAGE)
    status("    FFMPEG:"       HAVE_FFMPEG         THEN "YES (find_package)"                       ELSE "NO (find_package)")
  elseif(WIN32)
    status("    FFMPEG:"       HAVE_FFMPEG         THEN "YES (prebuilt binaries)"                  ELSE NO)
  else()
    status("    FFMPEG:"       HAVE_FFMPEG         THEN YES ELSE NO)
  endif()
  status("      avcodec:"      FFMPEG_libavcodec_FOUND    THEN "YES (ver ${FFMPEG_libavcodec_VERSION})"    ELSE NO)
  status("      avformat:"     FFMPEG_libavformat_FOUND   THEN "YES (ver ${FFMPEG_libavformat_VERSION})"   ELSE NO)
  status("      avutil:"       FFMPEG_libavutil_FOUND     THEN "YES (ver ${FFMPEG_libavutil_VERSION})"     ELSE NO)
  status("      swscale:"      FFMPEG_libswscale_FOUND    THEN "YES (ver ${FFMPEG_libswscale_VERSION})"    ELSE NO)
  status("      avresample:"   FFMPEG_libavresample_FOUND THEN "YES (ver ${FFMPEG_libavresample_VERSION})" ELSE NO)
endif()

if(WITH_GSTREAMER OR HAVE_GSTREAMER)
  status("    GStreamer:"      HAVE_GSTREAMER      THEN ""                                         ELSE NO)
  if(HAVE_GSTREAMER)
    status("      base:"       "YES (ver ${GSTREAMER_BASE_VERSION})")
    status("      video:"      "YES (ver ${GSTREAMER_VIDEO_VERSION})")
    status("      app:"        "YES (ver ${GSTREAMER_APP_VERSION})")
    status("      riff:"       "YES (ver ${GSTREAMER_RIFF_VERSION})")
    status("      pbutils:"    "YES (ver ${GSTREAMER_PBUTILS_VERSION})")
  endif(HAVE_GSTREAMER)
endif()

if(WITH_OPENNI OR HAVE_OPENNI)
  status("    OpenNI:"         HAVE_OPENNI         THEN "YES (ver ${OPENNI_VERSION_STRING}, build ${OPENNI_VERSION_BUILD})" ELSE NO)
  status("    OpenNI PrimeSensor Modules:" HAVE_OPENNI_PRIME_SENSOR_MODULE THEN "YES (${OPENNI_PRIME_SENSOR_MODULE})"      ELSE NO)
endif()

if(WITH_OPENNI2 OR HAVE_OPENNI2)
  status("    OpenNI2:"        HAVE_OPENNI2    THEN "YES (ver ${OPENNI2_VERSION_STRING}, build ${OPENNI2_VERSION_BUILD})" ELSE NO)
endif()

if(WITH_PVAPI OR HAVE_PVAPI)
  status("    PvAPI:"          HAVE_PVAPI          THEN YES                                        ELSE NO)
endif()

if(WITH_GIGEAPI OR HAVE_GIGE_API)
  status("    GigEVisionSDK:"  HAVE_GIGE_API       THEN YES                                        ELSE NO)
endif()

if(WITH_ARAVIS OR HAVE_ARAVIS_API)
  status("    Aravis SDK:"     HAVE_ARAVIS_API     THEN "YES (${ARAVIS_LIBRARIES})"                ELSE NO)
endif()

if(APPLE)
  status("    AVFoundation:"   HAVE_AVFOUNDATION   THEN YES                                        ELSE NO)
  if(WITH_QUICKTIME OR HAVE_QUICKTIME)
    status("    QuickTime:"      HAVE_QUICKTIME      THEN YES                                        ELSE NO)
  endif()
  if(WITH_QTKIT OR HAVE_QTKIT)
    status("    QTKit:"          HAVE_QTKIT          THEN "YES (deprecated)"                         ELSE NO)
  endif()
endif()

if(WITH_UNICAP OR HAVE_UNICAP)
  status("    UniCap:"         HAVE_UNICAP         THEN "YES (ver ${ALIASOF_libunicap_VERSION})"   ELSE NO)
  status("    UniCap ucil:"    HAVE_UNICAP_UCIL    THEN "YES (ver ${ALIASOF_libucil_VERSION})"     ELSE NO)
endif()

if(WITH_V4L OR WITH_LIBV4L OR HAVE_LIBV4L OR HAVE_CAMV4L OR HAVE_CAMV4L2 OR HAVE_VIDEOIO)
  status("    libv4l/libv4l2:" HAVE_LIBV4L THEN "${ALIASOF_libv4l1_VERSION} / ${ALIASOF_libv4l2_VERSION}" ELSE "NO")
  ocv_build_features_string(v4l_status
    IF HAVE_CAMV4L THEN "linux/videodev.h"
    IF HAVE_CAMV4L2 THEN "linux/videodev2.h"
    IF HAVE_VIDEOIO THEN "sys/videoio.h"
    ELSE "NO")
  status("    v4l/v4l2:" "${v4l_status}")
endif()

if(WITH_DSHOW OR HAVE_DSHOW)
  status("    DirectShow:"     HAVE_DSHOW     THEN YES                                        ELSE NO)
endif()

if(WITH_MSMF OR HAVE_MSMF)
  status("    Media Foundation:" HAVE_MSMF    THEN YES                                        ELSE NO)
endif()

if(WITH_XIMEA OR HAVE_XIMEA)
  status("    XIMEA:"          HAVE_XIMEA          THEN YES                                        ELSE NO)
endif()

if(WITH_XINE OR HAVE_XINE)
  status("    Xine:"           HAVE_XINE           THEN "YES (ver ${ALIASOF_libxine_VERSION})"     ELSE NO)
endif()

if(WITH_INTELPERC OR HAVE_INTELPERC)
  status("    Intel PerC:"     HAVE_INTELPERC      THEN "YES"                                 ELSE NO)
endif()

if(WITH_MFX OR HAVE_MFX)
  status("    Intel Media SDK:" HAVE_MFX      THEN "YES (${MFX_LIBRARY})" ELSE NO)
endif()

if(WITH_GPHOTO2 OR HAVE_GPHOTO2)
  status("    gPhoto2:"        HAVE_GPHOTO2        THEN "YES"                                 ELSE NO)
endif()

# Order is similar to CV_PARALLEL_FRAMEWORK in core/src/parallel.cpp
ocv_build_features_string(parallel_status EXCLUSIVE
  IF HAVE_TBB THEN "TBB (ver ${TBB_VERSION_MAJOR}.${TBB_VERSION_MINOR} interface ${TBB_INTERFACE_VERSION})"
  IF HAVE_HPX THEN "HPX"
  IF HAVE_OPENMP THEN "OpenMP"
  IF HAVE_GCD THEN "GCD"
  IF WINRT OR HAVE_CONCURRENCY THEN "Concurrency"
  IF HAVE_PTHREADS_PF THEN "pthreads"
  ELSE "none")
status("")
status("  Parallel framework:" "${parallel_status}")

if(CV_TRACE OR OPENCV_TRACE)
  ocv_build_features_string(trace_status EXCLUSIVE
    IF HAVE_ITT THEN "with Intel ITT"
    ELSE "built-in")
  status("")
  status("  Trace: " OPENCV_TRACE THEN "YES (${trace_status})" ELSE NO)
endif()

# ========================== Other third-party libraries ==========================
status("")
status("  Other third-party libraries:")

if(WITH_IPP AND HAVE_IPP)
  status("    Intel IPP:" "${IPP_VERSION_STR} [${IPP_VERSION_MAJOR}.${IPP_VERSION_MINOR}.${IPP_VERSION_BUILD}]")
  status("           at:" "${IPP_ROOT_DIR}")
  if(NOT HAVE_IPP_ICV)
    status("       linked:" BUILD_WITH_DYNAMIC_IPP THEN "dynamic" ELSE "static")
  endif()
  if(HAVE_IPP_IW)
    if(BUILD_IPP_IW)
      status("    Intel IPP IW:" "sources (${IW_VERSION_MAJOR}.${IW_VERSION_MINOR}.${IW_VERSION_UPDATE})")
    else()
      status("    Intel IPP IW:" "binaries (${IW_VERSION_MAJOR}.${IW_VERSION_MINOR}.${IW_VERSION_UPDATE})")
    endif()
    status("              at:" "${IPP_IW_PATH}")
  else()
    status("    Intel IPP IW:"   NO)
  endif()
endif()

if(WITH_VA OR HAVE_VA)
  status("    VA:"            HAVE_VA          THEN "YES" ELSE NO)
endif()

if(WITH_VA_INTEL OR HAVE_VA_INTEL)
  status("    Intel VA-API/OpenCL:"  HAVE_VA_INTEL       THEN "YES (OpenCL: ${VA_INTEL_IOCL_ROOT})" ELSE NO)
endif()

if(WITH_LAPACK OR HAVE_LAPACK)
  status("    Lapack:"      HAVE_LAPACK     THEN "YES (${LAPACK_LIBRARIES})" ELSE NO)
endif()

if(WITH_HALIDE OR HAVE_HALIDE)
  status("    Halide:"     HAVE_HALIDE      THEN "YES (${HALIDE_LIBRARIES} ${HALIDE_INCLUDE_DIRS})" ELSE NO)
endif()

if(WITH_INF_ENGINE OR INF_ENGINE_TARGET)
  if(INF_ENGINE_TARGET)
    set(__msg "YES (${INF_ENGINE_RELEASE} / ${INF_ENGINE_VERSION})")
    get_target_property(_lib ${INF_ENGINE_TARGET} IMPORTED_LOCATION)
    if(NOT _lib)
      get_target_property(_lib_rel ${INF_ENGINE_TARGET} IMPORTED_IMPLIB_RELEASE)
      get_target_property(_lib_dbg ${INF_ENGINE_TARGET} IMPORTED_IMPLIB_DEBUG)
      set(_lib "${_lib_rel} / ${_lib_dbg}")
    endif()
    get_target_property(_inc ${INF_ENGINE_TARGET} INTERFACE_INCLUDE_DIRECTORIES)
    status("    Inference Engine:" "${__msg}")
    status("                libs:" "${_lib}")
    status("            includes:" "${_inc}")
  else()
    status("    Inference Engine:"     "NO")
  endif()
endif()

if(WITH_EIGEN OR HAVE_EIGEN)
  status("    Eigen:"      HAVE_EIGEN       THEN "YES (ver ${EIGEN_WORLD_VERSION}.${EIGEN_MAJOR_VERSION}.${EIGEN_MINOR_VERSION})" ELSE NO)
endif()

if(WITH_OPENVX OR HAVE_OPENVX)
  status("    OpenVX:"     HAVE_OPENVX      THEN "YES (${OPENVX_LIBRARIES})" ELSE "NO")
endif()

status("    Custom HAL:" OpenCV_USED_HAL  THEN "YES (${OpenCV_USED_HAL})" ELSE "NO")

foreach(s ${CUSTOM_STATUS})
  status(${CUSTOM_STATUS_${s}})
endforeach()

if(WITH_CUDA OR HAVE_CUDA)
  ocv_build_features_string(cuda_features
    IF HAVE_CUFFT THEN "CUFFT"
    IF HAVE_CUBLAS THEN "CUBLAS"
    IF HAVE_NVCUVID THEN "NVCUVID"
    IF CUDA_FAST_MATH THEN "FAST_MATH"
    ELSE "no extra features")
  status("")
  status("  NVIDIA CUDA:" HAVE_CUDA THEN "YES (ver ${CUDA_VERSION_STRING}, ${cuda_features})" ELSE NO)
  if(HAVE_CUDA)
    status("    NVIDIA GPU arch:"      ${OPENCV_CUDA_ARCH_BIN})
    status("    NVIDIA PTX archs:"     ${OPENCV_CUDA_ARCH_PTX})
  endif()
endif()

if(WITH_OPENCL OR HAVE_OPENCL)
  ocv_build_features_string(opencl_features
    IF HAVE_OPENCL_SVM THEN "SVM"
    IF HAVE_CLAMDFFT THEN "AMDFFT"
    IF HAVE_CLAMDBLAS THEN "AMDBLAS"
    ELSE "no extra features")
  status("")
  status("  OpenCL:"     HAVE_OPENCL   THEN   "YES (${opencl_features})" ELSE "NO")
  if(HAVE_OPENCL)
    status("    Include path:"  OPENCL_INCLUDE_DIRS THEN "${OPENCL_INCLUDE_DIRS}" ELSE "NO")
    status("    Link libraries:"       OPENCL_LIBRARIES THEN "${OPENCL_LIBRARIES}" ELSE "Dynamic load")
  endif()
endif()

# ========================== python ==========================
if(BUILD_opencv_python2)
  status("")
  status("  Python 2:")
  status("    Interpreter:"     PYTHON2INTERP_FOUND  THEN "${PYTHON2_EXECUTABLE} (ver ${PYTHON2_VERSION_STRING})"       ELSE NO)
  if(PYTHON2LIBS_VERSION_STRING)
    status("    Libraries:"   HAVE_opencv_python2  THEN  "${PYTHON2_LIBRARIES} (ver ${PYTHON2LIBS_VERSION_STRING})"   ELSE NO)
  else()
    status("    Libraries:"   HAVE_opencv_python2  THEN  "${PYTHON2_LIBRARIES}"                                      ELSE NO)
  endif()
  status("    numpy:"         PYTHON2_NUMPY_INCLUDE_DIRS THEN "${PYTHON2_NUMPY_INCLUDE_DIRS} (ver ${PYTHON2_NUMPY_VERSION})" ELSE "NO (Python wrappers can not be generated)")
  status("    packages path:" PYTHON2_EXECUTABLE         THEN "${PYTHON2_PACKAGES_PATH}"                                    ELSE "-")
endif()

if(BUILD_opencv_python3)
  status("")
  status("  Python 3:")
  status("    Interpreter:"     PYTHON3INTERP_FOUND  THEN "${PYTHON3_EXECUTABLE} (ver ${PYTHON3_VERSION_STRING})"       ELSE NO)
  if(PYTHON3LIBS_VERSION_STRING)
    status("    Libraries:"   HAVE_opencv_python3  THEN  "${PYTHON3_LIBRARIES} (ver ${PYTHON3LIBS_VERSION_STRING})"   ELSE NO)
  else()
    status("    Libraries:"   HAVE_opencv_python3  THEN  "${PYTHON3_LIBRARIES}"                                      ELSE NO)
  endif()
  status("    numpy:"         PYTHON3_NUMPY_INCLUDE_DIRS THEN "${PYTHON3_NUMPY_INCLUDE_DIRS} (ver ${PYTHON3_NUMPY_VERSION})" ELSE "NO (Python3 wrappers can not be generated)")
  status("    packages path:" PYTHON3_EXECUTABLE         THEN "${PYTHON3_PACKAGES_PATH}"                                    ELSE "-")
endif()

status("")
status("  Python (for build):"  PYTHON_DEFAULT_AVAILABLE THEN "${PYTHON_DEFAULT_EXECUTABLE}" ELSE NO)
if(PYLINT_FOUND AND PYLINT_EXECUTABLE)
  status("    Pylint:"  PYLINT_FOUND THEN "${PYLINT_EXECUTABLE} (ver: ${PYLINT_VERSION}, checks: ${PYLINT_TOTAL_TARGETS})" ELSE NO)
endif()
if(FLAKE8_FOUND AND FLAKE8_EXECUTABLE)
  status("    Flake8:"  FLAKE8_FOUND THEN "${FLAKE8_EXECUTABLE} (ver: ${FLAKE8_VERSION})" ELSE NO)
endif()

# ========================== java ==========================
if(BUILD_JAVA OR BUILD_opencv_java)
  status("")
  status("  Java:"            BUILD_FAT_JAVA_LIB  THEN "export all functions"                                      ELSE "")
  status("    ant:"           ANT_EXECUTABLE      THEN "${ANT_EXECUTABLE} (ver ${ANT_VERSION})"                    ELSE NO)
  if(NOT ANDROID)
    status("    JNI:"         JNI_INCLUDE_DIRS    THEN "${JNI_INCLUDE_DIRS}"                                       ELSE NO)
  endif()
  status("    Java wrappers:" HAVE_opencv_java                                                            THEN YES ELSE NO)
  status("    Java tests:"    BUILD_TESTS AND opencv_test_java_BINARY_DIR                                 THEN YES ELSE NO)
endif()

ocv_cmake_hook(STATUS_DUMP_EXTRA)

# ========================== auxiliary ==========================
status("")
status("  Install to:" "${CMAKE_INSTALL_PREFIX}")
status("-----------------------------------------------------------------")
status("")


ocv_finalize_status()

ocv_cmake_hook(POST_FINALIZE)

# ----------------------------------------------------------------------------
# CPack stuff
# ----------------------------------------------------------------------------

include(cmake/OpenCVPackaging.cmake)

# This should be the last command
ocv_cmake_dump_vars("" TOFILE "CMakeVars.txt")
ocv_cmake_eval(DEBUG_POST ONCE)<|MERGE_RESOLUTION|>--- conflicted
+++ resolved
@@ -282,11 +282,8 @@
 OCV_OPTION(WITH_IMGCODEC_HDR   "Include HDR support"                         ON)
 OCV_OPTION(WITH_IMGCODEC_SUNRASTER "Include SUNRASTER support"               ON)
 OCV_OPTION(WITH_IMGCODEC_PXM   "Include PNM (PBM,PGM,PPM) and PAM formats support" ON)
-<<<<<<< HEAD
 OCV_OPTION(WITH_IMGCODEC_PFM   "Include PFM formats support"                 ON)
-=======
 OCV_OPTION(WITH_QUIRC          "Include library QR-code decoding"            ON)
->>>>>>> 28cb714a
 
 # OpenCV build components
 # ===================================================

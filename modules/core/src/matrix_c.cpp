// This file is part of OpenCV project.
// It is subject to the license terms in the LICENSE file found in the top-level directory
// of this distribution and at http://opencv.org/license.html

#include "precomp.hpp"
#include "opencv2/core/mat.hpp"
#include "opencv2/core/types_c.h"

#ifndef OPENCV_EXCLUDE_C_API
// glue

CvMatND cvMatND(const cv::Mat& m)
{
    CvMatND self;
    cvInitMatNDHeader(&self, m.dims, m.size, m.type(), m.data );
    int i, d = m.dims;
    for( i = 0; i < d; i++ )
        self.dim[i].step = (int)m.step[i];
    self.type |= m.flags & cv::Mat::CONTINUOUS_FLAG;
    return self;
}

_IplImage cvIplImage(const cv::Mat& m)
{
    _IplImage self;
    CV_Assert( m.dims <= 2 );
    cvInitImageHeader(&self, cvSize(m.size()), cvIplDepth(m.flags), m.channels());
    cvSetData(&self, m.data, (int)m.step[0]);
    return self;
}

namespace cv {

static Mat cvMatToMat(const CvMat* m, bool copyData)
{
    Mat thiz;

    if( !m )
        return thiz;

    if( !copyData )
    {
        thiz.flags = Mat::MAGIC_VAL + (m->type & (CV_MAT_TYPE_MASK|CV_MAT_CONT_FLAG));
        thiz.dims = 2;
        thiz.rows = m->rows;
        thiz.cols = m->cols;
        thiz.datastart = thiz.data = m->data.ptr;
        size_t esz = CV_ELEM_SIZE(m->type), minstep = thiz.cols*esz, _step = m->step;
        if( _step == 0 )
            _step = minstep;
        thiz.datalimit = thiz.datastart + _step*thiz.rows;
        thiz.dataend = thiz.datalimit - _step + minstep;
        thiz.step[0] = _step; thiz.step[1] = esz;
    }
    else
    {
        thiz.datastart = thiz.dataend = thiz.data = 0;
        Mat(m->rows, m->cols, m->type, m->data.ptr, m->step).copyTo(thiz);
    }

    return thiz;
}

static Mat cvMatNDToMat(const CvMatND* m, bool copyData)
{
    Mat thiz;

    if( !m )
        return thiz;
    thiz.datastart = thiz.data = m->data.ptr;
    thiz.flags |= CV_MAT_TYPE(m->type);
    int _sizes[CV_MAX_DIM];
    size_t _steps[CV_MAX_DIM];

    int d = m->dims;
    for( int i = 0; i < d; i++ )
    {
        _sizes[i] = m->dim[i].size;
        _steps[i] = m->dim[i].step;
    }

    setSize(thiz, d, _sizes, _steps);
    finalizeHdr(thiz);

    if( copyData )
    {
        Mat temp(thiz);
        thiz.release();
        temp.copyTo(thiz);
    }

    return thiz;
}

static Mat iplImageToMat(const IplImage* img, bool copyData)
{
    Mat m;

    if( !img )
        return m;

    m.dims = 2;
    CV_DbgAssert(CV_IS_IMAGE(img) && img->imageData != 0);

    int imgdepth = IPL2CV_DEPTH(img->depth);
    size_t esz;
    m.step[0] = img->widthStep;

    if(!img->roi)
    {
        CV_Assert(img->dataOrder == IPL_DATA_ORDER_PIXEL);
        m.flags = Mat::MAGIC_VAL + CV_MAKETYPE(imgdepth, img->nChannels);
        m.rows = img->height;
        m.cols = img->width;
        m.datastart = m.data = (uchar*)img->imageData;
        esz = CV_ELEM_SIZE(m.flags);
    }
    else
    {
        CV_Assert(img->dataOrder == IPL_DATA_ORDER_PIXEL || img->roi->coi != 0);
        bool selectedPlane = img->roi->coi && img->dataOrder == IPL_DATA_ORDER_PLANE;
        m.flags = Mat::MAGIC_VAL + CV_MAKETYPE(imgdepth, selectedPlane ? 1 : img->nChannels);
        m.rows = img->roi->height;
        m.cols = img->roi->width;
        esz = CV_ELEM_SIZE(m.flags);
        m.datastart = m.data = (uchar*)img->imageData +
            (selectedPlane ? (img->roi->coi - 1)*m.step*img->height : 0) +
            img->roi->yOffset*m.step[0] + img->roi->xOffset*esz;
    }
    m.datalimit = m.datastart + m.step.p[0]*m.rows;
    m.dataend = m.datastart + m.step.p[0]*(m.rows-1) + esz*m.cols;
    m.step[1] = esz;
    m.updateContinuityFlag();

    if( copyData )
    {
        Mat m2 = m;
        m.release();
        if( !img->roi || !img->roi->coi ||
            img->dataOrder == IPL_DATA_ORDER_PLANE)
            m2.copyTo(m);
        else
        {
            int ch[] = {img->roi->coi - 1, 0};
            m.create(m2.rows, m2.cols, m2.type());
            mixChannels(&m2, 1, &m, 1, ch, 1);
        }
    }

    return m;
}

Mat cvarrToMat(const CvArr* arr, bool copyData,
               bool /*allowND*/, int coiMode, AutoBuffer<double>* abuf )
{
    if( !arr )
        return Mat();
    if( CV_IS_MAT_HDR_Z(arr) )
        return cvMatToMat((const CvMat*)arr, copyData);
    if( CV_IS_MATND(arr) )
        return cvMatNDToMat((const CvMatND*)arr, copyData );
    if( CV_IS_IMAGE(arr) )
    {
        const IplImage* iplimg = (const IplImage*)arr;
        if( coiMode == 0 && iplimg->roi && iplimg->roi->coi > 0 )
            CV_Error(CV_BadCOI, "COI is not supported by the function");
        return iplImageToMat(iplimg, copyData);
    }
    if( CV_IS_SEQ(arr) )
    {
        CvSeq* seq = (CvSeq*)arr;
        int total = seq->total, type = CV_MAT_TYPE(seq->flags), esz = seq->elem_size;
        if( total == 0 )
            return Mat();
        CV_Assert(total > 0 && CV_ELEM_SIZE(seq->flags) == esz);
        if(!copyData && seq->first->next == seq->first)
            return Mat(total, 1, type, seq->first->data);
        if( abuf )
        {
            abuf->allocate(((size_t)total*esz + sizeof(double)-1)/sizeof(double));
            double* bufdata = abuf->data();
            cvCvtSeqToArray(seq, bufdata, CV_WHOLE_SEQ);
            return Mat(total, 1, type, bufdata);
        }

        Mat buf(total, 1, type);
        cvCvtSeqToArray(seq, buf.ptr(), CV_WHOLE_SEQ);
        return buf;
    }
    CV_Error(CV_StsBadArg, "Unknown array type");
}

void extractImageCOI(const CvArr* arr, OutputArray _ch, int coi)
{
    Mat mat = cvarrToMat(arr, false, true, 1);
    _ch.create(mat.dims, mat.size, mat.depth());
    Mat ch = _ch.getMat();
    if(coi < 0)
    {
        CV_Assert( CV_IS_IMAGE(arr) );
        coi = cvGetImageCOI((const IplImage*)arr)-1;
    }
    CV_Assert(0 <= coi && coi < mat.channels());
    int _pairs[] = { coi, 0 };
    mixChannels( &mat, 1, &ch, 1, _pairs, 1 );
}

} // cv::

// operations

CV_IMPL void cvSetIdentity( CvArr* arr, CvScalar value )
{
    cv::Mat m = cv::cvarrToMat(arr);
    cv::setIdentity(m, value);
}


CV_IMPL CvScalar cvTrace( const CvArr* arr )
{
    return cvScalar(cv::trace(cv::cvarrToMat(arr)));
}


CV_IMPL void cvTranspose( const CvArr* srcarr, CvArr* dstarr )
{
    cv::Mat src = cv::cvarrToMat(srcarr), dst = cv::cvarrToMat(dstarr);

    CV_Assert( src.rows == dst.cols && src.cols == dst.rows && src.type() == dst.type() );
    transpose( src, dst );
}


CV_IMPL void cvCompleteSymm( CvMat* matrix, int LtoR )
{
    cv::Mat m = cv::cvarrToMat(matrix);
    cv::completeSymm( m, LtoR != 0 );
}


CV_IMPL void cvCrossProduct( const CvArr* srcAarr, const CvArr* srcBarr, CvArr* dstarr )
{
    cv::Mat srcA = cv::cvarrToMat(srcAarr), dst = cv::cvarrToMat(dstarr);

    CV_Assert( srcA.size() == dst.size() && srcA.type() == dst.type() );
    srcA.cross(cv::cvarrToMat(srcBarr)).copyTo(dst);
}


CV_IMPL void
cvReduce( const CvArr* srcarr, CvArr* dstarr, int dim, int op )
{
    cv::Mat src = cv::cvarrToMat(srcarr), dst = cv::cvarrToMat(dstarr);

    if( dim < 0 )
        dim = src.rows > dst.rows ? 0 : src.cols > dst.cols ? 1 : dst.cols == 1;

    if( dim > 1 )
        CV_Error( CV_StsOutOfRange, "The reduced dimensionality index is out of range" );

    if( (dim == 0 && (dst.cols != src.cols || dst.rows != 1)) ||
        (dim == 1 && (dst.rows != src.rows || dst.cols != 1)) )
        CV_Error( CV_StsBadSize, "The output array size is incorrect" );

    if( src.channels() != dst.channels() )
        CV_Error( CV_StsUnmatchedFormats, "Input and output arrays must have the same number of channels" );

    cv::reduce(src, dst, dim, op, dst.type());
}


CV_IMPL CvArr*
cvRange( CvArr* arr, double start, double end )
{
    CvMat stub, *mat = (CvMat*)arr;
    int step;
    double val = start;

    if( !CV_IS_MAT(mat) )
        mat = cvGetMat( mat, &stub);

    int rows = mat->rows;
    int cols = mat->cols;
    int type = CV_MAT_TYPE(mat->type);
    double delta = (end-start)/(rows*cols);

    if( CV_IS_MAT_CONT(mat->type) )
    {
        cols *= rows;
        rows = 1;
        step = 1;
    }
    else
        step = mat->step / CV_ELEM_SIZE(type);

    if( type == CV_32SC1 )
    {
        int* idata = mat->data.i;
        int ival = cvRound(val), idelta = cvRound(delta);

        if( fabs(val - ival) < DBL_EPSILON &&
            fabs(delta - idelta) < DBL_EPSILON )
        {
            for( int i = 0; i < rows; i++, idata += step )
                for( int j = 0; j < cols; j++, ival += idelta )
                    idata[j] = ival;
        }
        else
        {
            for( int i = 0; i < rows; i++, idata += step )
                for( int j = 0; j < cols; j++, val += delta )
                    idata[j] = cvRound(val);
        }
    }
    else if( type == CV_32FC1 )
    {
        float* fdata = mat->data.fl;
        for( int i = 0; i < rows; i++, fdata += step )
            for( int j = 0; j < cols; j++, val += delta )
                fdata[j] = (float)val;
    }
    else
        CV_Error( CV_StsUnsupportedFormat, "The function only supports 32sC1 and 32fC1 datatypes" );

    return arr;
}


CV_IMPL void
cvSort( const CvArr* _src, CvArr* _dst, CvArr* _idx, int flags )
{
    cv::Mat src = cv::cvarrToMat(_src);

    if( _idx )
    {
        cv::Mat idx0 = cv::cvarrToMat(_idx), idx = idx0;
        CV_Assert( src.size() == idx.size() && idx.type() == CV_32S && src.data != idx.data );
        cv::sortIdx( src, idx, flags );
        CV_Assert( idx0.data == idx.data );
    }

    if( _dst )
    {
        cv::Mat dst0 = cv::cvarrToMat(_dst), dst = dst0;
        CV_Assert( src.size() == dst.size() && src.type() == dst.type() );
        cv::sort( src, dst, flags );
        CV_Assert( dst0.data == dst.data );
    }
<<<<<<< HEAD
}
=======
}

CV_IMPL int
cvKMeans2( const CvArr* _samples, int cluster_count, CvArr* _labels,
           CvTermCriteria termcrit, int attempts, CvRNG*,
           int flags, CvArr* _centers, double* _compactness )
{
    cv::Mat data = cv::cvarrToMat(_samples), labels = cv::cvarrToMat(_labels), centers;
    if( _centers )
    {
        centers = cv::cvarrToMat(_centers);

        centers = centers.reshape(1);
        data = data.reshape(1);

        CV_Assert( !centers.empty() );
        CV_Assert( centers.rows == cluster_count );
        CV_Assert( centers.cols == data.cols );
        CV_Assert( centers.depth() == data.depth() );
    }
    CV_Assert( labels.isContinuous() && labels.type() == CV_32S &&
        (labels.cols == 1 || labels.rows == 1) &&
        labels.cols + labels.rows - 1 == data.rows );

    double compactness = cv::kmeans(data, cluster_count, labels, termcrit, attempts,
                                    flags, _centers ? cv::_OutputArray(centers) : cv::_OutputArray() );
    if( _compactness )
        *_compactness = compactness;
    return 1;
}

#endif  // OPENCV_EXCLUDE_C_API
>>>>>>> bfb10d74
<|MERGE_RESOLUTION|>--- conflicted
+++ resolved
@@ -346,39 +346,6 @@
         cv::sort( src, dst, flags );
         CV_Assert( dst0.data == dst.data );
     }
-<<<<<<< HEAD
-}
-=======
-}
-
-CV_IMPL int
-cvKMeans2( const CvArr* _samples, int cluster_count, CvArr* _labels,
-           CvTermCriteria termcrit, int attempts, CvRNG*,
-           int flags, CvArr* _centers, double* _compactness )
-{
-    cv::Mat data = cv::cvarrToMat(_samples), labels = cv::cvarrToMat(_labels), centers;
-    if( _centers )
-    {
-        centers = cv::cvarrToMat(_centers);
-
-        centers = centers.reshape(1);
-        data = data.reshape(1);
-
-        CV_Assert( !centers.empty() );
-        CV_Assert( centers.rows == cluster_count );
-        CV_Assert( centers.cols == data.cols );
-        CV_Assert( centers.depth() == data.depth() );
-    }
-    CV_Assert( labels.isContinuous() && labels.type() == CV_32S &&
-        (labels.cols == 1 || labels.rows == 1) &&
-        labels.cols + labels.rows - 1 == data.rows );
-
-    double compactness = cv::kmeans(data, cluster_count, labels, termcrit, attempts,
-                                    flags, _centers ? cv::_OutputArray(centers) : cv::_OutputArray() );
-    if( _compactness )
-        *_compactness = compactness;
-    return 1;
-}
-
-#endif  // OPENCV_EXCLUDE_C_API
->>>>>>> bfb10d74
+}
+
+#endif  // OPENCV_EXCLUDE_C_API
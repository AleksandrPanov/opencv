// This file is part of OpenCV project.
// It is subject to the license terms in the LICENSE file found in the top-level directory
// of this distribution and at http://opencv.org/license.html


#include "precomp.hpp"
#include "opencl_kernels_core.hpp"
#include "stat.hpp"

/****************************************************************************************\
*                                         norm                                           *
\****************************************************************************************/

namespace cv { namespace hal {

extern const uchar popCountTable[256] =
{
    0, 1, 1, 2, 1, 2, 2, 3, 1, 2, 2, 3, 2, 3, 3, 4, 1, 2, 2, 3, 2, 3, 3, 4, 2, 3, 3, 4, 3, 4, 4, 5,
    1, 2, 2, 3, 2, 3, 3, 4, 2, 3, 3, 4, 3, 4, 4, 5, 2, 3, 3, 4, 3, 4, 4, 5, 3, 4, 4, 5, 4, 5, 5, 6,
    1, 2, 2, 3, 2, 3, 3, 4, 2, 3, 3, 4, 3, 4, 4, 5, 2, 3, 3, 4, 3, 4, 4, 5, 3, 4, 4, 5, 4, 5, 5, 6,
    2, 3, 3, 4, 3, 4, 4, 5, 3, 4, 4, 5, 4, 5, 5, 6, 3, 4, 4, 5, 4, 5, 5, 6, 4, 5, 5, 6, 5, 6, 6, 7,
    1, 2, 2, 3, 2, 3, 3, 4, 2, 3, 3, 4, 3, 4, 4, 5, 2, 3, 3, 4, 3, 4, 4, 5, 3, 4, 4, 5, 4, 5, 5, 6,
    2, 3, 3, 4, 3, 4, 4, 5, 3, 4, 4, 5, 4, 5, 5, 6, 3, 4, 4, 5, 4, 5, 5, 6, 4, 5, 5, 6, 5, 6, 6, 7,
    2, 3, 3, 4, 3, 4, 4, 5, 3, 4, 4, 5, 4, 5, 5, 6, 3, 4, 4, 5, 4, 5, 5, 6, 4, 5, 5, 6, 5, 6, 6, 7,
    3, 4, 4, 5, 4, 5, 5, 6, 4, 5, 5, 6, 5, 6, 6, 7, 4, 5, 5, 6, 5, 6, 6, 7, 5, 6, 6, 7, 6, 7, 7, 8
};

static const uchar popCountTable2[] =
{
    0, 1, 1, 1, 1, 2, 2, 2, 1, 2, 2, 2, 1, 2, 2, 2, 1, 2, 2, 2, 2, 3, 3, 3, 2, 3, 3, 3, 2, 3, 3, 3,
    1, 2, 2, 2, 2, 3, 3, 3, 2, 3, 3, 3, 2, 3, 3, 3, 1, 2, 2, 2, 2, 3, 3, 3, 2, 3, 3, 3, 2, 3, 3, 3,
    1, 2, 2, 2, 2, 3, 3, 3, 2, 3, 3, 3, 2, 3, 3, 3, 2, 3, 3, 3, 3, 4, 4, 4, 3, 4, 4, 4, 3, 4, 4, 4,
    2, 3, 3, 3, 3, 4, 4, 4, 3, 4, 4, 4, 3, 4, 4, 4, 2, 3, 3, 3, 3, 4, 4, 4, 3, 4, 4, 4, 3, 4, 4, 4,
    1, 2, 2, 2, 2, 3, 3, 3, 2, 3, 3, 3, 2, 3, 3, 3, 2, 3, 3, 3, 3, 4, 4, 4, 3, 4, 4, 4, 3, 4, 4, 4,
    2, 3, 3, 3, 3, 4, 4, 4, 3, 4, 4, 4, 3, 4, 4, 4, 2, 3, 3, 3, 3, 4, 4, 4, 3, 4, 4, 4, 3, 4, 4, 4,
    1, 2, 2, 2, 2, 3, 3, 3, 2, 3, 3, 3, 2, 3, 3, 3, 2, 3, 3, 3, 3, 4, 4, 4, 3, 4, 4, 4, 3, 4, 4, 4,
    2, 3, 3, 3, 3, 4, 4, 4, 3, 4, 4, 4, 3, 4, 4, 4, 2, 3, 3, 3, 3, 4, 4, 4, 3, 4, 4, 4, 3, 4, 4, 4
};

static const uchar popCountTable4[] =
{
    0, 1, 1, 1, 1, 1, 1, 1, 1, 1, 1, 1, 1, 1, 1, 1, 1, 2, 2, 2, 2, 2, 2, 2, 2, 2, 2, 2, 2, 2, 2, 2,
    1, 2, 2, 2, 2, 2, 2, 2, 2, 2, 2, 2, 2, 2, 2, 2, 1, 2, 2, 2, 2, 2, 2, 2, 2, 2, 2, 2, 2, 2, 2, 2,
    1, 2, 2, 2, 2, 2, 2, 2, 2, 2, 2, 2, 2, 2, 2, 2, 1, 2, 2, 2, 2, 2, 2, 2, 2, 2, 2, 2, 2, 2, 2, 2,
    1, 2, 2, 2, 2, 2, 2, 2, 2, 2, 2, 2, 2, 2, 2, 2, 1, 2, 2, 2, 2, 2, 2, 2, 2, 2, 2, 2, 2, 2, 2, 2,
    1, 2, 2, 2, 2, 2, 2, 2, 2, 2, 2, 2, 2, 2, 2, 2, 1, 2, 2, 2, 2, 2, 2, 2, 2, 2, 2, 2, 2, 2, 2, 2,
    1, 2, 2, 2, 2, 2, 2, 2, 2, 2, 2, 2, 2, 2, 2, 2, 1, 2, 2, 2, 2, 2, 2, 2, 2, 2, 2, 2, 2, 2, 2, 2,
    1, 2, 2, 2, 2, 2, 2, 2, 2, 2, 2, 2, 2, 2, 2, 2, 1, 2, 2, 2, 2, 2, 2, 2, 2, 2, 2, 2, 2, 2, 2, 2,
    1, 2, 2, 2, 2, 2, 2, 2, 2, 2, 2, 2, 2, 2, 2, 2, 1, 2, 2, 2, 2, 2, 2, 2, 2, 2, 2, 2, 2, 2, 2, 2
};


int normHamming(const uchar* a, int n, int cellSize)
{
    if( cellSize == 1 )
        return normHamming(a, n);
    const uchar* tab = 0;
    if( cellSize == 2 )
        tab = popCountTable2;
    else if( cellSize == 4 )
        tab = popCountTable4;
    else
        return -1;
    int i = 0;
    int result = 0;
#if CV_SIMD
    v_uint64 t = vx_setzero_u64();
    if ( cellSize == 2)
    {
        v_uint16 mask = v_reinterpret_as_u16(vx_setall_u8(0x55));
        for(; i <= n - v_uint8::nlanes; i += v_uint8::nlanes)
        {
            v_uint16 a0 = v_reinterpret_as_u16(vx_load(a + i));
            t += v_popcount(v_reinterpret_as_u64((a0 | (a0 >> 1)) & mask));
        }
    }
    else    // cellSize == 4
    {
        v_uint16 mask = v_reinterpret_as_u16(vx_setall_u8(0x11));
        for(; i <= n - v_uint8::nlanes; i += v_uint8::nlanes)
        {
            v_uint16 a0 = v_reinterpret_as_u16(vx_load(a + i));
            v_uint16 a1 = a0 | (a0 >> 2);
            t += v_popcount(v_reinterpret_as_u64((a1 | (a1 >> 1)) & mask));

        }
    }
    result += (int)v_reduce_sum(t);
    vx_cleanup();
#elif CV_ENABLE_UNROLLED
    for( ; i <= n - 4; i += 4 )
        result += tab[a[i]] + tab[a[i+1]] + tab[a[i+2]] + tab[a[i+3]];
#endif
    for( ; i < n; i++ )
        result += tab[a[i]];
    return result;
}

int normHamming(const uchar* a, const uchar* b, int n, int cellSize)
{
    if( cellSize == 1 )
        return normHamming(a, b, n);
    const uchar* tab = 0;
    if( cellSize == 2 )
        tab = popCountTable2;
    else if( cellSize == 4 )
        tab = popCountTable4;
    else
        return -1;
    int i = 0;
    int result = 0;
#if CV_SIMD
    v_uint64 t = vx_setzero_u64();
    if ( cellSize == 2)
    {
        v_uint16 mask = v_reinterpret_as_u16(vx_setall_u8(0x55));
        for(; i <= n - v_uint8::nlanes; i += v_uint8::nlanes)
        {
            v_uint16 ab0 = v_reinterpret_as_u16(vx_load(a + i) ^ vx_load(b + i));
            t += v_popcount(v_reinterpret_as_u64((ab0 | (ab0 >> 1)) & mask));
        }
    }
    else    // cellSize == 4
    {
        v_uint16 mask = v_reinterpret_as_u16(vx_setall_u8(0x11));
        for(; i <= n - v_uint8::nlanes; i += v_uint8::nlanes)
        {
            v_uint16 ab0 = v_reinterpret_as_u16(vx_load(a + i) ^ vx_load(b + i));
            v_uint16 ab1 = ab0 | (ab0 >> 2);
            t += v_popcount(v_reinterpret_as_u64((ab1 | (ab1 >> 1)) & mask));
        }
    }
    result += (int)v_reduce_sum(t);
    vx_cleanup();
#elif CV_ENABLE_UNROLLED
    for( ; i <= n - 4; i += 4 )
        result += tab[a[i] ^ b[i]] + tab[a[i+1] ^ b[i+1]] +
                tab[a[i+2] ^ b[i+2]] + tab[a[i+3] ^ b[i+3]];
#endif
    for( ; i < n; i++ )
        result += tab[a[i] ^ b[i]];
    return result;
}

float normL2Sqr_(const float* a, const float* b, int n)
{
    int j = 0; float d = 0.f;
#if CV_SIMD
    v_float32 v_d0 = vx_setzero_f32(), v_d1 = vx_setzero_f32();
    v_float32 v_d2 = vx_setzero_f32(), v_d3 = vx_setzero_f32();
    for (; j <= n - 4 * v_float32::nlanes; j += 4 * v_float32::nlanes)
    {
        v_float32 t0 = vx_load(a + j) - vx_load(b + j);
        v_float32 t1 = vx_load(a + j + v_float32::nlanes) - vx_load(b + j + v_float32::nlanes);
        v_float32 t2 = vx_load(a + j + 2 * v_float32::nlanes) - vx_load(b + j + 2 * v_float32::nlanes);
        v_float32 t3 = vx_load(a + j + 3 * v_float32::nlanes) - vx_load(b + j + 3 * v_float32::nlanes);
        v_d0 = v_muladd(t0, t0, v_d0);
        v_d1 = v_muladd(t1, t1, v_d1);
        v_d2 = v_muladd(t2, t2, v_d2);
        v_d3 = v_muladd(t3, t3, v_d3);
    }
    d = v_reduce_sum(v_d0 + v_d1 + v_d2 + v_d3);
#endif
    for( ; j < n; j++ )
    {
        float t = a[j] - b[j];
        d += t*t;
    }
    return d;
}


float normL1_(const float* a, const float* b, int n)
{
    int j = 0; float d = 0.f;
#if CV_SIMD
    v_float32 v_d0 = vx_setzero_f32(), v_d1 = vx_setzero_f32();
    v_float32 v_d2 = vx_setzero_f32(), v_d3 = vx_setzero_f32();
    for (; j <= n - 4 * v_float32::nlanes; j += 4 * v_float32::nlanes)
    {
        v_d0 += v_absdiff(vx_load(a + j), vx_load(b + j));
        v_d1 += v_absdiff(vx_load(a + j + v_float32::nlanes), vx_load(b + j + v_float32::nlanes));
        v_d2 += v_absdiff(vx_load(a + j + 2 * v_float32::nlanes), vx_load(b + j + 2 * v_float32::nlanes));
        v_d3 += v_absdiff(vx_load(a + j + 3 * v_float32::nlanes), vx_load(b + j + 3 * v_float32::nlanes));
    }
    d = v_reduce_sum(v_d0 + v_d1 + v_d2 + v_d3);
#endif
    for( ; j < n; j++ )
        d += std::abs(a[j] - b[j]);
    return d;
}

int normL1_(const uchar* a, const uchar* b, int n)
{
    int j = 0, d = 0;
#if CV_SIMD
    for (; j <= n - 4 * v_uint8::nlanes; j += 4 * v_uint8::nlanes)
        d += v_reduce_sad(vx_load(a + j), vx_load(b + j)) +
             v_reduce_sad(vx_load(a + j + v_uint8::nlanes), vx_load(b + j + v_uint8::nlanes)) +
             v_reduce_sad(vx_load(a + j + 2 * v_uint8::nlanes), vx_load(b + j + 2 * v_uint8::nlanes)) +
             v_reduce_sad(vx_load(a + j + 3 * v_uint8::nlanes), vx_load(b + j + 3 * v_uint8::nlanes));
#endif
    for( ; j < n; j++ )
        d += std::abs(a[j] - b[j]);
    return d;
}

}} //cv::hal

//==================================================================================================

namespace cv
{

template<typename T, typename ST> int
normInf_(const T* src, const uchar* mask, ST* _result, int len, int cn)
{
    ST result = *_result;
    if( !mask )
    {
        result = std::max(result, normInf<T, ST>(src, len*cn));
    }
    else
    {
        for( int i = 0; i < len; i++, src += cn )
            if( mask[i] )
            {
                for( int k = 0; k < cn; k++ )
                    result = std::max(result, ST(cv_abs(src[k])));
            }
    }
    *_result = result;
    return 0;
}

template<typename T, typename ST> int
normL1_(const T* src, const uchar* mask, ST* _result, int len, int cn)
{
    ST result = *_result;
    if( !mask )
    {
        result += normL1<T, ST>(src, len*cn);
    }
    else
    {
        for( int i = 0; i < len; i++, src += cn )
            if( mask[i] )
            {
                for( int k = 0; k < cn; k++ )
                    result += cv_abs(src[k]);
            }
    }
    *_result = result;
    return 0;
}

template<typename T, typename ST> int
normL2_(const T* src, const uchar* mask, ST* _result, int len, int cn)
{
    ST result = *_result;
    if( !mask )
    {
        result += normL2Sqr<T, ST>(src, len*cn);
    }
    else
    {
        for( int i = 0; i < len; i++, src += cn )
            if( mask[i] )
            {
                for( int k = 0; k < cn; k++ )
                {
                    T v = src[k];
                    result += (ST)v*v;
                }
            }
    }
    *_result = result;
    return 0;
}

template<typename T, typename ST> int
normDiffInf_(const T* src1, const T* src2, const uchar* mask, ST* _result, int len, int cn)
{
    ST result = *_result;
    if( !mask )
    {
        result = std::max(result, normInf<T, ST>(src1, src2, len*cn));
    }
    else
    {
        for( int i = 0; i < len; i++, src1 += cn, src2 += cn )
            if( mask[i] )
            {
                for( int k = 0; k < cn; k++ )
                    result = std::max(result, (ST)std::abs(src1[k] - src2[k]));
            }
    }
    *_result = result;
    return 0;
}

template<typename T, typename ST> int
normDiffL1_(const T* src1, const T* src2, const uchar* mask, ST* _result, int len, int cn)
{
    ST result = *_result;
    if( !mask )
    {
        result += normL1<T, ST>(src1, src2, len*cn);
    }
    else
    {
        for( int i = 0; i < len; i++, src1 += cn, src2 += cn )
            if( mask[i] )
            {
                for( int k = 0; k < cn; k++ )
                    result += std::abs(src1[k] - src2[k]);
            }
    }
    *_result = result;
    return 0;
}

template<typename T, typename ST> int
normDiffL2_(const T* src1, const T* src2, const uchar* mask, ST* _result, int len, int cn)
{
    ST result = *_result;
    if( !mask )
    {
        result += normL2Sqr<T, ST>(src1, src2, len*cn);
    }
    else
    {
        for( int i = 0; i < len; i++, src1 += cn, src2 += cn )
            if( mask[i] )
            {
                for( int k = 0; k < cn; k++ )
                {
                    ST v = src1[k] - src2[k];
                    result += v*v;
                }
            }
    }
    *_result = result;
    return 0;
}

#define CV_DEF_NORM_FUNC(L, suffix, type, ntype) \
    static int norm##L##_##suffix(const type* src, const uchar* mask, ntype* r, int len, int cn) \
{ return norm##L##_(src, mask, r, len, cn); } \
    static int normDiff##L##_##suffix(const type* src1, const type* src2, \
    const uchar* mask, ntype* r, int len, int cn) \
{ return normDiff##L##_(src1, src2, mask, r, (int)len, cn); }

#define CV_DEF_NORM_ALL(suffix, type, inftype, l1type, l2type) \
    CV_DEF_NORM_FUNC(Inf, suffix, type, inftype) \
    CV_DEF_NORM_FUNC(L1, suffix, type, l1type) \
    CV_DEF_NORM_FUNC(L2, suffix, type, l2type)

CV_DEF_NORM_ALL(8u, uchar, int, int, int)
CV_DEF_NORM_ALL(8s, schar, int, int, int)
CV_DEF_NORM_ALL(16u, ushort, int, int, double)
CV_DEF_NORM_ALL(16s, short, int, int, double)
CV_DEF_NORM_ALL(32s, int, int, double, double)
CV_DEF_NORM_ALL(32f, float, float, double, double)
CV_DEF_NORM_ALL(64f, double, double, double, double)


typedef int (*NormFunc)(const uchar*, const uchar*, uchar*, int, int);
typedef int (*NormDiffFunc)(const uchar*, const uchar*, const uchar*, uchar*, int, int);

static NormFunc getNormFunc(int normType, int depth)
{
    static NormFunc normTab[3][8] =
    {
        {
            (NormFunc)GET_OPTIMIZED(normInf_8u), (NormFunc)GET_OPTIMIZED(normInf_8s), (NormFunc)GET_OPTIMIZED(normInf_16u), (NormFunc)GET_OPTIMIZED(normInf_16s),
            (NormFunc)GET_OPTIMIZED(normInf_32s), (NormFunc)GET_OPTIMIZED(normInf_32f), (NormFunc)normInf_64f, 0
        },
        {
            (NormFunc)GET_OPTIMIZED(normL1_8u), (NormFunc)GET_OPTIMIZED(normL1_8s), (NormFunc)GET_OPTIMIZED(normL1_16u), (NormFunc)GET_OPTIMIZED(normL1_16s),
            (NormFunc)GET_OPTIMIZED(normL1_32s), (NormFunc)GET_OPTIMIZED(normL1_32f), (NormFunc)normL1_64f, 0
        },
        {
            (NormFunc)GET_OPTIMIZED(normL2_8u), (NormFunc)GET_OPTIMIZED(normL2_8s), (NormFunc)GET_OPTIMIZED(normL2_16u), (NormFunc)GET_OPTIMIZED(normL2_16s),
            (NormFunc)GET_OPTIMIZED(normL2_32s), (NormFunc)GET_OPTIMIZED(normL2_32f), (NormFunc)normL2_64f, 0
        }
    };

    return normTab[normType][depth];
}

static NormDiffFunc getNormDiffFunc(int normType, int depth)
{
    static NormDiffFunc normDiffTab[3][8] =
    {
        {
            (NormDiffFunc)GET_OPTIMIZED(normDiffInf_8u), (NormDiffFunc)normDiffInf_8s,
            (NormDiffFunc)normDiffInf_16u, (NormDiffFunc)normDiffInf_16s,
            (NormDiffFunc)normDiffInf_32s, (NormDiffFunc)GET_OPTIMIZED(normDiffInf_32f),
            (NormDiffFunc)normDiffInf_64f, 0
        },
        {
            (NormDiffFunc)GET_OPTIMIZED(normDiffL1_8u), (NormDiffFunc)normDiffL1_8s,
            (NormDiffFunc)normDiffL1_16u, (NormDiffFunc)normDiffL1_16s,
            (NormDiffFunc)normDiffL1_32s, (NormDiffFunc)GET_OPTIMIZED(normDiffL1_32f),
            (NormDiffFunc)normDiffL1_64f, 0
        },
        {
            (NormDiffFunc)GET_OPTIMIZED(normDiffL2_8u), (NormDiffFunc)normDiffL2_8s,
            (NormDiffFunc)normDiffL2_16u, (NormDiffFunc)normDiffL2_16s,
            (NormDiffFunc)normDiffL2_32s, (NormDiffFunc)GET_OPTIMIZED(normDiffL2_32f),
            (NormDiffFunc)normDiffL2_64f, 0
        }
    };

    return normDiffTab[normType][depth];
}

#ifdef HAVE_OPENCL

static bool ocl_norm( InputArray _src, int normType, InputArray _mask, double & result )
{
    const ocl::Device & d = ocl::Device::getDefault();

#ifdef __ANDROID__
    if (d.isNVidia())
        return false;
#endif
    const int cn = _src.channels();
    if (cn > 4)
        return false;
    int type = _src.type(), depth = CV_MAT_DEPTH(type);
    bool doubleSupport = d.doubleFPConfig() > 0,
            haveMask = _mask.kind() != _InputArray::NONE;

    if ( !(normType == NORM_INF || normType == NORM_L1 || normType == NORM_L2 || normType == NORM_L2SQR) ||
         (!doubleSupport && depth == CV_64F))
        return false;

    UMat src = _src.getUMat();

    if (normType == NORM_INF)
    {
        if (!ocl_minMaxIdx(_src, NULL, &result, NULL, NULL, _mask,
                           std::max(depth, CV_32S), depth != CV_8U && depth != CV_16U))
            return false;
    }
    else if (normType == NORM_L1 || normType == NORM_L2 || normType == NORM_L2SQR)
    {
        Scalar sc;
        bool unstype = depth == CV_8U || depth == CV_16U;

        if ( !ocl_sum(haveMask ? src : src.reshape(1), sc, normType == NORM_L2 || normType == NORM_L2SQR ?
                    OCL_OP_SUM_SQR : (unstype ? OCL_OP_SUM : OCL_OP_SUM_ABS), _mask) )
            return false;

        double s = 0.0;
        for (int i = 0; i < (haveMask ? cn : 1); ++i)
            s += sc[i];

        result = normType == NORM_L1 || normType == NORM_L2SQR ? s : std::sqrt(s);
    }

    return true;
}

#endif

#ifdef HAVE_IPP
static bool ipp_norm(Mat &src, int normType, Mat &mask, double &result)
{
    CV_INSTRUMENT_REGION_IPP();

#if IPP_VERSION_X100 >= 700
    size_t total_size = src.total();
    int rows = src.size[0], cols = rows ? (int)(total_size/rows) : 0;

    if( (src.dims == 2 || (src.isContinuous() && mask.isContinuous()))
        && cols > 0 && (size_t)rows*cols == total_size )
    {
        if( !mask.empty() )
        {
            IppiSize sz = { cols, rows };
            int type = src.type();

            typedef IppStatus (CV_STDCALL* ippiMaskNormFuncC1)(const void *, int, const void *, int, IppiSize, Ipp64f *);
            ippiMaskNormFuncC1 ippiNorm_C1MR =
                normType == NORM_INF ?
                (type == CV_8UC1 ? (ippiMaskNormFuncC1)ippiNorm_Inf_8u_C1MR :
                type == CV_16UC1 ? (ippiMaskNormFuncC1)ippiNorm_Inf_16u_C1MR :
                type == CV_32FC1 ? (ippiMaskNormFuncC1)ippiNorm_Inf_32f_C1MR :
                0) :
            normType == NORM_L1 ?
                (type == CV_8UC1 ? (ippiMaskNormFuncC1)ippiNorm_L1_8u_C1MR :
                type == CV_16UC1 ? (ippiMaskNormFuncC1)ippiNorm_L1_16u_C1MR :
                type == CV_32FC1 ? (ippiMaskNormFuncC1)ippiNorm_L1_32f_C1MR :
                0) :
            normType == NORM_L2 || normType == NORM_L2SQR ?
                (type == CV_8UC1 ? (ippiMaskNormFuncC1)ippiNorm_L2_8u_C1MR :
                type == CV_16UC1 ? (ippiMaskNormFuncC1)ippiNorm_L2_16u_C1MR :
                type == CV_32FC1 ? (ippiMaskNormFuncC1)ippiNorm_L2_32f_C1MR :
                0) : 0;
            if( ippiNorm_C1MR )
            {
                Ipp64f norm;
                if( CV_INSTRUMENT_FUN_IPP(ippiNorm_C1MR, src.ptr(), (int)src.step[0], mask.ptr(), (int)mask.step[0], sz, &norm) >= 0 )
                {
                    result = (normType == NORM_L2SQR ? (double)(norm * norm) : (double)norm);
                    return true;
                }
            }
            typedef IppStatus (CV_STDCALL* ippiMaskNormFuncC3)(const void *, int, const void *, int, IppiSize, int, Ipp64f *);
            ippiMaskNormFuncC3 ippiNorm_C3CMR =
                normType == NORM_INF ?
                (type == CV_8UC3 ? (ippiMaskNormFuncC3)ippiNorm_Inf_8u_C3CMR :
                type == CV_16UC3 ? (ippiMaskNormFuncC3)ippiNorm_Inf_16u_C3CMR :
                type == CV_32FC3 ? (ippiMaskNormFuncC3)ippiNorm_Inf_32f_C3CMR :
                0) :
            normType == NORM_L1 ?
                (type == CV_8UC3 ? (ippiMaskNormFuncC3)ippiNorm_L1_8u_C3CMR :
                type == CV_16UC3 ? (ippiMaskNormFuncC3)ippiNorm_L1_16u_C3CMR :
                type == CV_32FC3 ? (ippiMaskNormFuncC3)ippiNorm_L1_32f_C3CMR :
                0) :
            normType == NORM_L2 || normType == NORM_L2SQR ?
                (type == CV_8UC3 ? (ippiMaskNormFuncC3)ippiNorm_L2_8u_C3CMR :
                type == CV_16UC3 ? (ippiMaskNormFuncC3)ippiNorm_L2_16u_C3CMR :
                type == CV_32FC3 ? (ippiMaskNormFuncC3)ippiNorm_L2_32f_C3CMR :
                0) : 0;
            if( ippiNorm_C3CMR )
            {
                Ipp64f norm1, norm2, norm3;
                if( CV_INSTRUMENT_FUN_IPP(ippiNorm_C3CMR, src.data, (int)src.step[0], mask.data, (int)mask.step[0], sz, 1, &norm1) >= 0 &&
                    CV_INSTRUMENT_FUN_IPP(ippiNorm_C3CMR, src.data, (int)src.step[0], mask.data, (int)mask.step[0], sz, 2, &norm2) >= 0 &&
                    CV_INSTRUMENT_FUN_IPP(ippiNorm_C3CMR, src.data, (int)src.step[0], mask.data, (int)mask.step[0], sz, 3, &norm3) >= 0)
                {
                    Ipp64f norm =
                        normType == NORM_INF ? std::max(std::max(norm1, norm2), norm3) :
                        normType == NORM_L1 ? norm1 + norm2 + norm3 :
                        normType == NORM_L2 || normType == NORM_L2SQR ? std::sqrt(norm1 * norm1 + norm2 * norm2 + norm3 * norm3) :
                        0;
                    result = (normType == NORM_L2SQR ? (double)(norm * norm) : (double)norm);
                    return true;
                }
            }
        }
        else
        {
            IppiSize sz = { cols*src.channels(), rows };
            int type = src.depth();

            typedef IppStatus (CV_STDCALL* ippiNormFuncHint)(const void *, int, IppiSize, Ipp64f *, IppHintAlgorithm hint);
            typedef IppStatus (CV_STDCALL* ippiNormFuncNoHint)(const void *, int, IppiSize, Ipp64f *);
            ippiNormFuncHint ippiNormHint =
                normType == NORM_L1 ?
                (type == CV_32FC1 ? (ippiNormFuncHint)ippiNorm_L1_32f_C1R :
                0) :
                normType == NORM_L2 || normType == NORM_L2SQR ?
                (type == CV_32FC1 ? (ippiNormFuncHint)ippiNorm_L2_32f_C1R :
                0) : 0;
            ippiNormFuncNoHint ippiNorm =
                normType == NORM_INF ?
                (type == CV_8UC1 ? (ippiNormFuncNoHint)ippiNorm_Inf_8u_C1R :
                type == CV_16UC1 ? (ippiNormFuncNoHint)ippiNorm_Inf_16u_C1R :
                type == CV_16SC1 ? (ippiNormFuncNoHint)ippiNorm_Inf_16s_C1R :
                type == CV_32FC1 ? (ippiNormFuncNoHint)ippiNorm_Inf_32f_C1R :
                0) :
                normType == NORM_L1 ?
                (type == CV_8UC1 ? (ippiNormFuncNoHint)ippiNorm_L1_8u_C1R :
                type == CV_16UC1 ? (ippiNormFuncNoHint)ippiNorm_L1_16u_C1R :
                type == CV_16SC1 ? (ippiNormFuncNoHint)ippiNorm_L1_16s_C1R :
                0) :
                normType == NORM_L2 || normType == NORM_L2SQR ?
                (type == CV_8UC1 ? (ippiNormFuncNoHint)ippiNorm_L2_8u_C1R :
                type == CV_16UC1 ? (ippiNormFuncNoHint)ippiNorm_L2_16u_C1R :
                type == CV_16SC1 ? (ippiNormFuncNoHint)ippiNorm_L2_16s_C1R :
                0) : 0;
            if( ippiNormHint || ippiNorm )
            {
                Ipp64f norm;
                IppStatus ret = ippiNormHint ? CV_INSTRUMENT_FUN_IPP(ippiNormHint, src.ptr(), (int)src.step[0], sz, &norm, ippAlgHintAccurate) :
                                CV_INSTRUMENT_FUN_IPP(ippiNorm, src.ptr(), (int)src.step[0], sz, &norm);
                if( ret >= 0 )
                {
                    result = (normType == NORM_L2SQR) ? norm * norm : norm;
                    return true;
                }
            }
        }
    }
#else
    CV_UNUSED(src); CV_UNUSED(normType); CV_UNUSED(mask); CV_UNUSED(result);
#endif
    return false;
}
#endif

} // cv::

double cv::norm( InputArray _src, int normType, InputArray _mask )
{
    CV_INSTRUMENT_REGION();

    normType &= NORM_TYPE_MASK;
    CV_Assert( normType == NORM_INF || normType == NORM_L1 ||
               normType == NORM_L2 || normType == NORM_L2SQR ||
               ((normType == NORM_HAMMING || normType == NORM_HAMMING2) && _src.type() == CV_8U) );

#if defined HAVE_OPENCL || defined HAVE_IPP
    double _result = 0;
#endif

#ifdef HAVE_OPENCL
    CV_OCL_RUN_(OCL_PERFORMANCE_CHECK(_src.isUMat()) && _src.dims() <= 2,
                ocl_norm(_src, normType, _mask, _result),
                _result)
#endif

    Mat src = _src.getMat(), mask = _mask.getMat();
    CV_IPP_RUN(IPP_VERSION_X100 >= 700, ipp_norm(src, normType, mask, _result), _result);

    int depth = src.depth(), cn = src.channels();
    if( src.isContinuous() && mask.empty() )
    {
        size_t len = src.total()*cn;
        if( len == (size_t)(int)len )
        {
            if( depth == CV_32F )
            {
                const float* data = src.ptr<float>();

                if( normType == NORM_L2 )
                {
                    double result = 0;
                    GET_OPTIMIZED(normL2_32f)(data, 0, &result, (int)len, 1);
                    return std::sqrt(result);
                }
                if( normType == NORM_L2SQR )
                {
                    double result = 0;
                    GET_OPTIMIZED(normL2_32f)(data, 0, &result, (int)len, 1);
                    return result;
                }
                if( normType == NORM_L1 )
                {
                    double result = 0;
                    GET_OPTIMIZED(normL1_32f)(data, 0, &result, (int)len, 1);
                    return result;
                }
                if( normType == NORM_INF )
                {
                    float result = 0;
                    GET_OPTIMIZED(normInf_32f)(data, 0, &result, (int)len, 1);
                    return result;
                }
            }
            if( depth == CV_8U )
            {
                const uchar* data = src.ptr<uchar>();

                if( normType == NORM_HAMMING )
                {
                    return hal::normHamming(data, (int)len);
                }

                if( normType == NORM_HAMMING2 )
                {
                    return hal::normHamming(data, (int)len, 2);
                }
            }
        }
    }

    CV_Assert( mask.empty() || mask.type() == CV_8U );

    if( normType == NORM_HAMMING || normType == NORM_HAMMING2 )
    {
        if( !mask.empty() )
        {
            Mat temp;
            bitwise_and(src, mask, temp);
            return norm(temp, normType);
        }
        int cellSize = normType == NORM_HAMMING ? 1 : 2;

        const Mat* arrays[] = {&src, 0};
        uchar* ptrs[1] = {};
        NAryMatIterator it(arrays, ptrs);
        int total = (int)it.size;
        int result = 0;

        for( size_t i = 0; i < it.nplanes; i++, ++it )
        {
            result += hal::normHamming(ptrs[0], total, cellSize);
        }

        return result;
    }

    NormFunc func = getNormFunc(normType >> 1, depth == CV_16F ? CV_32F : depth);
    CV_Assert( func != 0 );

    const Mat* arrays[] = {&src, &mask, 0};
    uchar* ptrs[2] = {};
    union
    {
        double d;
        int i;
        float f;
    }
    result;
    result.d = 0;
    NAryMatIterator it(arrays, ptrs);
<<<<<<< HEAD
    int j, total = (int)it.size, blockSize = total;
    bool blockSum = depth == CV_16F || (normType == NORM_L1 && depth <= CV_16S) ||
            ((normType == NORM_L2 || normType == NORM_L2SQR) && depth <= CV_8S);
    int isum = 0;
    int *ibuf = &result.i;
    AutoBuffer<float> fltbuf_;
    float* fltbuf = 0;
    size_t esz = 0;

    if( blockSum )
    {
        esz = src.elemSize();

        if( depth == CV_16F )
        {
            blockSize = std::min(blockSize, 1024);
            fltbuf_.allocate(blockSize);
            fltbuf = fltbuf_.data();
        }
        else
        {
            int intSumBlockSize = (normType == NORM_L1 && depth <= CV_8S ? (1 << 23) : (1 << 15))/cn;
            blockSize = std::min(blockSize, intSumBlockSize);
            ibuf = &isum;
        }
    }
=======
    CV_CheckLT((size_t)it.size, (size_t)INT_MAX, "");
>>>>>>> 6d113bd0

    if ((normType == NORM_L1 && depth <= CV_16S) ||
        ((normType == NORM_L2 || normType == NORM_L2SQR) && depth <= CV_8S))
    {
        // special case to handle "integer" overflow in accumulator
        const size_t esz = src.elemSize();
        const int total = (int)it.size;
        const int intSumBlockSize = (normType == NORM_L1 && depth <= CV_8S ? (1 << 23) : (1 << 15))/cn;
        const int blockSize = std::min(total, intSumBlockSize);
        int isum = 0;
        int count = 0;

        for (size_t i = 0; i < it.nplanes; i++, ++it)
        {
<<<<<<< HEAD
            int bsz = std::min(total - j, blockSize);
            const uchar* data = ptrs[0];
            if( depth == CV_16F )
            {
                hal::cvt16f32f((const float16_t*)ptrs[0], fltbuf, bsz);
                data = (const uchar*)fltbuf;
            }
            func( data, ptrs[1], (uchar*)ibuf, bsz, cn );
            if( blockSum && depth != CV_16F )
            {
                result.d += isum;
                isum = 0;
=======
            for (int j = 0; j < total; j += blockSize)
            {
                int bsz = std::min(total - j, blockSize);
                func(ptrs[0], ptrs[1], (uchar*)&isum, bsz, cn);
                count += bsz;
                if (count + blockSize >= intSumBlockSize || (i+1 >= it.nplanes && j+bsz >= total))
                {
                    result.d += isum;
                    isum = 0;
                    count = 0;
                }
                ptrs[0] += bsz*esz;
                if (ptrs[1])
                    ptrs[1] += bsz;
>>>>>>> 6d113bd0
            }
        }
    }
    else
    {
        // generic implementation
        for (size_t i = 0; i < it.nplanes; i++, ++it)
        {
            func(ptrs[0], ptrs[1], (uchar*)&result, (int)it.size, cn);
        }
    }

    if( normType == NORM_INF )
    {
        if( depth == CV_64F )
            return result.d;
        else if( depth == CV_32F )
            return result.f;
        else
            return result.i;
    }
    else if( normType == NORM_L2 )
        return std::sqrt(result.d);

    return result.d;
}

//==================================================================================================

#ifdef HAVE_OPENCL

namespace cv {

static bool ocl_norm( InputArray _src1, InputArray _src2, int normType, InputArray _mask, double & result )
{
#ifdef __ANDROID__
    if (ocl::Device::getDefault().isNVidia())
        return false;
#endif

    Scalar sc1, sc2;
    int cn = _src1.channels();
    if (cn > 4)
        return false;
    int type = _src1.type(), depth = CV_MAT_DEPTH(type);
    bool relative = (normType & NORM_RELATIVE) != 0;
    normType &= ~NORM_RELATIVE;
    bool normsum = normType == NORM_L1 || normType == NORM_L2 || normType == NORM_L2SQR;

#ifdef __APPLE__
    if(normType == NORM_L1 && type == CV_16UC3 && !_mask.empty())
        return false;
#endif

    if (normsum)
    {
        if (!ocl_sum(_src1, sc1, normType == NORM_L2 || normType == NORM_L2SQR ?
                     OCL_OP_SUM_SQR : OCL_OP_SUM, _mask, _src2, relative, sc2))
            return false;
    }
    else
    {
        if (!ocl_minMaxIdx(_src1, NULL, &sc1[0], NULL, NULL, _mask, std::max(CV_32S, depth),
                           false, _src2, relative ? &sc2[0] : NULL))
            return false;
        cn = 1;
    }

    double s2 = 0;
    for (int i = 0; i < cn; ++i)
    {
        result += sc1[i];
        if (relative)
            s2 += sc2[i];
    }

    if (normType == NORM_L2)
    {
        result = std::sqrt(result);
        if (relative)
            s2 = std::sqrt(s2);
    }

    if (relative)
        result /= (s2 + DBL_EPSILON);

    return true;
}

}

#endif

#ifdef HAVE_IPP
namespace cv
{
static bool ipp_norm(InputArray _src1, InputArray _src2, int normType, InputArray _mask, double &result)
{
    CV_INSTRUMENT_REGION_IPP();

#if IPP_VERSION_X100 >= 700
    Mat src1 = _src1.getMat(), src2 = _src2.getMat(), mask = _mask.getMat();

    if( normType & CV_RELATIVE )
    {
        normType &= NORM_TYPE_MASK;

        size_t total_size = src1.total();
        int rows = src1.size[0], cols = rows ? (int)(total_size/rows) : 0;
        if( (src1.dims == 2 || (src1.isContinuous() && src2.isContinuous() && mask.isContinuous()))
            && cols > 0 && (size_t)rows*cols == total_size )
        {
            if( !mask.empty() )
            {
                IppiSize sz = { cols, rows };
                int type = src1.type();

                typedef IppStatus (CV_STDCALL* ippiMaskNormDiffFuncC1)(const void *, int, const void *, int, const void *, int, IppiSize, Ipp64f *);
                ippiMaskNormDiffFuncC1 ippiNormRel_C1MR =
                    normType == NORM_INF ?
                    (type == CV_8UC1 ? (ippiMaskNormDiffFuncC1)ippiNormRel_Inf_8u_C1MR :
                    type == CV_16UC1 ? (ippiMaskNormDiffFuncC1)ippiNormRel_Inf_16u_C1MR :
                    type == CV_32FC1 ? (ippiMaskNormDiffFuncC1)ippiNormRel_Inf_32f_C1MR :
                    0) :
                    normType == NORM_L1 ?
                    (type == CV_8UC1 ? (ippiMaskNormDiffFuncC1)ippiNormRel_L1_8u_C1MR :
                    type == CV_16UC1 ? (ippiMaskNormDiffFuncC1)ippiNormRel_L1_16u_C1MR :
                    type == CV_32FC1 ? (ippiMaskNormDiffFuncC1)ippiNormRel_L1_32f_C1MR :
                    0) :
                    normType == NORM_L2 || normType == NORM_L2SQR ?
                    (type == CV_8UC1 ? (ippiMaskNormDiffFuncC1)ippiNormRel_L2_8u_C1MR :
                    type == CV_16UC1 ? (ippiMaskNormDiffFuncC1)ippiNormRel_L2_16u_C1MR :
                    type == CV_32FC1 ? (ippiMaskNormDiffFuncC1)ippiNormRel_L2_32f_C1MR :
                    0) : 0;
                if( ippiNormRel_C1MR )
                {
                    Ipp64f norm;
                    if( CV_INSTRUMENT_FUN_IPP(ippiNormRel_C1MR, src1.ptr(), (int)src1.step[0], src2.ptr(), (int)src2.step[0], mask.ptr(), (int)mask.step[0], sz, &norm) >= 0 )
                    {
                        result = (normType == NORM_L2SQR ? (double)(norm * norm) : (double)norm);
                        return true;
                    }
                }
            }
            else
            {
                IppiSize sz = { cols*src1.channels(), rows };
                int type = src1.depth();

                typedef IppStatus (CV_STDCALL* ippiNormRelFuncHint)(const void *, int, const void *, int, IppiSize, Ipp64f *, IppHintAlgorithm hint);
                typedef IppStatus (CV_STDCALL* ippiNormRelFuncNoHint)(const void *, int, const void *, int, IppiSize, Ipp64f *);
                ippiNormRelFuncHint ippiNormRelHint =
                    normType == NORM_L1 ?
                    (type == CV_32F ? (ippiNormRelFuncHint)ippiNormRel_L1_32f_C1R :
                    0) :
                    normType == NORM_L2 || normType == NORM_L2SQR ?
                    (type == CV_32F ? (ippiNormRelFuncHint)ippiNormRel_L2_32f_C1R :
                    0) : 0;
                ippiNormRelFuncNoHint ippiNormRel =
                    normType == NORM_INF ?
                    (type == CV_8U ? (ippiNormRelFuncNoHint)ippiNormRel_Inf_8u_C1R :
                    type == CV_16U ? (ippiNormRelFuncNoHint)ippiNormRel_Inf_16u_C1R :
                    type == CV_16S ? (ippiNormRelFuncNoHint)ippiNormRel_Inf_16s_C1R :
                    type == CV_32F ? (ippiNormRelFuncNoHint)ippiNormRel_Inf_32f_C1R :
                    0) :
                    normType == NORM_L1 ?
                    (type == CV_8U ? (ippiNormRelFuncNoHint)ippiNormRel_L1_8u_C1R :
                    type == CV_16U ? (ippiNormRelFuncNoHint)ippiNormRel_L1_16u_C1R :
                    type == CV_16S ? (ippiNormRelFuncNoHint)ippiNormRel_L1_16s_C1R :
                    0) :
                    normType == NORM_L2 || normType == NORM_L2SQR ?
                    (type == CV_8U ? (ippiNormRelFuncNoHint)ippiNormRel_L2_8u_C1R :
                    type == CV_16U ? (ippiNormRelFuncNoHint)ippiNormRel_L2_16u_C1R :
                    type == CV_16S ? (ippiNormRelFuncNoHint)ippiNormRel_L2_16s_C1R :
                    0) : 0;
                if( ippiNormRelHint || ippiNormRel )
                {
                    Ipp64f norm;
                    IppStatus ret = ippiNormRelHint ? CV_INSTRUMENT_FUN_IPP(ippiNormRelHint, src1.ptr(), (int)src1.step[0], src2.ptr(), (int)src2.step[0], sz, &norm, ippAlgHintAccurate) :
                                    CV_INSTRUMENT_FUN_IPP(ippiNormRel, src1.ptr(), (int)src1.step[0], src2.ptr(), (int)src2.step[0], sz, &norm);
                    if( ret >= 0 )
                    {
                        result = (normType == NORM_L2SQR) ? norm * norm : norm;
                        return true;
                    }
                }
            }
        }
        return false;
    }

    normType &= NORM_TYPE_MASK;

    size_t total_size = src1.total();
    int rows = src1.size[0], cols = rows ? (int)(total_size/rows) : 0;
    if( (src1.dims == 2 || (src1.isContinuous() && src2.isContinuous() && mask.isContinuous()))
        && cols > 0 && (size_t)rows*cols == total_size )
    {
        if( !mask.empty() )
        {
            IppiSize sz = { cols, rows };
            int type = src1.type();

            typedef IppStatus (CV_STDCALL* ippiMaskNormDiffFuncC1)(const void *, int, const void *, int, const void *, int, IppiSize, Ipp64f *);
            ippiMaskNormDiffFuncC1 ippiNormDiff_C1MR =
                normType == NORM_INF ?
                (type == CV_8UC1 ? (ippiMaskNormDiffFuncC1)ippiNormDiff_Inf_8u_C1MR :
                type == CV_16UC1 ? (ippiMaskNormDiffFuncC1)ippiNormDiff_Inf_16u_C1MR :
                type == CV_32FC1 ? (ippiMaskNormDiffFuncC1)ippiNormDiff_Inf_32f_C1MR :
                0) :
                normType == NORM_L1 ?
                (type == CV_8UC1 ? (ippiMaskNormDiffFuncC1)ippiNormDiff_L1_8u_C1MR :
                type == CV_16UC1 ? (ippiMaskNormDiffFuncC1)ippiNormDiff_L1_16u_C1MR :
                type == CV_32FC1 ? (ippiMaskNormDiffFuncC1)ippiNormDiff_L1_32f_C1MR :
                0) :
                normType == NORM_L2 || normType == NORM_L2SQR ?
                (type == CV_8UC1 ? (ippiMaskNormDiffFuncC1)ippiNormDiff_L2_8u_C1MR :
                type == CV_16UC1 ? (ippiMaskNormDiffFuncC1)ippiNormDiff_L2_16u_C1MR :
                type == CV_32FC1 ? (ippiMaskNormDiffFuncC1)ippiNormDiff_L2_32f_C1MR :
                0) : 0;
            if( ippiNormDiff_C1MR )
            {
                Ipp64f norm;
                if( CV_INSTRUMENT_FUN_IPP(ippiNormDiff_C1MR, src1.ptr(), (int)src1.step[0], src2.ptr(), (int)src2.step[0], mask.ptr(), (int)mask.step[0], sz, &norm) >= 0 )
                {
                    result = (normType == NORM_L2SQR ? (double)(norm * norm) : (double)norm);
                    return true;
                }
            }
            typedef IppStatus (CV_STDCALL* ippiMaskNormDiffFuncC3)(const void *, int, const void *, int, const void *, int, IppiSize, int, Ipp64f *);
            ippiMaskNormDiffFuncC3 ippiNormDiff_C3CMR =
                normType == NORM_INF ?
                (type == CV_8UC3 ? (ippiMaskNormDiffFuncC3)ippiNormDiff_Inf_8u_C3CMR :
                type == CV_16UC3 ? (ippiMaskNormDiffFuncC3)ippiNormDiff_Inf_16u_C3CMR :
                type == CV_32FC3 ? (ippiMaskNormDiffFuncC3)ippiNormDiff_Inf_32f_C3CMR :
                0) :
                normType == NORM_L1 ?
                (type == CV_8UC3 ? (ippiMaskNormDiffFuncC3)ippiNormDiff_L1_8u_C3CMR :
                type == CV_16UC3 ? (ippiMaskNormDiffFuncC3)ippiNormDiff_L1_16u_C3CMR :
                type == CV_32FC3 ? (ippiMaskNormDiffFuncC3)ippiNormDiff_L1_32f_C3CMR :
                0) :
                normType == NORM_L2 || normType == NORM_L2SQR ?
                (type == CV_8UC3 ? (ippiMaskNormDiffFuncC3)ippiNormDiff_L2_8u_C3CMR :
                type == CV_16UC3 ? (ippiMaskNormDiffFuncC3)ippiNormDiff_L2_16u_C3CMR :
                type == CV_32FC3 ? (ippiMaskNormDiffFuncC3)ippiNormDiff_L2_32f_C3CMR :
                0) : 0;
            if (cv::ipp::getIppTopFeatures() & (
#if IPP_VERSION_X100 >= 201700
                    ippCPUID_AVX512F |
#endif
                    ippCPUID_AVX2)
            ) // IPP_DISABLE_NORM_16UC3_mask_small (#11399)
            {
                if (normType == NORM_L1 && type == CV_16UC3 && sz.width < 16)
                    return false;
            }
            if( ippiNormDiff_C3CMR )
            {
                Ipp64f norm1, norm2, norm3;
                if( CV_INSTRUMENT_FUN_IPP(ippiNormDiff_C3CMR, src1.data, (int)src1.step[0], src2.data, (int)src2.step[0], mask.data, (int)mask.step[0], sz, 1, &norm1) >= 0 &&
                    CV_INSTRUMENT_FUN_IPP(ippiNormDiff_C3CMR, src1.data, (int)src1.step[0], src2.data, (int)src2.step[0], mask.data, (int)mask.step[0], sz, 2, &norm2) >= 0 &&
                    CV_INSTRUMENT_FUN_IPP(ippiNormDiff_C3CMR, src1.data, (int)src1.step[0], src2.data, (int)src2.step[0], mask.data, (int)mask.step[0], sz, 3, &norm3) >= 0)
                {
                    Ipp64f norm =
                        normType == NORM_INF ? std::max(std::max(norm1, norm2), norm3) :
                        normType == NORM_L1 ? norm1 + norm2 + norm3 :
                        normType == NORM_L2 || normType == NORM_L2SQR ? std::sqrt(norm1 * norm1 + norm2 * norm2 + norm3 * norm3) :
                        0;
                    result = (normType == NORM_L2SQR ? (double)(norm * norm) : (double)norm);
                    return true;
                }
            }
        }
        else
        {
            IppiSize sz = { cols*src1.channels(), rows };
            int type = src1.depth();

            typedef IppStatus (CV_STDCALL* ippiNormDiffFuncHint)(const void *, int, const void *, int, IppiSize, Ipp64f *, IppHintAlgorithm hint);
            typedef IppStatus (CV_STDCALL* ippiNormDiffFuncNoHint)(const void *, int, const void *, int, IppiSize, Ipp64f *);
            ippiNormDiffFuncHint ippiNormDiffHint =
                normType == NORM_L1 ?
                (type == CV_32F ? (ippiNormDiffFuncHint)ippiNormDiff_L1_32f_C1R :
                0) :
                normType == NORM_L2 || normType == NORM_L2SQR ?
                (type == CV_32F ? (ippiNormDiffFuncHint)ippiNormDiff_L2_32f_C1R :
                0) : 0;
            ippiNormDiffFuncNoHint ippiNormDiff =
                normType == NORM_INF ?
                (type == CV_8U ? (ippiNormDiffFuncNoHint)ippiNormDiff_Inf_8u_C1R :
                type == CV_16U ? (ippiNormDiffFuncNoHint)ippiNormDiff_Inf_16u_C1R :
                type == CV_16S ? (ippiNormDiffFuncNoHint)ippiNormDiff_Inf_16s_C1R :
                type == CV_32F ? (ippiNormDiffFuncNoHint)ippiNormDiff_Inf_32f_C1R :
                0) :
                normType == NORM_L1 ?
                (type == CV_8U ? (ippiNormDiffFuncNoHint)ippiNormDiff_L1_8u_C1R :
                type == CV_16U ? (ippiNormDiffFuncNoHint)ippiNormDiff_L1_16u_C1R :
                type == CV_16S ? (ippiNormDiffFuncNoHint)ippiNormDiff_L1_16s_C1R :
                0) :
                normType == NORM_L2 || normType == NORM_L2SQR ?
                (type == CV_8U ? (ippiNormDiffFuncNoHint)ippiNormDiff_L2_8u_C1R :
                type == CV_16U ? (ippiNormDiffFuncNoHint)ippiNormDiff_L2_16u_C1R :
                type == CV_16S ? (ippiNormDiffFuncNoHint)ippiNormDiff_L2_16s_C1R :
                0) : 0;
            if( ippiNormDiffHint || ippiNormDiff )
            {
                Ipp64f norm;
                IppStatus ret = ippiNormDiffHint ? CV_INSTRUMENT_FUN_IPP(ippiNormDiffHint, src1.ptr(), (int)src1.step[0], src2.ptr(), (int)src2.step[0], sz, &norm, ippAlgHintAccurate) :
                                CV_INSTRUMENT_FUN_IPP(ippiNormDiff, src1.ptr(), (int)src1.step[0], src2.ptr(), (int)src2.step[0], sz, &norm);
                if( ret >= 0 )
                {
                    result = (normType == NORM_L2SQR) ? norm * norm : norm;
                    return true;
                }
            }
        }
    }
#else
    CV_UNUSED(_src1); CV_UNUSED(_src2); CV_UNUSED(normType); CV_UNUSED(_mask); CV_UNUSED(result);
#endif
    return false;
}
}
#endif


double cv::norm( InputArray _src1, InputArray _src2, int normType, InputArray _mask )
{
    CV_INSTRUMENT_REGION();

    CV_CheckTypeEQ(_src1.type(), _src2.type(), "Input type mismatch");
    CV_Assert(_src1.sameSize(_src2));

#if defined HAVE_OPENCL || defined HAVE_IPP
    double _result = 0;
#endif

#ifdef HAVE_OPENCL
    CV_OCL_RUN_(OCL_PERFORMANCE_CHECK(_src1.isUMat()),
                ocl_norm(_src1, _src2, normType, _mask, _result),
                _result)
#endif

    CV_IPP_RUN(IPP_VERSION_X100 >= 700, ipp_norm(_src1, _src2, normType, _mask, _result), _result);

    if( normType & CV_RELATIVE )
    {
        return norm(_src1, _src2, normType & ~CV_RELATIVE, _mask)/(norm(_src2, normType, _mask) + DBL_EPSILON);
    }

    Mat src1 = _src1.getMat(), src2 = _src2.getMat(), mask = _mask.getMat();
    int depth = src1.depth(), cn = src1.channels();

    normType &= 7;
    CV_Assert( normType == NORM_INF || normType == NORM_L1 ||
               normType == NORM_L2 || normType == NORM_L2SQR ||
              ((normType == NORM_HAMMING || normType == NORM_HAMMING2) && src1.type() == CV_8U) );

    if( src1.isContinuous() && src2.isContinuous() && mask.empty() )
    {
        size_t len = src1.total()*src1.channels();
        if( len == (size_t)(int)len )
        {
            if( src1.depth() == CV_32F )
            {
                const float* data1 = src1.ptr<float>();
                const float* data2 = src2.ptr<float>();

                if( normType == NORM_L2 )
                {
                    double result = 0;
                    GET_OPTIMIZED(normDiffL2_32f)(data1, data2, 0, &result, (int)len, 1);
                    return std::sqrt(result);
                }
                if( normType == NORM_L2SQR )
                {
                    double result = 0;
                    GET_OPTIMIZED(normDiffL2_32f)(data1, data2, 0, &result, (int)len, 1);
                    return result;
                }
                if( normType == NORM_L1 )
                {
                    double result = 0;
                    GET_OPTIMIZED(normDiffL1_32f)(data1, data2, 0, &result, (int)len, 1);
                    return result;
                }
                if( normType == NORM_INF )
                {
                    float result = 0;
                    GET_OPTIMIZED(normDiffInf_32f)(data1, data2, 0, &result, (int)len, 1);
                    return result;
                }
            }
        }
    }

    CV_Assert( mask.empty() || mask.type() == CV_8U );

    if( normType == NORM_HAMMING || normType == NORM_HAMMING2 )
    {
        if( !mask.empty() )
        {
            Mat temp;
            bitwise_xor(src1, src2, temp);
            bitwise_and(temp, mask, temp);
            return norm(temp, normType);
        }
        int cellSize = normType == NORM_HAMMING ? 1 : 2;

        const Mat* arrays[] = {&src1, &src2, 0};
        uchar* ptrs[2] = {};
        NAryMatIterator it(arrays, ptrs);
        int total = (int)it.size;
        int result = 0;

        for( size_t i = 0; i < it.nplanes; i++, ++it )
        {
            result += hal::normHamming(ptrs[0], ptrs[1], total, cellSize);
        }

        return result;
    }

    NormDiffFunc func = getNormDiffFunc(normType >> 1, depth == CV_16F ? CV_32F : depth);
    CV_Assert( func != 0 );

    const Mat* arrays[] = {&src1, &src2, &mask, 0};
    uchar* ptrs[3] = {};
    union
    {
        double d;
        float f;
        int i;
        unsigned u;
    }
    result;
    result.d = 0;
    NAryMatIterator it(arrays, ptrs);
<<<<<<< HEAD
    int j, total = (int)it.size, blockSize = total;
    bool blockSum = depth == CV_16F || (normType == NORM_L1 && depth <= CV_16S) ||
            ((normType == NORM_L2 || normType == NORM_L2SQR) && depth <= CV_8S);
    unsigned isum = 0;
    unsigned *ibuf = &result.u;
    AutoBuffer<float> fltbuf_;
    float* fltbuf = 0;
    size_t esz = 0;

    if( blockSum )
    {
        esz = src1.elemSize();

        if( depth == CV_16F )
        {
            blockSize = std::min(blockSize, 1024);
            fltbuf_.allocate(blockSize*2);
            fltbuf = fltbuf_.data();
        }
        else
        {
            int intSumBlockSize = (normType == NORM_L1 && depth <= CV_8S ? (1 << 23) : (1 << 15))/cn;
            blockSize = std::min(blockSize, intSumBlockSize);
            ibuf = &isum;
        }
    }
=======
    CV_CheckLT((size_t)it.size, (size_t)INT_MAX, "");
>>>>>>> 6d113bd0

    if ((normType == NORM_L1 && depth <= CV_16S) ||
        ((normType == NORM_L2 || normType == NORM_L2SQR) && depth <= CV_8S))
    {
        // special case to handle "integer" overflow in accumulator
        const size_t esz = src1.elemSize();
        const int total = (int)it.size;
        const int intSumBlockSize = normType == NORM_L1 && depth <= CV_8S ? (1 << 23) : (1 << 15);
        const int blockSize = std::min(total, intSumBlockSize);
        int isum = 0;
        int count = 0;

        for (size_t i = 0; i < it.nplanes; i++, ++it)
        {
<<<<<<< HEAD
            int bsz = std::min(total - j, blockSize);
            const uchar *data0 = ptrs[0], *data1 = ptrs[1];
            if( depth == CV_16F )
            {
                hal::cvt16f32f((const float16_t*)ptrs[0], fltbuf, bsz);
                hal::cvt16f32f((const float16_t*)ptrs[1], fltbuf + bsz, bsz);
                data0 = (const uchar*)fltbuf;
                data1 = (const uchar*)(fltbuf + bsz);
            }
            func( data0, data1, ptrs[2], (uchar*)ibuf, bsz, cn );
            if( blockSum && depth != CV_16F )
            {
                result.d += isum;
                isum = 0;
=======
            for (int j = 0; j < total; j += blockSize)
            {
                int bsz = std::min(total - j, blockSize);
                func(ptrs[0], ptrs[1], ptrs[2], (uchar*)&isum, bsz, cn);
                count += bsz;
                if (count + blockSize >= intSumBlockSize || (i+1 >= it.nplanes && j+bsz >= total))
                {
                    result.d += isum;
                    isum = 0;
                    count = 0;
                }
                ptrs[0] += bsz*esz;
                ptrs[1] += bsz*esz;
                if (ptrs[2])
                    ptrs[2] += bsz;
>>>>>>> 6d113bd0
            }
        }
    }
    else
    {
        // generic implementation
        for (size_t i = 0; i < it.nplanes; i++, ++it)
        {
            func(ptrs[0], ptrs[1], ptrs[2], (uchar*)&result, (int)it.size, cn);
        }
    }

    if( normType == NORM_INF )
    {
        if( depth == CV_64F )
            return result.d;
        else if( depth == CV_32F )
            return result.f;
        else
            return result.u;
    }
    else if( normType == NORM_L2 )
        return std::sqrt(result.d);

    return result.d;
}

cv::Hamming::ResultType cv::Hamming::operator()( const unsigned char* a, const unsigned char* b, int size ) const
{
    return cv::hal::normHamming(a, b, size);
}

double cv::PSNR(InputArray _src1, InputArray _src2, double R)
{
    CV_INSTRUMENT_REGION();

    //Input arrays must have depth CV_8U
    CV_Assert( _src1.type() == _src2.type() );

    double diff = std::sqrt(norm(_src1, _src2, NORM_L2SQR)/(_src1.total()*_src1.channels()));
    return 20*log10(R/(diff+DBL_EPSILON));
}<|MERGE_RESOLUTION|>--- conflicted
+++ resolved
@@ -710,36 +710,7 @@
     result;
     result.d = 0;
     NAryMatIterator it(arrays, ptrs);
-<<<<<<< HEAD
-    int j, total = (int)it.size, blockSize = total;
-    bool blockSum = depth == CV_16F || (normType == NORM_L1 && depth <= CV_16S) ||
-            ((normType == NORM_L2 || normType == NORM_L2SQR) && depth <= CV_8S);
-    int isum = 0;
-    int *ibuf = &result.i;
-    AutoBuffer<float> fltbuf_;
-    float* fltbuf = 0;
-    size_t esz = 0;
-
-    if( blockSum )
-    {
-        esz = src.elemSize();
-
-        if( depth == CV_16F )
-        {
-            blockSize = std::min(blockSize, 1024);
-            fltbuf_.allocate(blockSize);
-            fltbuf = fltbuf_.data();
-        }
-        else
-        {
-            int intSumBlockSize = (normType == NORM_L1 && depth <= CV_8S ? (1 << 23) : (1 << 15))/cn;
-            blockSize = std::min(blockSize, intSumBlockSize);
-            ibuf = &isum;
-        }
-    }
-=======
     CV_CheckLT((size_t)it.size, (size_t)INT_MAX, "");
->>>>>>> 6d113bd0
 
     if ((normType == NORM_L1 && depth <= CV_16S) ||
         ((normType == NORM_L2 || normType == NORM_L2SQR) && depth <= CV_8S))
@@ -754,20 +725,6 @@
 
         for (size_t i = 0; i < it.nplanes; i++, ++it)
         {
-<<<<<<< HEAD
-            int bsz = std::min(total - j, blockSize);
-            const uchar* data = ptrs[0];
-            if( depth == CV_16F )
-            {
-                hal::cvt16f32f((const float16_t*)ptrs[0], fltbuf, bsz);
-                data = (const uchar*)fltbuf;
-            }
-            func( data, ptrs[1], (uchar*)ibuf, bsz, cn );
-            if( blockSum && depth != CV_16F )
-            {
-                result.d += isum;
-                isum = 0;
-=======
             for (int j = 0; j < total; j += blockSize)
             {
                 int bsz = std::min(total - j, blockSize);
@@ -782,7 +739,26 @@
                 ptrs[0] += bsz*esz;
                 if (ptrs[1])
                     ptrs[1] += bsz;
->>>>>>> 6d113bd0
+            }
+        }
+    }
+    else if (depth == CV_16F)
+    {
+        const size_t esz = src.elemSize();
+        const int total = (int)it.size;
+        const int blockSize = std::min(total, divUp(1024, cn));
+        AutoBuffer<float, 1024> fltbuf(blockSize);
+        float* data0 = fltbuf.data();
+        for (size_t i = 0; i < it.nplanes; i++, ++it)
+        {
+            for (int j = 0; j < total; j += blockSize)
+            {
+                int bsz = std::min(total - j, blockSize);
+                hal::cvt16f32f((const float16_t*)ptrs[0], data0, bsz * cn);
+                func((uchar*)data0, ptrs[1], (uchar*)&result.d, bsz, cn);
+                ptrs[0] += bsz*esz;
+                if (ptrs[1])
+                    ptrs[1] += bsz;
             }
         }
     }
@@ -797,9 +773,9 @@
 
     if( normType == NORM_INF )
     {
-        if( depth == CV_64F )
+        if(depth == CV_64F || depth == CV_16F)
             return result.d;
-        else if( depth == CV_32F )
+        else if (depth == CV_32F)
             return result.f;
         else
             return result.i;
@@ -1221,36 +1197,7 @@
     result;
     result.d = 0;
     NAryMatIterator it(arrays, ptrs);
-<<<<<<< HEAD
-    int j, total = (int)it.size, blockSize = total;
-    bool blockSum = depth == CV_16F || (normType == NORM_L1 && depth <= CV_16S) ||
-            ((normType == NORM_L2 || normType == NORM_L2SQR) && depth <= CV_8S);
-    unsigned isum = 0;
-    unsigned *ibuf = &result.u;
-    AutoBuffer<float> fltbuf_;
-    float* fltbuf = 0;
-    size_t esz = 0;
-
-    if( blockSum )
-    {
-        esz = src1.elemSize();
-
-        if( depth == CV_16F )
-        {
-            blockSize = std::min(blockSize, 1024);
-            fltbuf_.allocate(blockSize*2);
-            fltbuf = fltbuf_.data();
-        }
-        else
-        {
-            int intSumBlockSize = (normType == NORM_L1 && depth <= CV_8S ? (1 << 23) : (1 << 15))/cn;
-            blockSize = std::min(blockSize, intSumBlockSize);
-            ibuf = &isum;
-        }
-    }
-=======
     CV_CheckLT((size_t)it.size, (size_t)INT_MAX, "");
->>>>>>> 6d113bd0
 
     if ((normType == NORM_L1 && depth <= CV_16S) ||
         ((normType == NORM_L2 || normType == NORM_L2SQR) && depth <= CV_8S))
@@ -1265,22 +1212,6 @@
 
         for (size_t i = 0; i < it.nplanes; i++, ++it)
         {
-<<<<<<< HEAD
-            int bsz = std::min(total - j, blockSize);
-            const uchar *data0 = ptrs[0], *data1 = ptrs[1];
-            if( depth == CV_16F )
-            {
-                hal::cvt16f32f((const float16_t*)ptrs[0], fltbuf, bsz);
-                hal::cvt16f32f((const float16_t*)ptrs[1], fltbuf + bsz, bsz);
-                data0 = (const uchar*)fltbuf;
-                data1 = (const uchar*)(fltbuf + bsz);
-            }
-            func( data0, data1, ptrs[2], (uchar*)ibuf, bsz, cn );
-            if( blockSum && depth != CV_16F )
-            {
-                result.d += isum;
-                isum = 0;
-=======
             for (int j = 0; j < total; j += blockSize)
             {
                 int bsz = std::min(total - j, blockSize);
@@ -1296,7 +1227,29 @@
                 ptrs[1] += bsz*esz;
                 if (ptrs[2])
                     ptrs[2] += bsz;
->>>>>>> 6d113bd0
+            }
+        }
+    }
+    else if (depth == CV_16F)
+    {
+        const size_t esz = src1.elemSize();
+        const int total = (int)it.size;
+        const int blockSize = std::min(total, divUp(512, cn));
+        AutoBuffer<float, 1024> fltbuf(blockSize * 2);
+        float* data0 = fltbuf.data();
+        float* data1 = fltbuf.data() + blockSize * cn;
+        for (size_t i = 0; i < it.nplanes; i++, ++it)
+        {
+            for (int j = 0; j < total; j += blockSize)
+            {
+                int bsz = std::min(total - j, blockSize);
+                hal::cvt16f32f((const float16_t*)ptrs[0], data0, bsz * cn);
+                hal::cvt16f32f((const float16_t*)ptrs[1], data1, bsz * cn);
+                func((uchar*)data0, (uchar*)data1, ptrs[2], (uchar*)&result.d, bsz, cn);
+                ptrs[0] += bsz*esz;
+                ptrs[1] += bsz*esz;
+                if (ptrs[2])
+                    ptrs[2] += bsz;
             }
         }
     }
@@ -1311,9 +1264,9 @@
 
     if( normType == NORM_INF )
     {
-        if( depth == CV_64F )
+        if (depth == CV_64F || depth == CV_16F)
             return result.d;
-        else if( depth == CV_32F )
+        else if (depth == CV_32F)
             return result.f;
         else
             return result.u;

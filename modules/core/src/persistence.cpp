// This file is part of OpenCV project.
// It is subject to the license terms in the LICENSE file found in the top-level directory
// of this distribution and at http://opencv.org/license.html

#include "precomp.hpp"
#include "persistence.hpp"
#include "persistence_impl.hpp"
#include "persistence_base64_encoding.hpp"
#include <unordered_map>
#include <iterator>

namespace cv
{

namespace fs
{

int strcasecmp(const char* s1, const char* s2)
{
    const char* dummy="";
    if(!s1) s1=dummy;
    if(!s2) s2=dummy;

    size_t len1 = strlen(s1);
    size_t len2 = strlen(s2);
    size_t i, len = std::min(len1, len2);
    for( i = 0; i < len; i++ )
    {
        int d = tolower((int)s1[i]) - tolower((int)s2[i]);
        if( d != 0 )
            return d;
    }
    return len1 < len2 ? -1 : len1 > len2 ? 1 : 0;
}

char* itoa( int _val, char* buffer, int /*radix*/ )
{
    const int radix = 10;
    char* ptr=buffer + 23 /* enough even for 64-bit integers */;
    unsigned val = abs(_val);

    *ptr = '\0';
    do
    {
        unsigned r = val / radix;
        *--ptr = (char)(val - (r*radix) + '0');
        val = r;
    }
    while( val != 0 );

    if( _val < 0 )
        *--ptr = '-';

    return ptr;
}

<<<<<<< HEAD
char* doubleToString( char* buf, double value, bool explicitZero )
=======
void icvPuts( CvFileStorage* fs, const char* str )
{
    if( fs->outbuf )
        std::copy(str, str + strlen(str), std::back_inserter(*fs->outbuf));
    else if( fs->file )
        fputs( str, fs->file );
#if USE_ZLIB
    else if( fs->gzfile )
        gzputs( fs->gzfile, str );
#endif
    else
        CV_Error( CV_StsError, "The storage is not opened" );
}

char* icvGets( CvFileStorage* fs, char* str, int maxCount )
{
    if( fs->strbuf )
    {
        size_t i = fs->strbufpos, len = fs->strbufsize;
        int j = 0;
        const char* instr = fs->strbuf;
        while( i < len && j < maxCount-1 )
        {
            char c = instr[i++];
            if( c == '\0' )
                break;
            str[j++] = c;
            if( c == '\n' )
                break;
        }
        str[j++] = '\0';
        fs->strbufpos = i;
        if (maxCount > 256 && !(fs->flags & cv::FileStorage::BASE64))
            CV_Assert(j < maxCount - 1 && "OpenCV persistence doesn't support very long lines");
        return j > 1 ? str : 0;
    }
    if( fs->file )
    {
        char* ptr = fgets( str, maxCount, fs->file );
        if (ptr && maxCount > 256 && !(fs->flags & cv::FileStorage::BASE64))
        {
            size_t sz = strnlen(ptr, maxCount);
            CV_Assert(sz < (size_t)(maxCount - 1) && "OpenCV persistence doesn't support very long lines");
        }
        return ptr;
    }
#if USE_ZLIB
    if( fs->gzfile )
    {
        char* ptr = gzgets( fs->gzfile, str, maxCount );
        if (ptr && maxCount > 256 && !(fs->flags & cv::FileStorage::BASE64))
        {
            size_t sz = strnlen(ptr, maxCount);
            CV_Assert(sz < (size_t)(maxCount - 1) && "OpenCV persistence doesn't support very long lines");
        }
        return ptr;
    }
#endif
    CV_Error(CV_StsError, "The storage is not opened");
}

int icvEof( CvFileStorage* fs )
{
    if( fs->strbuf )
        return fs->strbufpos >= fs->strbufsize;
    if( fs->file )
        return feof(fs->file);
#if USE_ZLIB
    if( fs->gzfile )
        return gzeof(fs->gzfile);
#endif
    return false;
}

void icvCloseFile( CvFileStorage* fs )
{
    if( fs->file )
        fclose( fs->file );
#if USE_ZLIB
    else if( fs->gzfile )
        gzclose( fs->gzfile );
#endif
    fs->file = 0;
    fs->gzfile = 0;
    fs->strbuf = 0;
    fs->strbufpos = 0;
    fs->is_opened = false;
}

void icvRewind( CvFileStorage* fs )
{
    if( fs->file )
        rewind(fs->file);
#if USE_ZLIB
    else if( fs->gzfile )
        gzrewind(fs->gzfile);
#endif
    fs->strbufpos = 0;
}

CvGenericHash* cvCreateMap( int flags, int header_size, int elem_size, CvMemStorage* storage, int start_tab_size )
{
    if( header_size < (int)sizeof(CvGenericHash) )
        CV_Error( CV_StsBadSize, "Too small map header_size" );

    if( start_tab_size <= 0 )
        start_tab_size = 16;

    CvGenericHash* map = (CvGenericHash*)cvCreateSet( flags, header_size, elem_size, storage );

    map->tab_size = start_tab_size;
    start_tab_size *= sizeof(map->table[0]);
    map->table = (void**)cvMemStorageAlloc( storage, start_tab_size );
    memset( map->table, 0, start_tab_size );

    return map;
}

void icvParseError(const CvFileStorage* fs, const char* func_name,
               const char* err_msg, const char* source_file, int source_line )
{
    cv::String msg = cv::format("%s(%d): %s", fs->filename, fs->lineno, err_msg);
    cv::errorNoReturn(cv::Error::StsParseError, func_name, msg.c_str(), source_file, source_line );
}

void icvFSCreateCollection( CvFileStorage* fs, int tag, CvFileNode* collection )
{
    if( CV_NODE_IS_MAP(tag) )
    {
        if( collection->tag != CV_NODE_NONE )
        {
            CV_Assert( fs->fmt == CV_STORAGE_FORMAT_XML );
            CV_PARSE_ERROR( "Sequence element should not have name (use <_></_>)" );
        }

        collection->data.map = cvCreateMap( 0, sizeof(CvFileNodeHash),
                            sizeof(CvFileMapNode), fs->memstorage, 16 );
    }
    else
    {
        CvSeq* seq;
        seq = cvCreateSeq( 0, sizeof(CvSeq), sizeof(CvFileNode), fs->memstorage );

        // if <collection> contains some scalar element, add it to the newly created collection
        if( CV_NODE_TYPE(collection->tag) != CV_NODE_NONE )
            cvSeqPush( seq, collection );

        collection->data.seq = seq;
    }

    collection->tag = tag;
    cvSetSeqBlockSize( collection->data.seq, 8 );
}

static char* icvFSDoResize( CvFileStorage* fs, char* ptr, int len )
{
    char* new_ptr = 0;
    int written_len = (int)(ptr - fs->buffer_start);
    int new_size = (int)((fs->buffer_end - fs->buffer_start)*3/2);
    new_size = MAX( written_len + len, new_size );
    new_ptr = (char*)cvAlloc( new_size + 256 );
    fs->buffer = new_ptr + (fs->buffer - fs->buffer_start);
    if( written_len > 0 )
        memcpy( new_ptr, fs->buffer_start, written_len );
    fs->buffer_start = new_ptr;
    fs->buffer_end = fs->buffer_start + new_size;
    new_ptr += written_len;
    return new_ptr;
}

char* icvFSResizeWriteBuffer( CvFileStorage* fs, char* ptr, int len )
{
    return ptr + len < fs->buffer_end ? ptr : icvFSDoResize( fs, ptr, len );
}

char* icvFSFlush( CvFileStorage* fs )
{
    char* ptr = fs->buffer;
    int indent;

    if( ptr > fs->buffer_start + fs->space )
    {
        ptr[0] = '\n';
        ptr[1] = '\0';
        icvPuts( fs, fs->buffer_start );
        fs->buffer = fs->buffer_start;
    }

    indent = fs->struct_indent;

    if( fs->space != indent )
    {
        memset( fs->buffer_start, ' ', indent );
        fs->space = indent;
    }

    ptr = fs->buffer = fs->buffer_start + fs->space;

    return ptr;
}

void icvClose( CvFileStorage* fs, cv::String* out )
{
    if( out )
        out->clear();

    if( !fs )
        CV_Error( CV_StsNullPtr, "NULL double pointer to file storage" );

    if( fs->is_opened )
    {
        if( fs->write_mode && (fs->file || fs->gzfile || fs->outbuf) )
        {
            if( fs->write_stack )
            {
                while( fs->write_stack->total > 0 )
                    cvEndWriteStruct(fs);
            }
            icvFSFlush(fs);
            if( fs->fmt == CV_STORAGE_FORMAT_XML )
                icvPuts( fs, "</opencv_storage>\n" );
            else if ( fs->fmt == CV_STORAGE_FORMAT_JSON )
                icvPuts( fs, "}\n" );
        }
    }

    icvCloseFile(fs);

    if( fs->outbuf && out )
    {
        *out = cv::String(fs->outbuf->begin(), fs->outbuf->end());
    }
}

char* icvDoubleToString( char* buf, double value )
>>>>>>> 35ff9af6
{
    Cv64suf val;
    unsigned ieee754_hi;

    val.f = value;
    ieee754_hi = (unsigned)(val.u >> 32);

    if( (ieee754_hi & 0x7ff00000) != 0x7ff00000 )
    {
        int ivalue = cvRound(value);
        if( ivalue == value )
        {
            if( explicitZero )
                sprintf( buf, "%d.0", ivalue );
            else
                sprintf( buf, "%d.", ivalue );
        }
        else
        {
            static const char* fmt = "%.16e";
            char* ptr = buf;
            sprintf( buf, fmt, value );
            if( *ptr == '+' || *ptr == '-' )
                ptr++;
            for( ; cv_isdigit(*ptr); ptr++ )
                ;
            if( *ptr == ',' )
                *ptr = '.';
        }
    }
    else
    {
        unsigned ieee754_lo = (unsigned)val.u;
        if( (ieee754_hi & 0x7fffffff) + (ieee754_lo != 0) > 0x7ff00000 )
            strcpy( buf, ".Nan" );
        else
            strcpy( buf, (int)ieee754_hi < 0 ? "-.Inf" : ".Inf" );
    }

    return buf;
}

char* floatToString( char* buf, float value, bool halfprecision, bool explicitZero )
{
    Cv32suf val;
    unsigned ieee754;
    val.f = value;
    ieee754 = val.u;

    if( (ieee754 & 0x7f800000) != 0x7f800000 )
    {
        int ivalue = cvRound(value);
        if( ivalue == value )
        {
            if( explicitZero )
                sprintf( buf, "%d.0", ivalue );
            else
                sprintf( buf, "%d.", ivalue );
        }
        else
        {
            char* ptr = buf;
            if (halfprecision)
                sprintf(buf, "%.4e", value);
            else
                sprintf(buf, "%.8e", value);
            if( *ptr == '+' || *ptr == '-' )
                ptr++;
            for( ; cv_isdigit(*ptr); ptr++ )
                ;
            if( *ptr == ',' )
                *ptr = '.';
        }
    }
    else
    {
        if( (ieee754 & 0x7fffffff) != 0x7f800000 )
            strcpy( buf, ".Nan" );
        else
            strcpy( buf, (int)ieee754 < 0 ? "-.Inf" : ".Inf" );
    }

    return buf;
}

static const char symbols[9] = "ucwsifdh";

static char typeSymbol(int depth)
{
    CV_StaticAssert(CV_64F == 6, "");
    CV_CheckDepth(depth, depth >=0 && depth <= CV_16F, "");
    return symbols[depth];
}

static int symbolToType(char c)
{
    if (c == 'r')
        return CV_SEQ_ELTYPE_PTR;
    const char* pos = strchr( symbols, c );
    if( !pos )
        CV_Error( cv::Error::StsBadArg, "Invalid data type specification" );
    return static_cast<int>(pos - symbols);
}

char* encodeFormat(int elem_type, char* dt)
{
    int cn = (elem_type == CV_SEQ_ELTYPE_PTR/*CV_USRTYPE1*/) ? 1 : CV_MAT_CN(elem_type);
    char symbol = (elem_type == CV_SEQ_ELTYPE_PTR/*CV_USRTYPE1*/) ? 'r' : typeSymbol(CV_MAT_DEPTH(elem_type));
    sprintf(dt, "%d%c", cn, symbol);
    return dt + (cn == 1 ? 1 : 0);
}

int decodeFormat( const char* dt, int* fmt_pairs, int max_len )
{
    int fmt_pair_count = 0;
    int i = 0, k = 0, len = dt ? (int)strlen(dt) : 0;

    if( !dt || !len )
        return 0;

    CV_Assert( fmt_pairs != 0 && max_len > 0 );
    fmt_pairs[0] = 0;
    max_len *= 2;

    for( ; k < len; k++ )
    {
        char c = dt[k];

        if( cv_isdigit(c) )
        {
            int count = c - '0';
            if( cv_isdigit(dt[k+1]) )
            {
                char* endptr = 0;
                count = (int)strtol( dt+k, &endptr, 10 );
                k = (int)(endptr - dt) - 1;
            }

            if( count <= 0 )
                CV_Error( cv::Error::StsBadArg, "Invalid data type specification" );

            fmt_pairs[i] = count;
        }
        else
        {
            int depth = symbolToType(c);
            if( fmt_pairs[i] == 0 )
                fmt_pairs[i] = 1;
            fmt_pairs[i+1] = depth;
            if( i > 0 && fmt_pairs[i+1] == fmt_pairs[i-1] )
                fmt_pairs[i-2] += fmt_pairs[i];
            else
            {
                i += 2;
                if( i >= max_len )
                    CV_Error( cv::Error::StsBadArg, "Too long data type specification" );
            }
            fmt_pairs[i] = 0;
        }
    }

    fmt_pair_count = i/2;
    return fmt_pair_count;
}

int calcElemSize( const char* dt, int initial_size )
{
    int size = 0;
    int fmt_pairs[CV_FS_MAX_FMT_PAIRS], i, fmt_pair_count;
    int comp_size;

    fmt_pair_count = decodeFormat( dt, fmt_pairs, CV_FS_MAX_FMT_PAIRS );
    fmt_pair_count *= 2;
    for( i = 0, size = initial_size; i < fmt_pair_count; i += 2 )
    {
        comp_size = CV_ELEM_SIZE(fmt_pairs[i+1]);
        size = cvAlign( size, comp_size );
        size += comp_size * fmt_pairs[i];
    }
    if( initial_size == 0 )
    {
        comp_size = CV_ELEM_SIZE(fmt_pairs[1]);
        size = cvAlign( size, comp_size );
    }
    return size;
}


int calcStructSize( const char* dt, int initial_size )
{
    int size = calcElemSize( dt, initial_size );
    size_t elem_max_size = 0;
    for ( const char * type = dt; *type != '\0'; type++ )
    {
        char v = *type;
        if (v >= '0' && v <= '9')
            continue;  // skip vector size
        switch (v)
        {
        case 'u': { elem_max_size = std::max( elem_max_size, sizeof(uchar ) ); break; }
        case 'c': { elem_max_size = std::max( elem_max_size, sizeof(schar ) ); break; }
        case 'w': { elem_max_size = std::max( elem_max_size, sizeof(ushort) ); break; }
        case 's': { elem_max_size = std::max( elem_max_size, sizeof(short ) ); break; }
        case 'i': { elem_max_size = std::max( elem_max_size, sizeof(int   ) ); break; }
        case 'f': { elem_max_size = std::max( elem_max_size, sizeof(float ) ); break; }
        case 'd': { elem_max_size = std::max( elem_max_size, sizeof(double) ); break; }
        case 'h': { elem_max_size = std::max(elem_max_size, sizeof(float16_t)); break; }
        default:
            CV_Error_(Error::StsNotImplemented, ("Unknown type identifier: '%c' in '%s'", (char)(*type), dt));
        }
    }
    size = cvAlign( size, static_cast<int>(elem_max_size) );
    return size;
}

int decodeSimpleFormat( const char* dt )
{
    int elem_type = -1;
    int fmt_pairs[CV_FS_MAX_FMT_PAIRS], fmt_pair_count;

    fmt_pair_count = decodeFormat( dt, fmt_pairs, CV_FS_MAX_FMT_PAIRS );
    if( fmt_pair_count != 1 || fmt_pairs[0] >= CV_CN_MAX)
        CV_Error( cv::Error::StsError, "Too complex format for the matrix" );

    elem_type = CV_MAKETYPE( fmt_pairs[1], fmt_pairs[0] );

    return elem_type;
}

}

#if defined __i386__ || defined(_M_IX86) || defined __x86_64__ || defined(_M_X64)
#define CV_UNALIGNED_LITTLE_ENDIAN_MEM_ACCESS 1
#else
#define CV_UNALIGNED_LITTLE_ENDIAN_MEM_ACCESS 0
#endif

static inline int readInt(const uchar* p)
{
#if CV_UNALIGNED_LITTLE_ENDIAN_MEM_ACCESS
    return *(const int*)p;
#else
    int val = (int)(p[0] | (p[1] << 8) | (p[2] << 16) | (p[3] << 24));
    return val;
#endif
}

static inline double readReal(const uchar* p)
{
#if CV_UNALIGNED_LITTLE_ENDIAN_MEM_ACCESS
    return *(const double*)p;
#else
    unsigned val0 = (unsigned)(p[0] | (p[1] << 8) | (p[2] << 16) | (p[3] << 24));
    unsigned val1 = (unsigned)(p[4] | (p[5] << 8) | (p[6] << 16) | (p[7] << 24));
    Cv64suf val;
    val.u = val0 | ((uint64)val1 << 32);
    return val.f;
#endif
}

static inline void writeInt(uchar* p, int ival)
{
#if CV_UNALIGNED_LITTLE_ENDIAN_MEM_ACCESS
    int* ip = (int*)p;
    *ip = ival;
#else
    p[0] = (uchar)ival;
    p[1] = (uchar)(ival >> 8);
    p[2] = (uchar)(ival >> 16);
    p[3] = (uchar)(ival >> 24);
#endif
}

static inline void writeReal(uchar* p, double fval)
{
#if CV_UNALIGNED_LITTLE_ENDIAN_MEM_ACCESS
    double* fp = (double*)p;
    *fp = fval;
#else
    Cv64suf v;
    v.f = fval;
    p[0] = (uchar)v.u;
    p[1] = (uchar)(v.u >> 8);
    p[2] = (uchar)(v.u >> 16);
    p[3] = (uchar)(v.u >> 24);
    p[4] = (uchar)(v.u >> 32);
    p[5] = (uchar)(v.u >> 40);
    p[6] = (uchar)(v.u >> 48);
    p[7] = (uchar)(v.u >> 56);
#endif
}



void FileStorage::Impl::init() {
    flags = 0;
    buffer.clear();
    bufofs = 0;
    state = UNDEFINED;
    is_using_base64 = false;
    state_of_writing_base64 = FileStorage_API::Base64State::Uncertain;
    is_write_struct_delayed = false;
    delayed_struct_key = nullptr;
    delayed_struct_flags = 0;
    delayed_type_name = nullptr;
    base64_writer = nullptr;
    is_opened = false;
    dummy_eof = false;
    write_mode = false;
    mem_mode = false;
    space = 0;
    wrap_margin = 71;
    fmt = 0;
    file = 0;
    gzfile = 0;
    empty_stream = true;

    strbufv.clear();
    strbuf = 0;
    strbufsize = strbufpos = 0;
    roots.clear();

    fs_data.clear();
    fs_data_ptrs.clear();
    fs_data_blksz.clear();
    freeSpaceOfs = 0;

    str_hash.clear();
    str_hash_data.clear();
    str_hash_data.resize(1);
    str_hash_data[0] = '\0';

    filename.clear();
    lineno = 0;
}

FileStorage::Impl::Impl(FileStorage *_fs) {
    fs_ext = _fs;
    init();
}

FileStorage::Impl::~Impl() {
    release();
}

void FileStorage::Impl::release(String *out) {
    if (is_opened) {
        if (out)
            out->clear();
        if (write_mode) {
            while (write_stack.size() > 1) {
                endWriteStruct();
            }
            flush();
            if (fmt == FileStorage::FORMAT_XML)
                puts("</opencv_storage>\n");
            else if (fmt == FileStorage::FORMAT_JSON)
                puts("}\n");
        }
        if (mem_mode && out) {
            *out = cv::String(outbuf.begin(), outbuf.end());
        }
    }
    closeFile();
    init();
}

void FileStorage::Impl::analyze_file_name(const std::string &file_name, std::vector<std::string> &params) {
    params.clear();
    static const char not_file_name = '\n';
    static const char parameter_begin = '?';
    static const char parameter_separator = '&';

    if (file_name.find(not_file_name, (size_t) 0) != std::string::npos)
        return;

    size_t beg = file_name.find_last_of(parameter_begin);
    params.push_back(file_name.substr((size_t) 0, beg));

    if (beg != std::string::npos) {
        size_t end = file_name.size();
        beg++;
        for (size_t param_beg = beg, param_end = beg;
             param_end < end;
             param_beg = param_end + 1) {
            param_end = file_name.find_first_of(parameter_separator, param_beg);
            if ((param_end == std::string::npos || param_end != param_beg) && param_beg + 1 < end) {
                params.push_back(file_name.substr(param_beg, param_end - param_beg));
            }
        }
    }
}

bool FileStorage::Impl::open(const char *filename_or_buf, int _flags, const char *encoding) {
    bool ok = true;
    release();

    bool append = (_flags & 3) == FileStorage::APPEND;
    mem_mode = (_flags & FileStorage::MEMORY) != 0;

    write_mode = (_flags & 3) != 0;
    bool write_base64 = (write_mode || append) && (_flags & FileStorage::BASE64) != 0;

    bool isGZ = false;
    size_t fnamelen = 0;

    std::vector<std::string> params;
    //if ( !mem_mode )
    {
        analyze_file_name(filename_or_buf, params);
        if (!params.empty())
            filename = params[0];

        if (!write_base64 && params.size() >= 2 &&
            std::find(params.begin() + 1, params.end(), std::string("base64")) != params.end())
            write_base64 = (write_mode || append);
    }

    if (filename.size() == 0 && !mem_mode && !write_mode)
        CV_Error(cv::Error::StsNullPtr, "NULL or empty filename");

    if (mem_mode && append)
        CV_Error(cv::Error::StsBadFlag, "FileStorage::APPEND and FileStorage::MEMORY are not currently compatible");

    flags = _flags;

    if (!mem_mode) {
        char *dot_pos = strrchr((char *) filename.c_str(), '.');
        char compression = '\0';

        if (dot_pos && dot_pos[1] == 'g' && dot_pos[2] == 'z' &&
            (dot_pos[3] == '\0' || (cv_isdigit(dot_pos[3]) && dot_pos[4] == '\0'))) {
            if (append) {
                CV_Error(cv::Error::StsNotImplemented, "Appending data to compressed file is not implemented");
            }
            isGZ = true;
            compression = dot_pos[3];
            if (compression)
                dot_pos[3] = '\0', fnamelen--;
        }

        if (!isGZ) {
            file = fopen(filename.c_str(), !write_mode ? "rt" : !append ? "wt" : "a+t");
            if (!file)
                return false;
        } else {
#if USE_ZLIB
            char mode[] = {write_mode ? 'w' : 'r', 'b', compression ? compression : '3', '\0'};
            gzfile = gzopen(filename.c_str(), mode);
            if (!gzfile)
                return false;
#else
            CV_Error(cv::Error::StsNotImplemented, "There is no compressed file storage support in this configuration");
#endif
        }
    }

    roots.clear();
    fs_data.clear();
    wrap_margin = 71;
    fmt = FileStorage::FORMAT_AUTO;

    if (write_mode) {
        fmt = flags & FileStorage::FORMAT_MASK;

        if (mem_mode)
            outbuf.clear();

        if (fmt == FileStorage::FORMAT_AUTO && !filename.empty()) {
            const char *dot_pos = NULL;
            const char *dot_pos2 = NULL;
            // like strrchr() implementation, but save two last positions simultaneously
            for (const char *pos = &filename[0]; pos[0] != 0; pos++) {
                if (pos[0] == '.') {
                    dot_pos2 = dot_pos;
                    dot_pos = pos;
                }
            }
            if (fs::strcasecmp(dot_pos, ".gz") == 0 && dot_pos2 != NULL) {
                dot_pos = dot_pos2;
            }
            fmt = (fs::strcasecmp(dot_pos, ".xml") == 0 || fs::strcasecmp(dot_pos, ".xml.gz") == 0)
                  ? FileStorage::FORMAT_XML
                  : (fs::strcasecmp(dot_pos, ".json") == 0 || fs::strcasecmp(dot_pos, ".json.gz") == 0)
                    ? FileStorage::FORMAT_JSON
                    : FileStorage::FORMAT_YAML;
        } else if (fmt == FileStorage::FORMAT_AUTO) {
            fmt = FileStorage::FORMAT_XML;
        }

        // we use factor=6 for XML (the longest characters (' and ") are encoded with 6 bytes (&apos; and &quot;)
        // and factor=4 for YAML ( as we use 4 bytes for non ASCII characters (e.g. \xAB))
        int buf_size = CV_FS_MAX_LEN * (fmt == FileStorage::FORMAT_XML ? 6 : 4) + 1024;

        if (append) {
            fseek(file, 0, SEEK_END);
            if (ftell(file) == 0)
                append = false;
        }

        write_stack.clear();
        empty_stream = true;
        write_stack.push_back(FStructData("", FileNode::MAP | FileNode::EMPTY, 0));
        buffer.reserve(buf_size + 1024);
        buffer.resize(buf_size);
        bufofs = 0;
        is_using_base64 = write_base64;
        state_of_writing_base64 = FileStorage_API::Base64State::Uncertain;

        if (fmt == FileStorage::FORMAT_XML) {
            size_t file_size = file ? (size_t) ftell(file) : (size_t) 0;
            if (!append || file_size == 0) {
                if (encoding && *encoding != '\0') {
                    if (fs::strcasecmp(encoding, "UTF-16") == 0) {
                        release();
                        CV_Error(cv::Error::StsBadArg, "UTF-16 XML encoding is not supported! Use 8-bit encoding\n");
                    }

                    CV_Assert(strlen(encoding) < 1000);
                    char buf[1100];
                    sprintf(buf, "<?xml version=\"1.0\" encoding=\"%s\"?>\n", encoding);
                    puts(buf);
                } else
                    puts("<?xml version=\"1.0\"?>\n");
                puts("<opencv_storage>\n");
            } else {
                int xml_buf_size = 1 << 10;
                char substr[] = "</opencv_storage>";
                int last_occurrence = -1;
                xml_buf_size = MIN(xml_buf_size, int(file_size));
                fseek(file, -xml_buf_size, SEEK_END);
                // find the last occurrence of </opencv_storage>
                for (;;) {
                    int line_offset = (int) ftell(file);
                    const char *ptr0 = this->gets(xml_buf_size);
                    const char *ptr = NULL;
                    if (!ptr0)
                        break;
                    ptr = ptr0;
                    for (;;) {
                        ptr = strstr(ptr, substr);
                        if (!ptr)
                            break;
                        last_occurrence = line_offset + (int) (ptr - ptr0);
                        ptr += strlen(substr);
                    }
                }
                if (last_occurrence < 0) {
                    release();
                    CV_Error(cv::Error::StsError, "Could not find </opencv_storage> in the end of file.\n");
                }
                closeFile();
                file = fopen(filename.c_str(), "r+t");
                CV_Assert(file != 0);
                fseek(file, last_occurrence, SEEK_SET);
                // replace the last "</opencv_storage>" with " <!-- resumed -->", which has the same length
                puts(" <!-- resumed -->");
                fseek(file, 0, SEEK_END);
                puts("\n");
            }

            emitter = createXMLEmitter(this);
        } else if (fmt == FileStorage::FORMAT_YAML) {
            if (!append)
                puts("%YAML:1.0\n---\n");
            else
                puts("...\n---\n");

            emitter = createYAMLEmitter(this);
        } else {
            CV_Assert(fmt == FileStorage::FORMAT_JSON);
            if (!append)
                puts("{\n");
            else {
                bool valid = false;
                long roffset = 0;
                for (;
                        fseek(file, roffset, SEEK_END) == 0;
                        roffset -= 1) {
                    const char end_mark = '}';
                    if (fgetc(file) == end_mark) {
                        fseek(file, roffset, SEEK_END);
                        valid = true;
                        break;
                    }
                }

                if (valid) {
                    closeFile();
                    file = fopen(filename.c_str(), "r+t");
                    CV_Assert(file != 0);
                    fseek(file, roffset, SEEK_END);
                    fputs(",", file);
                } else {
                    CV_Error(cv::Error::StsError, "Could not find '}' in the end of file.\n");
                }
            }
            write_stack.back().indent = 4;
            emitter = createJSONEmitter(this);
        }
        is_opened = true;
    } else {
        const size_t buf_size0 = 40;
        buffer.resize(buf_size0);
        if (mem_mode) {
            strbuf = (char *) filename_or_buf;
            strbufsize = strlen(strbuf);
        }

        const char *yaml_signature = "%YAML";
        const char *json_signature = "{";
        const char *xml_signature = "<?xml";
        char *buf = this->gets(16);
        CV_Assert(buf);
        char *bufPtr = cv_skip_BOM(buf);
        size_t bufOffset = bufPtr - buf;

        if (strncmp(bufPtr, yaml_signature, strlen(yaml_signature)) == 0)
            fmt = FileStorage::FORMAT_YAML;
        else if (strncmp(bufPtr, json_signature, strlen(json_signature)) == 0)
            fmt = FileStorage::FORMAT_JSON;
        else if (strncmp(bufPtr, xml_signature, strlen(xml_signature)) == 0)
            fmt = FileStorage::FORMAT_XML;
        else if (strbufsize == bufOffset)
            CV_Error(cv::Error::StsBadArg, "Input file is invalid");
        else
            CV_Error(cv::Error::StsBadArg, "Unsupported file storage format");

        rewind();
        strbufpos = bufOffset;
        bufofs = 0;

        try {
            char *ptr = bufferStart();
            ptr[0] = ptr[1] = ptr[2] = '\0';
            FileNode root_nodes(fs_ext, 0, 0);

            uchar *rptr = reserveNodeSpace(root_nodes, 9);
            *rptr = FileNode::SEQ;
            writeInt(rptr + 1, 4);
            writeInt(rptr + 5, 0);

            roots.clear();

            switch (fmt) {
                case FileStorage::FORMAT_XML:
                    parser = createXMLParser(this);
                    break;
                case FileStorage::FORMAT_YAML:
                    parser = createYAMLParser(this);
                    break;
                case FileStorage::FORMAT_JSON:
                    parser = createJSONParser(this);
                    break;
                default:
                    parser = Ptr<FileStorageParser>();
            }

            if (!parser.empty()) {
                ok = parser->parse(ptr);
                if (ok) {
                    finalizeCollection(root_nodes);

                    CV_Assert(!fs_data_ptrs.empty());
                    FileNode roots_node(fs_ext, 0, 0);
                    size_t i, nroots = roots_node.size();
                    FileNodeIterator it = roots_node.begin();

                    for (i = 0; i < nroots; i++, ++it)
                        roots.push_back(*it);
                }
            }
        }
        catch (...) {
            is_opened = true;
            release();
            throw;
        }

        // release resources that we do not need anymore
        closeFile();
        is_opened = true;
        std::vector<char> tmpbuf;
        std::swap(buffer, tmpbuf);
        bufofs = 0;
    }
    return ok;
}

void FileStorage::Impl::puts(const char *str) {
    CV_Assert(write_mode);
    if (mem_mode)
        std::copy(str, str + strlen(str), std::back_inserter(outbuf));
    else if (file)
        fputs(str, file);
#if USE_ZLIB
    else if (gzfile)
        gzputs(gzfile, str);
#endif
    else
        CV_Error(cv::Error::StsError, "The storage is not opened");
}

char *FileStorage::Impl::getsFromFile(char *buf, int count) {
    if (file)
        return fgets(buf, count, file);
#if USE_ZLIB
    if (gzfile)
        return gzgets(gzfile, buf, count);
#endif
    CV_Error(cv::Error::StsError, "The storage is not opened");
}

char *FileStorage::Impl::gets(size_t maxCount) {
    if (strbuf) {
        size_t i = strbufpos, len = strbufsize;
        const char *instr = strbuf;
        for (; i < len; i++) {
            char c = instr[i];
            if (c == '\0' || c == '\n') {
                if (c == '\n')
                    i++;
                break;
            }
        }
        size_t count = i - strbufpos;
        if (maxCount == 0 || maxCount > count)
            maxCount = count;
        buffer.resize(std::max(buffer.size(), maxCount + 8));
        memcpy(&buffer[0], instr + strbufpos, maxCount);
        buffer[maxCount] = '\0';
        strbufpos = i;
        return maxCount > 0 ? &buffer[0] : 0;
    }

    const size_t MAX_BLOCK_SIZE = INT_MAX / 2; // hopefully, that will be enough
    if (maxCount == 0)
        maxCount = MAX_BLOCK_SIZE;
    else
        CV_Assert(maxCount < MAX_BLOCK_SIZE);
    size_t ofs = 0;

    for (;;) {
        int count = (int) std::min(buffer.size() - ofs - 16, maxCount);
        char *ptr = getsFromFile(&buffer[ofs], count + 1);
        if (!ptr)
            break;
        int delta = (int) strlen(ptr);
        ofs += delta;
        maxCount -= delta;
        if (ptr[delta - 1] == '\n' || maxCount == 0)
            break;
        if (delta == count)
            buffer.resize((size_t) (buffer.size() * 1.5));
    }
    return ofs > 0 ? &buffer[0] : 0;
}

char *FileStorage::Impl::gets() {
    char *ptr = this->gets(0);
    if (!ptr) {
        ptr = bufferStart();  // FIXIT Why do we need this hack? What is about other parsers JSON/YAML?
        *ptr = '\0';
        setEof();
        return 0;
    } else {
        size_t l = strlen(ptr);
        if (l > 0 && ptr[l - 1] != '\n' && ptr[l - 1] != '\r' && !eof()) {
            ptr[l] = '\n';
            ptr[l + 1] = '\0';
        }
    }
    lineno++;
    return ptr;
}

bool FileStorage::Impl::eof() {
    if (dummy_eof)
        return true;
    if (strbuf)
        return strbufpos >= strbufsize;
    if (file)
        return feof(file) != 0;
#if USE_ZLIB
    if (gzfile)
        return gzeof(gzfile) != 0;
#endif
    return false;
}

void FileStorage::Impl::setEof() {
    dummy_eof = true;
}

void FileStorage::Impl::closeFile() {
    if (file)
        fclose(file);
#if USE_ZLIB
    else if (gzfile)
        gzclose(gzfile);
#endif
    file = 0;
    gzfile = 0;
    strbuf = 0;
    strbufpos = 0;
    is_opened = false;
}

void FileStorage::Impl::rewind() {
    if (file)
        ::rewind(file);
#if USE_ZLIB
    else if (gzfile)
        gzrewind(gzfile);
#endif
    strbufpos = 0;
}

char *FileStorage::Impl::resizeWriteBuffer(char *ptr, int len) {
    const char *buffer_end = &buffer[0] + buffer.size();
    if (ptr + len < buffer_end)
        return ptr;

    const char *buffer_start = &buffer[0];
    int written_len = (int) (ptr - buffer_start);

    CV_Assert(written_len <= (int) buffer.size());
    int new_size = (int) ((buffer_end - buffer_start) * 3 / 2);
    new_size = MAX(written_len + len, new_size);
    buffer.reserve(new_size + 256);
    buffer.resize(new_size);
    bufofs = written_len;
    return &buffer[0] + bufofs;
}

char *FileStorage::Impl::flush() {
    char *buffer_start = &buffer[0];
    char *ptr = buffer_start + bufofs;

    if (ptr > buffer_start + space) {
        ptr[0] = '\n';
        ptr[1] = '\0';
        puts(buffer_start);
        bufofs = 0;
    }

    int indent = write_stack.back().indent;

    if (space != indent) {
        memset(buffer_start, ' ', indent);
        space = indent;
    }
    bufofs = space;
    ptr = buffer_start + bufofs;

    return ptr;
}

void FileStorage::Impl::endWriteStruct() {
    CV_Assert(write_mode);

    check_if_write_struct_is_delayed(false);
    if (state_of_writing_base64 != FileStorage_API::Uncertain)
        switch_to_Base64_state(FileStorage_API::Uncertain);

    CV_Assert(!write_stack.empty());

    FStructData &current_struct = write_stack.back();
    if (fmt == FileStorage::FORMAT_JSON && !FileNode::isFlow(current_struct.flags) && write_stack.size() > 1)
        current_struct.indent = write_stack[write_stack.size() - 2].indent;

    emitter->endWriteStruct(current_struct);

    write_stack.pop_back();
    if (!write_stack.empty())
        write_stack.back().flags &= ~FileNode::EMPTY;
}

void FileStorage::Impl::startWriteStruct_helper(const char *key, int struct_flags,
                                                const char *type_name) {
    CV_Assert(write_mode);

    struct_flags = (struct_flags & (FileNode::TYPE_MASK | FileNode::FLOW)) | FileNode::EMPTY;
    if (!FileNode::isCollection(struct_flags))
        CV_Error(cv::Error::StsBadArg,
                 "Some collection type: FileNode::SEQ or FileNode::MAP must be specified");

    if (type_name && type_name[0] == '\0')
        type_name = 0;

    FStructData s = emitter->startWriteStruct(write_stack.back(), key, struct_flags, type_name);

    write_stack.push_back(s);
    size_t write_stack_size = write_stack.size();
    if (write_stack_size > 1)
        write_stack[write_stack_size - 2].flags &= ~FileNode::EMPTY;

    if (fmt != FileStorage::FORMAT_JSON && !FileNode::isFlow(s.flags))
        flush();

    if (fmt == FileStorage::FORMAT_JSON && type_name && type_name[0] && FileNode::isMap(struct_flags)) {
        emitter->write("type_id", type_name, false);
    }
}

void FileStorage::Impl::startWriteStruct(const char *key, int struct_flags,
                                         const char *type_name) {
    check_if_write_struct_is_delayed(false);
    if (state_of_writing_base64 == FileStorage_API::NotUse)
        switch_to_Base64_state(FileStorage_API::Uncertain);

    if (state_of_writing_base64 == FileStorage_API::Uncertain && FileNode::isSeq(struct_flags)
        && is_using_base64 && type_name == 0) {
        /* Uncertain whether output Base64 data */
        make_write_struct_delayed(key, struct_flags, type_name);
    } else if (type_name && memcmp(type_name, "binary", 6) == 0) {
        /* Must output Base64 data */
        if ((FileNode::TYPE_MASK & struct_flags) != FileNode::SEQ)
            CV_Error(cv::Error::StsBadArg, "must set 'struct_flags |= CV_NODE_SEQ' if using Base64.");
        else if (state_of_writing_base64 != FileStorage_API::Uncertain)
            CV_Error(cv::Error::StsError, "function \'cvStartWriteStruct\' calls cannot be nested if using Base64.");

        startWriteStruct_helper(key, struct_flags, "binary");

        if (state_of_writing_base64 != FileStorage_API::Uncertain)
            switch_to_Base64_state(FileStorage_API::Uncertain);
        switch_to_Base64_state(FileStorage_API::InUse);
    } else {
        /* Won't output Base64 data */
        if (state_of_writing_base64 == FileStorage_API::InUse)
            CV_Error(cv::Error::StsError, "At the end of the output Base64, `cvEndWriteStruct` is needed.");

        startWriteStruct_helper(key, struct_flags, type_name);

        if (state_of_writing_base64 != FileStorage_API::Uncertain)
            switch_to_Base64_state(FileStorage_API::Uncertain);
        switch_to_Base64_state(FileStorage_API::NotUse);
    }
}

void FileStorage::Impl::writeComment(const char *comment, bool eol_comment) {
    CV_Assert(write_mode);
    emitter->writeComment(comment, eol_comment);
}

void FileStorage::Impl::startNextStream() {
    CV_Assert(write_mode);
    if (!empty_stream) {
        while (!write_stack.empty())
            endWriteStruct();
        flush();
        emitter->startNextStream();
        empty_stream = true;
        write_stack.push_back(FStructData("", FileNode::EMPTY, 0));
        bufofs = 0;
    }
}

void FileStorage::Impl::write(const String &key, int value) {
    CV_Assert(write_mode);
    emitter->write(key.c_str(), value);
}

void FileStorage::Impl::write(const String &key, double value) {
    CV_Assert(write_mode);
    emitter->write(key.c_str(), value);
}

void FileStorage::Impl::write(const String &key, const String &value) {
    CV_Assert(write_mode);
    emitter->write(key.c_str(), value.c_str(), false);
}

void FileStorage::Impl::writeRawData(const std::string &dt, const void *_data, size_t len) {
    CV_Assert(write_mode);

    if (is_using_base64 || state_of_writing_base64 == FileStorage_API::Base64State::InUse) {
        writeRawDataBase64(_data, len, dt.c_str());
        return;
    } else if (state_of_writing_base64 == FileStorage_API::Base64State::Uncertain) {
        switch_to_Base64_state(FileStorage_API::Base64State::NotUse);
    }

    size_t elemSize = fs::calcStructSize(dt.c_str(), 0);
    CV_Assert(elemSize);
    CV_Assert(len % elemSize == 0);
    len /= elemSize;

    bool explicitZero = fmt == FileStorage::FORMAT_JSON;
    const uchar *data0 = (const uchar *) _data;
    int fmt_pairs[CV_FS_MAX_FMT_PAIRS * 2], k, fmt_pair_count;
    char buf[256] = "";

    fmt_pair_count = fs::decodeFormat(dt.c_str(), fmt_pairs, CV_FS_MAX_FMT_PAIRS);

    if (!len)
        return;

    if (!data0)
        CV_Error(cv::Error::StsNullPtr, "Null data pointer");

    if (fmt_pair_count == 1) {
        fmt_pairs[0] *= (int) len;
        len = 1;
    }

    for (; len--; data0 += elemSize) {
        int offset = 0;
        for (k = 0; k < fmt_pair_count; k++) {
            int i, count = fmt_pairs[k * 2];
            int elem_type = fmt_pairs[k * 2 + 1];
            int elem_size = CV_ELEM_SIZE(elem_type);
            const char *ptr;

            offset = cvAlign(offset, elem_size);
            const uchar *data = data0 + offset;

            for (i = 0; i < count; i++) {
                switch (elem_type) {
                    case CV_8U:
                        ptr = fs::itoa(*(uchar *) data, buf, 10);
                        data++;
                        break;
                    case CV_8S:
                        ptr = fs::itoa(*(char *) data, buf, 10);
                        data++;
                        break;
                    case CV_16U:
                        ptr = fs::itoa(*(ushort *) data, buf, 10);
                        data += sizeof(ushort);
                        break;
                    case CV_16S:
                        ptr = fs::itoa(*(short *) data, buf, 10);
                        data += sizeof(short);
                        break;
                    case CV_32S:
                        ptr = fs::itoa(*(int *) data, buf, 10);
                        data += sizeof(int);
                        break;
                    case CV_32F:
                        ptr = fs::floatToString(buf, *(float *) data, false, explicitZero);
                        data += sizeof(float);
                        break;
                    case CV_64F:
                        ptr = fs::doubleToString(buf, *(double *) data, explicitZero);
                        data += sizeof(double);
                        break;
                    case CV_16F: /* reference */
                        ptr = fs::floatToString(buf, (float) *(float16_t *) data, true, explicitZero);
                        data += sizeof(float16_t);
                        break;
                    default:
                        CV_Error(cv::Error::StsUnsupportedFormat, "Unsupported type");
                        return;
                }

                emitter->writeScalar(0, ptr);
            }

            offset = (int) (data - data0);
        }
    }
}

void FileStorage::Impl::workaround() {
    check_if_write_struct_is_delayed(false);

    if (state_of_writing_base64 != FileStorage_API::Base64State::Uncertain)
        switch_to_Base64_state(FileStorage_API::Base64State::Uncertain);
}

void FileStorage::Impl::switch_to_Base64_state(FileStorage_API::Base64State new_state) {
    const char *err_unkonwn_state = "Unexpected error, unable to determine the Base64 state.";
    const char *err_unable_to_switch = "Unexpected error, unable to switch to this state.";

    /* like a finite state machine */
    switch (state_of_writing_base64) {
        case FileStorage_API::Base64State::Uncertain:
            switch (new_state) {
                case FileStorage_API::Base64State::InUse:
                {
                    CV_DbgAssert(base64_writer == 0);
                    bool can_indent = (fmt != cv::FileStorage::Mode::FORMAT_JSON);
                    base64_writer = new base64::Base64Writer(*this, can_indent);
                    if (!can_indent) {
                        char *ptr = bufferPtr();
                        *ptr++ = '\0';
                        puts(bufferStart());
                        setBufferPtr(bufferStart());
                        memset(bufferStart(), 0, static_cast<int>(space));
                        puts("\"$base64$");
                    }
                    break;
                }
                case FileStorage_API::Base64State::Uncertain:
                    break;
                case FileStorage_API::Base64State::NotUse:
                    break;
                default:
                    CV_Error(cv::Error::StsError, err_unkonwn_state);
                    break;
            }
            break;
        case FileStorage_API::Base64State::InUse:
            switch (new_state) {
                case FileStorage_API::Base64State::InUse:
                case FileStorage_API::Base64State::NotUse:
                    CV_Error(cv::Error::StsError, err_unable_to_switch);
                    break;
                case FileStorage_API::Base64State::Uncertain:
                    delete base64_writer;
                    base64_writer = 0;
                    if ( fmt == cv::FileStorage::FORMAT_JSON )
                    {
                        puts("\"");
                        setBufferPtr(bufferStart());
                        flush();
                        memset(bufferStart(), 0, static_cast<int>(space) );
                        setBufferPtr(bufferStart());
                    }
                    break;
                default:
                    CV_Error(cv::Error::StsError, err_unkonwn_state);
                    break;
            }
            break;
        case FileStorage_API::Base64State::NotUse:
            switch (new_state) {
                case FileStorage_API::Base64State::InUse:
                case FileStorage_API::Base64State::NotUse:
                    CV_Error(cv::Error::StsError, err_unable_to_switch);
                    break;
                case FileStorage_API::Base64State::Uncertain:
                    break;
                default:
                    CV_Error(cv::Error::StsError, err_unkonwn_state);
                    break;
            }
            break;
        default:
            CV_Error(cv::Error::StsError, err_unkonwn_state);
            break;
    }

    state_of_writing_base64 = new_state;
}

void FileStorage::Impl::make_write_struct_delayed(const char *key, int struct_flags, const char *type_name) {
    CV_Assert(is_write_struct_delayed == false);
    CV_DbgAssert(delayed_struct_key == nullptr);
    CV_DbgAssert(delayed_struct_flags == 0);
    CV_DbgAssert(delayed_type_name == nullptr);

    delayed_struct_flags = struct_flags;

    if (key != nullptr) {
        delayed_struct_key = new char[strlen(key) + 1U];
        strcpy(delayed_struct_key, key);
    }

    if (type_name != nullptr) {
        delayed_type_name = new char[strlen(type_name) + 1U];
        strcpy(delayed_type_name, type_name);
    }

    is_write_struct_delayed = true;
}

void FileStorage::Impl::check_if_write_struct_is_delayed(bool change_type_to_base64) {
    if (is_write_struct_delayed) {
        /* save data to prevent recursive call errors */
        std::string struct_key;
        std::string type_name;
        int struct_flags = delayed_struct_flags;

        if (delayed_struct_key != nullptr && *delayed_struct_key != '\0') {
            struct_key.assign(delayed_struct_key);
        }
        if (delayed_type_name != nullptr && *delayed_type_name != '\0') {
            type_name.assign(delayed_type_name);
        }

        /* reset */
        delete[] delayed_struct_key;
        delete[] delayed_type_name;
        delayed_struct_key = nullptr;
        delayed_struct_flags = 0;
        delayed_type_name = nullptr;

        is_write_struct_delayed = false;

        /* call */
        if (change_type_to_base64) {
            startWriteStruct_helper(struct_key.c_str(), struct_flags, "binary");
            if (state_of_writing_base64 != FileStorage_API::Uncertain)
                switch_to_Base64_state(FileStorage_API::Uncertain);
            switch_to_Base64_state(FileStorage_API::InUse);
        } else {
            startWriteStruct_helper(struct_key.c_str(), struct_flags, type_name.c_str());
            if (state_of_writing_base64 != FileStorage_API::Uncertain)
                switch_to_Base64_state(FileStorage_API::Uncertain);
            switch_to_Base64_state(FileStorage_API::NotUse);
        }
    }
}

void FileStorage::Impl::writeRawDataBase64(const void *_data, size_t len, const char *dt) {
    CV_Assert(write_mode);

    check_if_write_struct_is_delayed(true);

    if (state_of_writing_base64 == FileStorage_API::Base64State::Uncertain) {
        switch_to_Base64_state(FileStorage_API::Base64State::InUse);
    } else if (state_of_writing_base64 != FileStorage_API::Base64State::InUse) {
        CV_Error(cv::Error::StsError, "Base64 should not be used at present.");
    }

    base64_writer->write(_data, len, dt);
}

FileNode FileStorage::Impl::getFirstTopLevelNode() const {
    return roots.empty() ? FileNode() : roots[0];
}

FileNode FileStorage::Impl::root(int streamIdx) const {
    return streamIdx >= 0 && streamIdx < (int) roots.size() ? roots[streamIdx] : FileNode();
}

FileNode FileStorage::Impl::operator[](const String &nodename) const {
    return this->operator[](nodename.c_str());
}

FileNode FileStorage::Impl::operator[](const char * /*nodename*/) const {
    return FileNode();
}

int FileStorage::Impl::getFormat() const { return fmt; }

char *FileStorage::Impl::bufferPtr() const { return (char *) (&buffer[0] + bufofs); }

char *FileStorage::Impl::bufferStart() const { return (char *) &buffer[0]; }

char *FileStorage::Impl::bufferEnd() const { return (char *) (&buffer[0] + buffer.size()); }

void FileStorage::Impl::setBufferPtr(char *ptr) {
    char *bufferstart = bufferStart();
    CV_Assert(ptr >= bufferstart && ptr <= bufferEnd());
    bufofs = ptr - bufferstart;
}

int FileStorage::Impl::wrapMargin() const { return wrap_margin; }

FStructData &FileStorage::Impl::getCurrentStruct() {
    CV_Assert(!write_stack.empty());
    return write_stack.back();
}

void FileStorage::Impl::setNonEmpty() {
    empty_stream = false;
}

void FileStorage::Impl::processSpecialDouble(char *buf, double *value, char **endptr) {
    FileStorage_API *fs = this;
    char c = buf[0];
    int inf_hi = 0x7ff00000;

    if (c == '-' || c == '+') {
        inf_hi = c == '-' ? 0xfff00000 : 0x7ff00000;
        c = *++buf;
    }

    if (c != '.')
        CV_PARSE_ERROR_CPP("Bad format of floating-point constant");

    Cv64suf v;
    v.f = 0.;
    if (toupper(buf[1]) == 'I' && toupper(buf[2]) == 'N' && toupper(buf[3]) == 'F')
        v.u = (uint64) inf_hi << 32;
    else if (toupper(buf[1]) == 'N' && toupper(buf[2]) == 'A' && toupper(buf[3]) == 'N')
        v.u = (uint64) -1;
    else
        CV_PARSE_ERROR_CPP("Bad format of floating-point constant");
    *value = v.f;
    *endptr = buf + 4;
}

double FileStorage::Impl::strtod(char *ptr, char **endptr) {
    double fval = ::strtod(ptr, endptr);
    if (**endptr == '.') {
        char *dot_pos = *endptr;
        *dot_pos = ',';
        double fval2 = ::strtod(ptr, endptr);
        *dot_pos = '.';
        if (*endptr > dot_pos)
            fval = fval2;
        else
            *endptr = dot_pos;
    }

    if (*endptr == ptr || cv_isalpha(**endptr))
        processSpecialDouble(ptr, &fval, endptr);

    return fval;
}

void FileStorage::Impl::convertToCollection(int type, FileNode &node) {
    CV_Assert(type == FileNode::SEQ || type == FileNode::MAP);

    int node_type = node.type();
    if (node_type == type)
        return;

    bool named = node.isNamed();
    uchar *ptr = node.ptr() + 1 + (named ? 4 : 0);

    int ival = 0;
    double fval = 0;
    std::string sval;
    bool add_first_scalar = false;

    if (node_type != FileNode::NONE) {
        // scalar nodes can only be converted to sequences, e.g. in XML:
        // <a>5[parser_position]... => create 5 with name "a"
        // <a>5 6[parser_position]... => 5 is converted to [5] and then 6 is added to it
        //
        // otherwise we don't know where to get the element names from
        CV_Assert(type == FileNode::SEQ);
        if (node_type == FileNode::INT) {
            ival = readInt(ptr);
            add_first_scalar = true;
        } else if (node_type == FileNode::REAL) {
            fval = readReal(ptr);
            add_first_scalar = true;
        } else if (node_type == FileNode::STRING) {
            sval = std::string(node);
            add_first_scalar = true;
        } else
            CV_Error_(Error::StsError, ("The node of type %d cannot be converted to collection", node_type));
    }

    ptr = reserveNodeSpace(node, 1 + (named ? 4 : 0) + 4 + 4);
    *ptr++ = (uchar) (type | (named ? FileNode::NAMED : 0));
    // name has been copied automatically
    if (named)
        ptr += 4;
    // set raw_size(collection)==4, nelems(collection)==1
    writeInt(ptr, 4);
    writeInt(ptr + 4, 0);

    if (add_first_scalar)
        addNode(node, std::string(), node_type,
                node_type == FileNode::INT ? (const void *) &ival :
                node_type == FileNode::REAL ? (const void *) &fval :
                node_type == FileNode::STRING ? (const void *) sval.c_str() : 0,
                -1);
}

// a) allocates new FileNode (for that just set blockIdx to the last block and ofs to freeSpaceOfs) or
// b) reallocates just created new node (blockIdx and ofs must be taken from FileNode).
//    If there is no enough space in the current block (it should be the last block added so far),
//    the last block is shrunk so that it ends immediately before the reallocated node. Then,
//    a new block of sufficient size is allocated and the FileNode is placed in the beginning of it.
// The case (a) can be used to allocate the very first node by setting blockIdx == ofs == 0.
// In the case (b) the existing tag and the name are copied automatically.
uchar *FileStorage::Impl::reserveNodeSpace(FileNode &node, size_t sz) {
    bool shrinkBlock = false;
    size_t shrinkBlockIdx = 0, shrinkSize = 0;

    uchar *ptr = 0, *blockEnd = 0;

    if (!fs_data_ptrs.empty()) {
        size_t blockIdx = node.blockIdx;
        size_t ofs = node.ofs;
        CV_Assert(blockIdx == fs_data_ptrs.size() - 1);
        CV_Assert(ofs <= fs_data_blksz[blockIdx]);
        CV_Assert(freeSpaceOfs <= fs_data_blksz[blockIdx]);
        //CV_Assert( freeSpaceOfs <= ofs + sz );

        ptr = fs_data_ptrs[blockIdx] + ofs;
        blockEnd = fs_data_ptrs[blockIdx] + fs_data_blksz[blockIdx];

        CV_Assert(ptr >= fs_data_ptrs[blockIdx] && ptr <= blockEnd);
        if (ptr + sz <= blockEnd) {
            freeSpaceOfs = ofs + sz;
            return ptr;
        }

        if (ofs ==
            0)  // FileNode is a first component of this block. Resize current block instead of allocation of new one.
        {
            fs_data[blockIdx]->resize(sz);
            ptr = &fs_data[blockIdx]->at(0);
            fs_data_ptrs[blockIdx] = ptr;
            fs_data_blksz[blockIdx] = sz;
            freeSpaceOfs = sz;
            return ptr;
        }

        shrinkBlock = true;
        shrinkBlockIdx = blockIdx;
        shrinkSize = ofs;
    }

    size_t blockSize = std::max((size_t) CV_FS_MAX_LEN * 4 - 256, sz) + 256;
    Ptr<std::vector<uchar> > pv = makePtr<std::vector<uchar> >(blockSize);
    fs_data.push_back(pv);
    uchar *new_ptr = &pv->at(0);
    fs_data_ptrs.push_back(new_ptr);
    fs_data_blksz.push_back(blockSize);
    node.blockIdx = fs_data_ptrs.size() - 1;
    node.ofs = 0;
    freeSpaceOfs = sz;

    if (ptr && ptr + 5 <= blockEnd) {
        new_ptr[0] = ptr[0];
        if (ptr[0] & FileNode::NAMED) {
            new_ptr[1] = ptr[1];
            new_ptr[2] = ptr[2];
            new_ptr[3] = ptr[3];
            new_ptr[4] = ptr[4];
        }
    }

    if (shrinkBlock) {
        fs_data[shrinkBlockIdx]->resize(shrinkSize);
        fs_data_blksz[shrinkBlockIdx] = shrinkSize;
    }

    return new_ptr;
}

unsigned FileStorage::Impl::getStringOfs(const std::string &key) const {
    str_hash_t::const_iterator it = str_hash.find(key);
    return it != str_hash.end() ? it->second : 0;
}

FileNode FileStorage::Impl::addNode(FileNode &collection, const std::string &key,
                                    int elem_type, const void *value, int len) {
    FileStorage_API *fs = this;
    bool noname = key.empty() || (fmt == FileStorage::FORMAT_XML && strcmp(key.c_str(), "_") == 0);
    convertToCollection(noname ? FileNode::SEQ : FileNode::MAP, collection);

    bool isseq = collection.empty() ? false : collection.isSeq();
    if (noname != isseq)
        CV_PARSE_ERROR_CPP(noname ? "Map element should have a name" :
                           "Sequence element should not have name (use <_></_>)");
    unsigned strofs = 0;
    if (!noname) {
        strofs = getStringOfs(key);
        if (!strofs) {
            strofs = (unsigned) str_hash_data.size();
            size_t keysize = key.size() + 1;
            str_hash_data.resize(strofs + keysize);
            memcpy(&str_hash_data[0] + strofs, &key[0], keysize);
            str_hash.insert(std::make_pair(key, strofs));
        }
    }

    uchar *cp = collection.ptr();

    size_t blockIdx = fs_data_ptrs.size() - 1;
    size_t ofs = freeSpaceOfs;
    FileNode node(fs_ext, blockIdx, ofs);

    size_t sz0 = 1 + (noname ? 0 : 4) + 8;
    uchar *ptr = reserveNodeSpace(node, sz0);

    *ptr++ = (uchar) (elem_type | (noname ? 0 : FileNode::NAMED));
    if (elem_type == FileNode::NONE)
        freeSpaceOfs -= 8;

    if (!noname) {
        writeInt(ptr, (int) strofs);
        ptr += 4;
    }

    if (elem_type == FileNode::SEQ || elem_type == FileNode::MAP) {
        writeInt(ptr, 4);
        writeInt(ptr, 0);
    }

    if (value)
        node.setValue(elem_type, value, len);

    if (collection.isNamed())
        cp += 4;
    int nelems = readInt(cp + 5);
    writeInt(cp + 5, nelems + 1);

    return node;
}

void FileStorage::Impl::finalizeCollection(FileNode &collection) {
    if (!collection.isSeq() && !collection.isMap())
        return;
    uchar *ptr0 = collection.ptr(), *ptr = ptr0 + 1;
    if (*ptr0 & FileNode::NAMED)
        ptr += 4;
    size_t blockIdx = collection.blockIdx;
    size_t ofs = collection.ofs + (size_t) (ptr + 8 - ptr0);
    size_t rawSize = 4;
    unsigned sz = (unsigned) readInt(ptr + 4);
    if (sz > 0) {
        size_t lastBlockIdx = fs_data_ptrs.size() - 1;

        for (; blockIdx < lastBlockIdx; blockIdx++) {
            rawSize += fs_data_blksz[blockIdx] - ofs;
            ofs = 0;
        }
    }
    rawSize += freeSpaceOfs - ofs;
    writeInt(ptr, (int) rawSize);
}

void FileStorage::Impl::normalizeNodeOfs(size_t &blockIdx, size_t &ofs) const {
    while (ofs >= fs_data_blksz[blockIdx]) {
        if (blockIdx == fs_data_blksz.size() - 1) {
            CV_Assert(ofs == fs_data_blksz[blockIdx]);
            break;
        }
        ofs -= fs_data_blksz[blockIdx];
        blockIdx++;
    }
}

FileStorage::Impl::Base64State FileStorage::Impl::get_state_of_writing_base64() {
    return state_of_writing_base64;
}

int FileStorage::Impl::get_space() {
    return space;
}


FileStorage::Impl::Base64Decoder::Base64Decoder() {
    ofs = 0;
    ptr = 0;
    indent = 0;
    totalchars = 0;
    eos = true;
}

void FileStorage::Impl::Base64Decoder::init(Ptr<FileStorageParser> &_parser, char *_ptr, int _indent) {
    parser = _parser;
    ptr = _ptr;
    indent = _indent;
    encoded.clear();
    decoded.clear();
    ofs = 0;
    totalchars = 0;
    eos = false;
}

bool FileStorage::Impl::Base64Decoder::readMore(int needed) {
    static const uchar base64tab[] =
            {
                    0, 0, 0, 0, 0, 0, 0, 0, 0, 0, 0, 0, 0, 0, 0, 0,
                    0, 0, 0, 0, 0, 0, 0, 0, 0, 0, 0, 0, 0, 0, 0, 0,
                    0, 0, 0, 0, 0, 0, 0, 0, 0, 0, 0, 62, 0, 0, 0, 63,
                    52, 53, 54, 55, 56, 57, 58, 59, 60, 61, 0, 0, 0, 0, 0, 0,
                    0, 0, 1, 2, 3, 4, 5, 6, 7, 8, 9, 10, 11, 12, 13, 14,
                    15, 16, 17, 18, 19, 20, 21, 22, 23, 24, 25, 0, 0, 0, 0, 0,
                    0, 26, 27, 28, 29, 30, 31, 32, 33, 34, 35, 36, 37, 38, 39, 40,
                    41, 42, 43, 44, 45, 46, 47, 48, 49, 50, 51, 0, 0, 0, 0, 0,
                    0, 0, 0, 0, 0, 0, 0, 0, 0, 0, 0, 0, 0, 0, 0, 0,
                    0, 0, 0, 0, 0, 0, 0, 0, 0, 0, 0, 0, 0, 0, 0, 0,
                    0, 0, 0, 0, 0, 0, 0, 0, 0, 0, 0, 0, 0, 0, 0, 0,
                    0, 0, 0, 0, 0, 0, 0, 0, 0, 0, 0, 0, 0, 0, 0, 0,
                    0, 0, 0, 0, 0, 0, 0, 0, 0, 0, 0, 0, 0, 0, 0, 0,
                    0, 0, 0, 0, 0, 0, 0, 0, 0, 0, 0, 0, 0, 0, 0, 0,
                    0, 0, 0, 0, 0, 0, 0, 0, 0, 0, 0, 0, 0, 0, 0, 0,
                    0, 0, 0, 0, 0, 0, 0, 0, 0, 0, 0, 0, 0, 0, 0, 0
            };

    if (eos)
        return false;

    size_t sz = decoded.size();
    CV_Assert(ofs <= sz);
    sz -= ofs;
    for (size_t i = 0; i < sz; i++)
        decoded[i] = decoded[ofs + i];

    decoded.resize(sz);
    ofs = 0;

    CV_Assert(!parser.empty() && ptr);
    char *beg = 0, *end = 0;
    bool ok = parser->getBase64Row(ptr, indent, beg, end);
    ptr = end;
    std::copy(beg, end, std::back_inserter(encoded));
    totalchars += end - beg;

    if (!ok || beg == end) {
        // in the end of base64 sequence pad it with '=' characters so that
        // its total length is multiple of
        eos = true;
        size_t tc = totalchars;
        for (; tc % 4 != 0; tc++)
            encoded.push_back('=');
    }

    int i = 0, j, n = (int) encoded.size();
    if (n > 0) {
        const uchar *tab = base64tab;
        char *src = &encoded[0];

        for (; i <= n - 4; i += 4) {
            // dddddd cccccc bbbbbb aaaaaa => ddddddcc ccccbbbb bbaaaaaa
            uchar d = tab[(int) (uchar) src[i]], c = tab[(int) (uchar) src[i + 1]];
            uchar b = tab[(int) (uchar) src[i + 2]], a = tab[(int) (uchar) src[i + 3]];

            decoded.push_back((uchar) ((d << 2) | (c >> 4)));
            decoded.push_back((uchar) ((c << 4) | (b >> 2)));
            decoded.push_back((uchar) ((b << 6) | a));
        }
    }

    if (i > 0 && encoded[i - 1] == '=') {
        if (i > 1 && encoded[i - 2] == '=' && !decoded.empty())
            decoded.pop_back();
        if (!decoded.empty())
            decoded.pop_back();
    }

    n -= i;
    for (j = 0; j < n; j++)
        encoded[j] = encoded[i + j];
    encoded.resize(n);

    return (int) decoded.size() >= needed;
}

uchar FileStorage::Impl::Base64Decoder::getUInt8() {
    size_t sz = decoded.size();
    if (ofs >= sz && !readMore(1))
        return (uchar) 0;
    return decoded[ofs++];
}

ushort FileStorage::Impl::Base64Decoder::getUInt16() {
    size_t sz = decoded.size();
    if (ofs + 2 > sz && !readMore(2))
        return (ushort) 0;
    ushort val = (decoded[ofs] + (decoded[ofs + 1] << 8));
    ofs += 2;
    return val;
}

int FileStorage::Impl::Base64Decoder::getInt32() {
    size_t sz = decoded.size();
    if (ofs + 4 > sz && !readMore(4))
        return 0;
    int ival = readInt(&decoded[ofs]);
    ofs += 4;
    return ival;
}

double FileStorage::Impl::Base64Decoder::getFloat64() {
    size_t sz = decoded.size();
    if (ofs + 8 > sz && !readMore(8))
        return 0;
    double fval = readReal(&decoded[ofs]);
    ofs += 8;
    return fval;
}

bool FileStorage::Impl::Base64Decoder::endOfStream() const { return eos; }

char *FileStorage::Impl::Base64Decoder::getPtr() const { return ptr; }


char *FileStorage::Impl::parseBase64(char *ptr, int indent, FileNode &collection) {
    const int BASE64_HDR_SIZE = 24;
    char dt[BASE64_HDR_SIZE + 1] = {0};
    base64decoder.init(parser, ptr, indent);

    int i, k;

    for (i = 0; i < BASE64_HDR_SIZE; i++)
        dt[i] = (char) base64decoder.getUInt8();
    for (i = 0; i < BASE64_HDR_SIZE; i++)
        if (isspace(dt[i]))
            break;
    dt[i] = '\0';

    CV_Assert(!base64decoder.endOfStream());

    int fmt_pairs[CV_FS_MAX_FMT_PAIRS * 2];
    int fmt_pair_count = fs::decodeFormat(dt, fmt_pairs, CV_FS_MAX_FMT_PAIRS);
    int ival = 0;
    double fval = 0;

    for (;;) {
        for (k = 0; k < fmt_pair_count; k++) {
            int elem_type = fmt_pairs[k * 2 + 1];
            int count = fmt_pairs[k * 2];

            for (i = 0; i < count; i++) {
                int node_type = FileNode::INT;
                switch (elem_type) {
                    case CV_8U:
                        ival = base64decoder.getUInt8();
                        break;
                    case CV_8S:
                        ival = (char) base64decoder.getUInt8();
                        break;
                    case CV_16U:
                        ival = base64decoder.getUInt16();
                        break;
                    case CV_16S:
                        ival = (short) base64decoder.getUInt16();
                        break;
                    case CV_32S:
                        ival = base64decoder.getInt32();
                        break;
                    case CV_32F: {
                        Cv32suf v;
                        v.i = base64decoder.getInt32();
                        fval = v.f;
                        node_type = FileNode::REAL;
                    }
                        break;
                    case CV_64F:
                        fval = base64decoder.getFloat64();
                        node_type = FileNode::REAL;
                        break;
                    case CV_16F:
                        fval = (float) float16_t::fromBits(base64decoder.getUInt16());
                        node_type = FileNode::REAL;
                        break;
                    default:
                        CV_Error(Error::StsUnsupportedFormat, "Unsupported type");
                }

                if (base64decoder.endOfStream())
                    break;
                addNode(collection, std::string(), node_type,
                        node_type == FileNode::INT ? (void *) &ival : (void *) &fval, -1);
            }
        }
        if (base64decoder.endOfStream())
            break;
    }

    finalizeCollection(collection);
    return base64decoder.getPtr();
}

void FileStorage::Impl::parseError(const char *func_name, const std::string &err_msg, const char *source_file,
                                   int source_line) {
    std::string msg = format("%s(%d): %s", filename.c_str(), lineno, err_msg.c_str());
    error(Error::StsParseError, func_name, msg.c_str(), source_file, source_line);
}

const uchar *FileStorage::Impl::getNodePtr(size_t blockIdx, size_t ofs) const {
    CV_Assert(blockIdx < fs_data_ptrs.size());
    CV_Assert(ofs < fs_data_blksz[blockIdx]);

    return fs_data_ptrs[blockIdx] + ofs;
}

std::string FileStorage::Impl::getName(size_t nameofs) const {
    CV_Assert(nameofs < str_hash_data.size());
    return std::string(&str_hash_data[nameofs]);
}

FileStorage *FileStorage::Impl::getFS() { return fs_ext; }


FileStorage::FileStorage()
    : state(0)
{
    p = makePtr<FileStorage::Impl>(this);
}

FileStorage::FileStorage(const String& filename, int flags, const String& encoding)
    : state(0)
{
    p = makePtr<FileStorage::Impl>(this);
    bool ok = p->open(filename.c_str(), flags, encoding.c_str());
    if(ok)
        state = FileStorage::NAME_EXPECTED + FileStorage::INSIDE_MAP;
}

void FileStorage::startWriteStruct(const String& name, int struct_flags, const String& typeName)
{
    p->startWriteStruct(name.size() ? name.c_str() : 0, struct_flags, typeName.size() ? typeName.c_str() : 0);
    elname = String();
    if ((struct_flags & FileNode::TYPE_MASK) == FileNode::SEQ)
        state = FileStorage::VALUE_EXPECTED;
    else
        state = FileStorage::NAME_EXPECTED + FileStorage::INSIDE_MAP;
}

void FileStorage::endWriteStruct()
{
    p->endWriteStruct();
    state = p->write_stack.empty() || FileNode::isMap(p->write_stack.back().flags) ?
        FileStorage::NAME_EXPECTED + FileStorage::INSIDE_MAP :
        FileStorage::VALUE_EXPECTED;
    elname = String();
}

FileStorage::~FileStorage()
{
}

bool FileStorage::open(const String& filename, int flags, const String& encoding)
{
    try
    {
        bool ok = p->open(filename.c_str(), flags, encoding.c_str());
        if(ok)
            state = FileStorage::NAME_EXPECTED + FileStorage::INSIDE_MAP;
        return ok;
    }
    catch (...)
    {
        release();
        throw;  // re-throw
    }
}

bool FileStorage::isOpened() const { return p->is_opened; }

void FileStorage::release()
{
    p->release();
}

FileNode FileStorage::root(int i) const
{
    if( p.empty() || p->roots.empty() || i < 0 || i >= (int)p->roots.size() )
        return FileNode();

    return p->roots[i];
}

FileNode FileStorage::getFirstTopLevelNode() const
{
    FileNode r = root();
    FileNodeIterator it = r.begin();
    return it != r.end() ? *it : FileNode();
}

std::string FileStorage::getDefaultObjectName(const std::string& _filename)
{
    static const char* stubname = "unnamed";
    const char* filename = _filename.c_str();
    const char* ptr2 = filename + _filename.size();
    const char* ptr = ptr2 - 1;
    cv::AutoBuffer<char> name_buf(_filename.size()+1);

    while( ptr >= filename && *ptr != '\\' && *ptr != '/' && *ptr != ':' )
    {
        if( *ptr == '.' && (!*ptr2 || strncmp(ptr2, ".gz", 3) == 0) )
            ptr2 = ptr;
        ptr--;
    }
    ptr++;
    if( ptr == ptr2 )
        CV_Error( cv::Error::StsBadArg, "Invalid filename" );

    char* name = name_buf.data();

    // name must start with letter or '_'
    if( !cv_isalpha(*ptr) && *ptr!= '_' ){
        *name++ = '_';
    }

    while( ptr < ptr2 )
    {
        char c = *ptr++;
        if( !cv_isalnum(c) && c != '-' && c != '_' )
            c = '_';
        *name++ = c;
    }
    *name = '\0';
    name = name_buf.data();
    if( strcmp( name, "_" ) == 0 )
        strcpy( name, stubname );
    return name;
}


int FileStorage::getFormat() const
{
    return p->fmt;
}

FileNode FileStorage::operator [](const char* key) const
{
    return this->operator[](std::string(key));
}

FileNode FileStorage::operator [](const std::string& key) const
{
    FileNode res;
    for (size_t i = 0; i < p->roots.size(); i++)
    {
        res = p->roots[i][key];
        if (!res.empty())
            break;
    }
    return res;
}

String FileStorage::releaseAndGetString()
{
    String buf;
    p->release(&buf);
    return buf;
}

void FileStorage::writeRaw( const String& fmt, const void* vec, size_t len )
{
    p->writeRawData(fmt, (const uchar*)vec, len);
}

void FileStorage::writeComment( const String& comment, bool eol_comment )
{
    p->writeComment(comment.c_str(), eol_comment);
}

void writeScalar( FileStorage& fs, int value )
{
    fs.p->write(String(), value);
}

void writeScalar( FileStorage& fs, float value )
{
    fs.p->write(String(), (double)value);
}

void writeScalar( FileStorage& fs, double value )
{
    fs.p->write(String(), value);
}

void writeScalar( FileStorage& fs, const String& value )
{
    fs.p->write(String(), value);
}

void write( FileStorage& fs, const String& name, int value )
{
    fs.p->write(name, value);
}

void write( FileStorage& fs, const String& name, float value )
{
    fs.p->write(name, (double)value);
}

void write( FileStorage& fs, const String& name, double value )
{
    fs.p->write(name, value);
}

void write( FileStorage& fs, const String& name, const String& value )
{
    fs.p->write(name, value);
}

void FileStorage::write(const String& name, int val) { p->write(name, val); }
void FileStorage::write(const String& name, double val) { p->write(name, val); }
void FileStorage::write(const String& name, const String& val) { p->write(name, val); }
void FileStorage::write(const String& name, const Mat& val) { cv::write(*this, name, val); }
void FileStorage::write(const String& name, const std::vector<String>& val) { cv::write(*this, name, val); }

FileStorage& operator << (FileStorage& fs, const String& str)
{
    enum { NAME_EXPECTED = FileStorage::NAME_EXPECTED,
        VALUE_EXPECTED = FileStorage::VALUE_EXPECTED,
        INSIDE_MAP = FileStorage::INSIDE_MAP };
    const char* _str = str.c_str();
    if( !fs.isOpened() || !_str )
        return fs;
    Ptr<FileStorage::Impl>& fs_impl = fs.p;
    char c = *_str;

    if( c == '}' || c == ']' )
    {
        if( fs_impl->write_stack.empty() )
            CV_Error_( cv::Error::StsError, ("Extra closing '%c'", *_str) );

        fs_impl->workaround();

        int struct_flags = fs_impl->write_stack.back().flags;
        char expected_bracket = FileNode::isMap(struct_flags) ? '}' : ']';
        if( c != expected_bracket )
            CV_Error_( cv::Error::StsError, ("The closing '%c' does not match the opening '%c'", c, expected_bracket));
        fs_impl->endWriteStruct();
        CV_Assert(!fs_impl->write_stack.empty());
        struct_flags = fs_impl->write_stack.back().flags;
        fs.state = FileNode::isMap(struct_flags) ? INSIDE_MAP + NAME_EXPECTED : VALUE_EXPECTED;
        fs.elname = String();
    }
    else if( fs.state == NAME_EXPECTED + INSIDE_MAP )
    {
        if (!cv_isalpha(c) && c != '_')
            CV_Error_( cv::Error::StsError, ("Incorrect element name %s; should start with a letter or '_'", _str) );
        fs.elname = str;
        fs.state = VALUE_EXPECTED + INSIDE_MAP;
    }
    else if( (fs.state & 3) == VALUE_EXPECTED )
    {
        if( c == '{' || c == '[' )
        {
            int struct_flags = c == '{' ? FileNode::MAP : FileNode::SEQ;
            fs.state = struct_flags == FileNode::MAP ? INSIDE_MAP + NAME_EXPECTED : VALUE_EXPECTED;
            _str++;
            if( *_str == ':' )
            {
                _str++;
                if( !*_str )
                    struct_flags |= FileNode::FLOW;
            }
            fs_impl->startWriteStruct(!fs.elname.empty() ? fs.elname.c_str() : 0, struct_flags, *_str ? _str : 0 );
            fs.elname = String();
        }
        else
        {
            write( fs, fs.elname, (c == '\\' && (_str[1] == '{' || _str[1] == '}' ||
                                _str[1] == '[' || _str[1] == ']')) ? String(_str+1) : str );
            if( fs.state == INSIDE_MAP + VALUE_EXPECTED )
                fs.state = INSIDE_MAP + NAME_EXPECTED;
        }
    }
    else
        CV_Error( cv::Error::StsError, "Invalid fs.state" );
    return fs;
}


FileNode::FileNode()
    : fs(NULL)
{
    blockIdx = ofs = 0;
}

FileNode::FileNode(FileStorage::Impl* _fs, size_t _blockIdx, size_t _ofs)
    : fs(_fs)
{
    blockIdx = _blockIdx;
    ofs = _ofs;
}

FileNode::FileNode(const FileStorage* _fs, size_t _blockIdx, size_t _ofs)
    : FileNode(_fs->p.get(), _blockIdx, _ofs)
{
    // nothing
}

FileNode::FileNode(const FileNode& node)
{
    fs = node.fs;
    blockIdx = node.blockIdx;
    ofs = node.ofs;
}

FileNode& FileNode::operator=(const FileNode& node)
{
    fs = node.fs;
    blockIdx = node.blockIdx;
    ofs = node.ofs;
    return *this;
}

FileNode FileNode::operator[](const std::string& nodename) const
{
    if(!fs)
        return FileNode();

    CV_Assert( isMap() );

    unsigned key = fs->getStringOfs(nodename);
    size_t i, sz = size();
    FileNodeIterator it = begin();

    for( i = 0; i < sz; i++, ++it )
    {
        FileNode n = *it;
        const uchar* p = n.ptr();
        unsigned key2 = (unsigned)readInt(p + 1);
        CV_Assert( key2 < fs->str_hash_data.size() );
        if( key == key2 )
            return n;
    }
    return FileNode();
}

FileNode FileNode::operator[](const char* nodename) const
{
    return this->operator[](std::string(nodename));
}

FileNode FileNode::operator[](int i) const
{
    if(!fs)
        return FileNode();

    CV_Assert( isSeq() );

    int sz = (int)size();
    CV_Assert( 0 <= i && i < sz );

    FileNodeIterator it = begin();
    it += i;

    return *it;
}

std::vector<String> FileNode::keys() const
{
    CV_Assert(isMap());

    std::vector<String> res;
    res.reserve(size());
    for (FileNodeIterator it = begin(); it != end(); ++it)
    {
        res.push_back((*it).name());
    }
    return res;
}

int FileNode::type() const
{
    const uchar* p = ptr();
    if(!p)
        return NONE;
    return (*p & TYPE_MASK);
}

bool FileNode::isMap(int flags) { return (flags & TYPE_MASK) == MAP; }
bool FileNode::isSeq(int flags) { return (flags & TYPE_MASK) == SEQ; }
bool FileNode::isCollection(int flags) { return isMap(flags) || isSeq(flags); }
bool FileNode::isFlow(int flags) { return (flags & FLOW) != 0; }
bool FileNode::isEmptyCollection(int flags) { return (flags & EMPTY) != 0; }

bool FileNode::empty() const   { return fs == 0; }
bool FileNode::isNone() const  { return type() == NONE; }
bool FileNode::isSeq() const   { return type() == SEQ; }
bool FileNode::isMap() const   { return type() == MAP; }
bool FileNode::isInt() const   { return type() == INT;  }
bool FileNode::isReal() const  { return type() == REAL; }
bool FileNode::isString() const { return type() == STRING;  }
bool FileNode::isNamed() const
{
    const uchar* p = ptr();
    if(!p)
        return false;
    return (*p & NAMED) != 0;
}

std::string FileNode::name() const
{
    const uchar* p = ptr();
    if(!p)
        return std::string();
    size_t nameofs = p[1] | (p[2]<<8) | (p[3]<<16) | (p[4]<<24);
    return fs->getName(nameofs);
}

FileNode::operator int() const
{
    const uchar* p = ptr();
    if(!p)
        return 0;
    int tag = *p;
    int type = (tag & TYPE_MASK);
    p += (tag & NAMED) ? 5 : 1;

    if( type == INT )
    {
        return readInt(p);
    }
    else if( type == REAL )
    {
        return cvRound(readReal(p));
    }
    else
        return 0x7fffffff;
}

FileNode::operator float() const
{
    const uchar* p = ptr();
    if(!p)
        return 0.f;
    int tag = *p;
    int type = (tag & TYPE_MASK);
    p += (tag & NAMED) ? 5 : 1;

    if( type == INT )
    {
        return (float)readInt(p);
    }
    else if( type == REAL )
    {
        return (float)readReal(p);
    }
    else
        return FLT_MAX;
}

FileNode::operator double() const
{
    const uchar* p = ptr();
    if(!p)
        return 0.f;
    int tag = *p;
    int type = (tag & TYPE_MASK);
    p += (tag & NAMED) ? 5 : 1;

    if( type == INT )
    {
        return (double)readInt(p);
    }
    else if( type == REAL )
    {
        return readReal(p);
    }
    else
        return DBL_MAX;
}

double FileNode::real() const  { return double(*this); }
std::string FileNode::string() const
{
    const uchar* p = ptr();
    if( !p || (*p & TYPE_MASK) != STRING )
        return std::string();
    p += (*p & NAMED) ? 5 : 1;
    size_t sz = (size_t)(unsigned)readInt(p);
    return std::string((const char*)(p + 4), sz - 1);
}
Mat FileNode::mat() const { Mat value; read(*this, value, Mat()); return value; }

FileNodeIterator FileNode::begin() const { return FileNodeIterator(*this, false); }
FileNodeIterator FileNode::end() const   { return FileNodeIterator(*this, true); }

void FileNode::readRaw( const std::string& fmt, void* vec, size_t len ) const
{
    FileNodeIterator it = begin();
    it.readRaw( fmt, vec, len );
}

size_t FileNode::size() const
{
    const uchar* p = ptr();
    if( !p )
        return 0;
    int tag = *p;
    int tp = tag & TYPE_MASK;
    if( tp == MAP || tp == SEQ )
    {
        if( tag & NAMED )
            p += 4;
        return (size_t)(unsigned)readInt(p + 5);
    }
    return tp != NONE;
}

size_t FileNode::rawSize() const
{
    const uchar* p0 = ptr(), *p = p0;
    if( !p )
        return 0;
    int tag = *p++;
    int tp = tag & TYPE_MASK;
    if( tag & NAMED )
        p += 4;
    size_t sz0 = (size_t)(p - p0);
    if( tp == INT )
        return sz0 + 4;
    if( tp == REAL )
        return sz0 + 8;
    if( tp == NONE )
        return sz0;
    CV_Assert( tp == STRING || tp == SEQ || tp == MAP );
    return sz0 + 4 + readInt(p);
}

uchar* FileNode::ptr()
{
    return !fs ? 0 : (uchar*)fs->getNodePtr(blockIdx, ofs);
}

const uchar* FileNode::ptr() const
{
    return !fs ? 0 : fs->getNodePtr(blockIdx, ofs);
}

void FileNode::setValue( int type, const void* value, int len )
{
    uchar *p = ptr();
    CV_Assert(p != 0);

    int tag = *p;
    int current_type = tag & TYPE_MASK;
    CV_Assert( current_type == NONE || current_type == type );

    int sz = 1;

    if( tag & NAMED )
        sz += 4;

    if( type == INT )
        sz += 4;
    else if( type == REAL )
        sz += 8;
    else if( type == STRING )
    {
        if( len < 0 )
            len = (int)strlen((const char*)value);
        sz += 4 + len + 1; // besides the string content,
                           // take the size (4 bytes) and the final '\0' into account
    }
    else
        CV_Error(Error::StsNotImplemented, "Only scalar types can be dynamically assigned to a file node");

    p = fs->reserveNodeSpace(*this, sz);
    *p++ = (uchar)(type | (tag & NAMED));
    if( tag & NAMED )
        p += 4;

    if( type == INT )
    {
        int ival = *(const int*)value;
        writeInt(p, ival);
    }
    else if( type == REAL )
    {
        double dbval = *(const double*)value;
        writeReal(p, dbval);
    }
    else if( type == STRING )
    {
        const char* str = (const char*)value;
        writeInt(p, len + 1);
        memcpy(p + 4, str, len);
        p[4 + len] = (uchar)'\0';
    }
}

FileNodeIterator::FileNodeIterator()
{
    fs = 0;
    blockIdx = 0;
    ofs = 0;
    blockSize = 0;
    nodeNElems = 0;
    idx = 0;
}

FileNodeIterator::FileNodeIterator( const FileNode& node, bool seekEnd )
{
    fs = node.fs;
    idx = 0;
    if( !fs )
        blockIdx = ofs = blockSize = nodeNElems = 0;
    else
    {
        blockIdx = node.blockIdx;
        ofs = node.ofs;

        bool collection = node.isSeq() || node.isMap();
        if( node.isNone() )
        {
            nodeNElems = 0;
        }
        else if( !collection )
        {
            nodeNElems = 1;
            if( seekEnd )
            {
                idx = 1;
                ofs += node.rawSize();
            }
        }
        else
        {
            nodeNElems = node.size();
            const uchar* p0 = node.ptr(), *p = p0 + 1;
            if(*p0 & FileNode::NAMED )
                p += 4;
            if( !seekEnd )
                ofs += (p - p0) + 8;
            else
            {
                size_t rawsz = (size_t)(unsigned)readInt(p);
                ofs += (p - p0) + 4 + rawsz;
                idx = nodeNElems;
            }
        }
        fs->normalizeNodeOfs(blockIdx, ofs);
        blockSize = fs->fs_data_blksz[blockIdx];
    }
}

FileNodeIterator::FileNodeIterator(const FileNodeIterator& it)
{
    fs = it.fs;
    blockIdx = it.blockIdx;
    ofs = it.ofs;
    blockSize = it.blockSize;
    nodeNElems = it.nodeNElems;
    idx = it.idx;
}

FileNodeIterator& FileNodeIterator::operator=(const FileNodeIterator& it)
{
    fs = it.fs;
    blockIdx = it.blockIdx;
    ofs = it.ofs;
    blockSize = it.blockSize;
    nodeNElems = it.nodeNElems;
    idx = it.idx;
    return *this;
}

FileNode FileNodeIterator::operator *() const
{
    return FileNode(idx < nodeNElems ? fs : NULL, blockIdx, ofs);
}

FileNodeIterator& FileNodeIterator::operator ++ ()
{
    if( idx == nodeNElems || !fs )
        return *this;
    idx++;
    FileNode n(fs, blockIdx, ofs);
    ofs += n.rawSize();
    if( ofs >= blockSize )
    {
        fs->normalizeNodeOfs(blockIdx, ofs);
        blockSize = fs->fs_data_blksz[blockIdx];
    }
    return *this;
}

FileNodeIterator FileNodeIterator::operator ++ (int)
{
    FileNodeIterator it = *this;
    ++(*this);
    return it;
}

FileNodeIterator& FileNodeIterator::operator += (int _ofs)
{
    CV_Assert( _ofs >= 0 );
    for( ; _ofs > 0; _ofs-- )
        this->operator ++();
    return *this;
}

FileNodeIterator& FileNodeIterator::readRaw( const String& fmt, void* _data0, size_t maxsz)
{
    if( fs && idx < nodeNElems )
    {
        uchar* data0 = (uchar*)_data0;
        int fmt_pairs[CV_FS_MAX_FMT_PAIRS*2];
        int fmt_pair_count = fs::decodeFormat( fmt.c_str(), fmt_pairs, CV_FS_MAX_FMT_PAIRS );
        size_t esz = fs::calcStructSize( fmt.c_str(), 0 );

        CV_Assert( maxsz % esz == 0 );
        maxsz /= esz;

        for( ; maxsz > 0; maxsz--, data0 += esz )
        {
            size_t offset = 0;
            for( int k = 0; k < fmt_pair_count; k++ )
            {
                int elem_type = fmt_pairs[k*2+1];
                int elem_size = CV_ELEM_SIZE(elem_type);

                int count = fmt_pairs[k*2];
                offset = alignSize( offset, elem_size );
                uchar* data = data0 + offset;

                for( int i = 0; i < count; i++, ++(*this) )
                {
                    FileNode node = *(*this);
                    if( node.isInt() )
                    {
                        int ival = (int)node;
                        switch( elem_type )
                        {
                        case CV_8U:
                            *(uchar*)data = saturate_cast<uchar>(ival);
                            data++;
                            break;
                        case CV_8S:
                            *(char*)data = saturate_cast<schar>(ival);
                            data++;
                            break;
                        case CV_16U:
                            *(ushort*)data = saturate_cast<ushort>(ival);
                            data += sizeof(ushort);
                            break;
                        case CV_16S:
                            *(short*)data = saturate_cast<short>(ival);
                            data += sizeof(short);
                            break;
                        case CV_32S:
                            *(int*)data = ival;
                            data += sizeof(int);
                            break;
                        case CV_32F:
                            *(float*)data = (float)ival;
                            data += sizeof(float);
                            break;
                        case CV_64F:
                            *(double*)data = (double)ival;
                            data += sizeof(double);
                            break;
                        case CV_16F:
                            *(float16_t*)data = float16_t((float)ival);
                            data += sizeof(float16_t);
                            break;
                        default:
                            CV_Error( Error::StsUnsupportedFormat, "Unsupported type" );
                        }
                    }
                    else if( node.isReal() )
                    {
                        double fval = (double)node;

                        switch( elem_type )
                        {
                        case CV_8U:
                            *(uchar*)data = saturate_cast<uchar>(fval);
                            data++;
                            break;
                        case CV_8S:
                            *(char*)data = saturate_cast<schar>(fval);
                            data++;
                            break;
                        case CV_16U:
                            *(ushort*)data = saturate_cast<ushort>(fval);
                            data += sizeof(ushort);
                            break;
                        case CV_16S:
                            *(short*)data = saturate_cast<short>(fval);
                            data += sizeof(short);
                            break;
                        case CV_32S:
                            *(int*)data = saturate_cast<int>(fval);
                            data += sizeof(int);
                            break;
                        case CV_32F:
                            *(float*)data = (float)fval;
                            data += sizeof(float);
                            break;
                        case CV_64F:
                            *(double*)data = fval;
                            data += sizeof(double);
                            break;
                        case CV_16F:
                            *(float16_t*)data = float16_t((float)fval);
                            data += sizeof(float16_t);
                            break;
                        default:
                            CV_Error( Error::StsUnsupportedFormat, "Unsupported type" );
                        }
                    }
                    else
                        CV_Error( Error::StsError, "readRawData can only be used to read plain sequences of numbers" );
                }
                offset = (int)(data - data0);
            }
        }
    }

    return *this;
}

bool FileNodeIterator::equalTo(const FileNodeIterator& it) const
{
    return fs == it.fs && blockIdx == it.blockIdx && ofs == it.ofs &&
           idx == it.idx && nodeNElems == it.nodeNElems;
}

size_t FileNodeIterator::remaining() const
{
    return nodeNElems - idx;
}

bool operator == ( const FileNodeIterator& it1, const FileNodeIterator& it2 )
{
    return it1.equalTo(it2);
}

bool operator != ( const FileNodeIterator& it1, const FileNodeIterator& it2 )
{
    return !it1.equalTo(it2);
}

void read(const FileNode& node, int& val, int default_val)
{
    val = default_val;
    if( !node.empty() )
    {
        val = (int)node;
    }
}

void read(const FileNode& node, double& val, double default_val)
{
    val = default_val;
    if( !node.empty() )
    {
        val = (double)node;
    }
}

void read(const FileNode& node, float& val, float default_val)
{
    val = default_val;
    if( !node.empty() )
    {
        val = (float)node;
    }
}

void read(const FileNode& node, std::string& val, const std::string& default_val)
{
    val = default_val;
    if( !node.empty() )
    {
        val = (std::string)node;
    }
}

FileStorage_API::~FileStorage_API() {}

namespace internal
{

WriteStructContext::WriteStructContext(FileStorage& _fs, const std::string& name,
                                       int flags, const std::string& typeName)
{
    fs = &_fs;
    fs->startWriteStruct(name, flags, typeName);
}

WriteStructContext::~WriteStructContext()
{
    fs->endWriteStruct();
}

}

}<|MERGE_RESOLUTION|>--- conflicted
+++ resolved
@@ -54,245 +54,7 @@
     return ptr;
 }
 
-<<<<<<< HEAD
 char* doubleToString( char* buf, double value, bool explicitZero )
-=======
-void icvPuts( CvFileStorage* fs, const char* str )
-{
-    if( fs->outbuf )
-        std::copy(str, str + strlen(str), std::back_inserter(*fs->outbuf));
-    else if( fs->file )
-        fputs( str, fs->file );
-#if USE_ZLIB
-    else if( fs->gzfile )
-        gzputs( fs->gzfile, str );
-#endif
-    else
-        CV_Error( CV_StsError, "The storage is not opened" );
-}
-
-char* icvGets( CvFileStorage* fs, char* str, int maxCount )
-{
-    if( fs->strbuf )
-    {
-        size_t i = fs->strbufpos, len = fs->strbufsize;
-        int j = 0;
-        const char* instr = fs->strbuf;
-        while( i < len && j < maxCount-1 )
-        {
-            char c = instr[i++];
-            if( c == '\0' )
-                break;
-            str[j++] = c;
-            if( c == '\n' )
-                break;
-        }
-        str[j++] = '\0';
-        fs->strbufpos = i;
-        if (maxCount > 256 && !(fs->flags & cv::FileStorage::BASE64))
-            CV_Assert(j < maxCount - 1 && "OpenCV persistence doesn't support very long lines");
-        return j > 1 ? str : 0;
-    }
-    if( fs->file )
-    {
-        char* ptr = fgets( str, maxCount, fs->file );
-        if (ptr && maxCount > 256 && !(fs->flags & cv::FileStorage::BASE64))
-        {
-            size_t sz = strnlen(ptr, maxCount);
-            CV_Assert(sz < (size_t)(maxCount - 1) && "OpenCV persistence doesn't support very long lines");
-        }
-        return ptr;
-    }
-#if USE_ZLIB
-    if( fs->gzfile )
-    {
-        char* ptr = gzgets( fs->gzfile, str, maxCount );
-        if (ptr && maxCount > 256 && !(fs->flags & cv::FileStorage::BASE64))
-        {
-            size_t sz = strnlen(ptr, maxCount);
-            CV_Assert(sz < (size_t)(maxCount - 1) && "OpenCV persistence doesn't support very long lines");
-        }
-        return ptr;
-    }
-#endif
-    CV_Error(CV_StsError, "The storage is not opened");
-}
-
-int icvEof( CvFileStorage* fs )
-{
-    if( fs->strbuf )
-        return fs->strbufpos >= fs->strbufsize;
-    if( fs->file )
-        return feof(fs->file);
-#if USE_ZLIB
-    if( fs->gzfile )
-        return gzeof(fs->gzfile);
-#endif
-    return false;
-}
-
-void icvCloseFile( CvFileStorage* fs )
-{
-    if( fs->file )
-        fclose( fs->file );
-#if USE_ZLIB
-    else if( fs->gzfile )
-        gzclose( fs->gzfile );
-#endif
-    fs->file = 0;
-    fs->gzfile = 0;
-    fs->strbuf = 0;
-    fs->strbufpos = 0;
-    fs->is_opened = false;
-}
-
-void icvRewind( CvFileStorage* fs )
-{
-    if( fs->file )
-        rewind(fs->file);
-#if USE_ZLIB
-    else if( fs->gzfile )
-        gzrewind(fs->gzfile);
-#endif
-    fs->strbufpos = 0;
-}
-
-CvGenericHash* cvCreateMap( int flags, int header_size, int elem_size, CvMemStorage* storage, int start_tab_size )
-{
-    if( header_size < (int)sizeof(CvGenericHash) )
-        CV_Error( CV_StsBadSize, "Too small map header_size" );
-
-    if( start_tab_size <= 0 )
-        start_tab_size = 16;
-
-    CvGenericHash* map = (CvGenericHash*)cvCreateSet( flags, header_size, elem_size, storage );
-
-    map->tab_size = start_tab_size;
-    start_tab_size *= sizeof(map->table[0]);
-    map->table = (void**)cvMemStorageAlloc( storage, start_tab_size );
-    memset( map->table, 0, start_tab_size );
-
-    return map;
-}
-
-void icvParseError(const CvFileStorage* fs, const char* func_name,
-               const char* err_msg, const char* source_file, int source_line )
-{
-    cv::String msg = cv::format("%s(%d): %s", fs->filename, fs->lineno, err_msg);
-    cv::errorNoReturn(cv::Error::StsParseError, func_name, msg.c_str(), source_file, source_line );
-}
-
-void icvFSCreateCollection( CvFileStorage* fs, int tag, CvFileNode* collection )
-{
-    if( CV_NODE_IS_MAP(tag) )
-    {
-        if( collection->tag != CV_NODE_NONE )
-        {
-            CV_Assert( fs->fmt == CV_STORAGE_FORMAT_XML );
-            CV_PARSE_ERROR( "Sequence element should not have name (use <_></_>)" );
-        }
-
-        collection->data.map = cvCreateMap( 0, sizeof(CvFileNodeHash),
-                            sizeof(CvFileMapNode), fs->memstorage, 16 );
-    }
-    else
-    {
-        CvSeq* seq;
-        seq = cvCreateSeq( 0, sizeof(CvSeq), sizeof(CvFileNode), fs->memstorage );
-
-        // if <collection> contains some scalar element, add it to the newly created collection
-        if( CV_NODE_TYPE(collection->tag) != CV_NODE_NONE )
-            cvSeqPush( seq, collection );
-
-        collection->data.seq = seq;
-    }
-
-    collection->tag = tag;
-    cvSetSeqBlockSize( collection->data.seq, 8 );
-}
-
-static char* icvFSDoResize( CvFileStorage* fs, char* ptr, int len )
-{
-    char* new_ptr = 0;
-    int written_len = (int)(ptr - fs->buffer_start);
-    int new_size = (int)((fs->buffer_end - fs->buffer_start)*3/2);
-    new_size = MAX( written_len + len, new_size );
-    new_ptr = (char*)cvAlloc( new_size + 256 );
-    fs->buffer = new_ptr + (fs->buffer - fs->buffer_start);
-    if( written_len > 0 )
-        memcpy( new_ptr, fs->buffer_start, written_len );
-    fs->buffer_start = new_ptr;
-    fs->buffer_end = fs->buffer_start + new_size;
-    new_ptr += written_len;
-    return new_ptr;
-}
-
-char* icvFSResizeWriteBuffer( CvFileStorage* fs, char* ptr, int len )
-{
-    return ptr + len < fs->buffer_end ? ptr : icvFSDoResize( fs, ptr, len );
-}
-
-char* icvFSFlush( CvFileStorage* fs )
-{
-    char* ptr = fs->buffer;
-    int indent;
-
-    if( ptr > fs->buffer_start + fs->space )
-    {
-        ptr[0] = '\n';
-        ptr[1] = '\0';
-        icvPuts( fs, fs->buffer_start );
-        fs->buffer = fs->buffer_start;
-    }
-
-    indent = fs->struct_indent;
-
-    if( fs->space != indent )
-    {
-        memset( fs->buffer_start, ' ', indent );
-        fs->space = indent;
-    }
-
-    ptr = fs->buffer = fs->buffer_start + fs->space;
-
-    return ptr;
-}
-
-void icvClose( CvFileStorage* fs, cv::String* out )
-{
-    if( out )
-        out->clear();
-
-    if( !fs )
-        CV_Error( CV_StsNullPtr, "NULL double pointer to file storage" );
-
-    if( fs->is_opened )
-    {
-        if( fs->write_mode && (fs->file || fs->gzfile || fs->outbuf) )
-        {
-            if( fs->write_stack )
-            {
-                while( fs->write_stack->total > 0 )
-                    cvEndWriteStruct(fs);
-            }
-            icvFSFlush(fs);
-            if( fs->fmt == CV_STORAGE_FORMAT_XML )
-                icvPuts( fs, "</opencv_storage>\n" );
-            else if ( fs->fmt == CV_STORAGE_FORMAT_JSON )
-                icvPuts( fs, "}\n" );
-        }
-    }
-
-    icvCloseFile(fs);
-
-    if( fs->outbuf && out )
-    {
-        *out = cv::String(fs->outbuf->begin(), fs->outbuf->end());
-    }
-}
-
-char* icvDoubleToString( char* buf, double value )
->>>>>>> 35ff9af6
 {
     Cv64suf val;
     unsigned ieee754_hi;

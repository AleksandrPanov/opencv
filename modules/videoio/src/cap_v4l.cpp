/* This is the contributed code:

File:             cvcap_v4l.cpp
Current Location: ../opencv-0.9.6/otherlibs/videoio

Original Version: 2003-03-12  Magnus Lundin lundin@mlu.mine.nu
Original Comments:

ML:This set of files adds support for firevre and usb cameras.
First it tries to install a firewire camera,
if that fails it tries a v4l/USB camera
It has been tested with the motempl sample program

First Patch:  August 24, 2004 Travis Wood   TravisOCV@tkwood.com
For Release:  OpenCV-Linux Beta4  opencv-0.9.6
Tested On:    LMLBT44 with 8 video inputs
Problems?     Post your questions at answers.opencv.org,
              Report bugs at code.opencv.org,
              Submit your fixes at https://github.com/opencv/opencv/
Patched Comments:

TW: The cv cam utils that came with the initial release of OpenCV for LINUX Beta4
were not working.  I have rewritten them so they work for me. At the same time, trying
to keep the original code as ML wrote it as unchanged as possible.  No one likes to debug
someone elses code, so I resisted changes as much as possible.  I have tried to keep the
same "ideas" where applicable, that is, where I could figure out what the previous author
intended. Some areas I just could not help myself and had to "spiffy-it-up" my way.

These drivers should work with other V4L frame capture cards other then my bttv
driven frame capture card.

Re Written driver for standard V4L mode. Tested using LMLBT44 video capture card.
Standard bttv drivers are on the LMLBT44 with up to 8 Inputs.

This utility was written with the help of the document:
http://pages.cpsc.ucalgary.ca/~sayles/VFL_HowTo
as a general guide for interfacing into the V4l standard.

Made the index value passed for icvOpenCAM_V4L(index) be the number of the
video device source in the /dev tree. The -1 uses original /dev/video.

Index  Device
  0    /dev/video0
  1    /dev/video1
  2    /dev/video2
  3    /dev/video3
  ...
  7    /dev/video7
with
  -1   /dev/video

TW: You can select any video source, but this package was limited from the start to only
ONE camera opened at any ONE time.
This is an original program limitation.
If you are interested, I will make my version available to other OpenCV users.  The big
difference in mine is you may pass the camera number as part of the cv argument, but this
convention is non standard for current OpenCV calls and the camera number is not currently
passed into the called routine.

Second Patch:   August 28, 2004 Sfuncia Fabio fiblan@yahoo.it
For Release:  OpenCV-Linux Beta4 Opencv-0.9.6

FS: this patch fix not sequential index of device (unplugged device), and real numCameras.
    for -1 index (icvOpenCAM_V4L) I don't use /dev/video but real device available, because
    if /dev/video is a link to /dev/video0 and i unplugged device on /dev/video0, /dev/video
    is a bad link. I search the first available device with indexList.

Third Patch:   December 9, 2004 Frederic Devernay Frederic.Devernay@inria.fr
For Release:  OpenCV-Linux Beta4 Opencv-0.9.6

[FD] I modified the following:
 - handle YUV420P, YUV420, and YUV411P palettes (for many webcams) without using floating-point
 - cvGrabFrame should not wait for the end of the first frame, and should return quickly
   (see videoio doc)
 - cvRetrieveFrame should in turn wait for the end of frame capture, and should not
   trigger the capture of the next frame (the user choses when to do it using GrabFrame)
   To get the old behavior, re-call cvRetrieveFrame just after cvGrabFrame.
 - having global bufferIndex and FirstCapture variables makes the code non-reentrant
 (e.g. when using several cameras), put these in the CvCapture struct.
 - according to V4L HowTo, incrementing the buffer index must be done before VIDIOCMCAPTURE.
 - the VID_TYPE_SCALES stuff from V4L HowTo is wrong: image size can be changed
   even if the hardware does not support scaling (e.g. webcams can have several
   resolutions available). Just don't try to set the size at 640x480 if the hardware supports
   scaling: open with the default (probably best) image size, and let the user scale it
   using SetProperty.
 - image size can be changed by two subsequent calls to SetProperty (for width and height)
 - bug fix: if the image size changes, realloc the new image only when it is grabbed
 - issue errors only when necessary, fix error message formatting.

Fourth Patch: Sept 7, 2005 Csaba Kertesz sign@freemail.hu
For Release:  OpenCV-Linux Beta5 OpenCV-0.9.7

I modified the following:
  - Additional Video4Linux2 support :)
  - Use mmap functions (v4l2)
  - New methods are internal:
    try_palette_v4l2 -> rewrite try_palette for v4l2
    mainloop_v4l2, read_image_v4l2 -> this methods are moved from official v4l2 capture.c example
    try_init_v4l -> device v4l initialisation
    try_init_v4l2 -> device v4l2 initialisation
    autosetup_capture_mode_v4l -> autodetect capture modes for v4l
    autosetup_capture_mode_v4l2 -> autodetect capture modes for v4l2
  - Modifications are according with Video4Linux old codes
  - Video4Linux handling is automatically if it does not recognize a Video4Linux2 device
  - Tested successfully with Logitech Quickcam Express (V4L), Creative Vista (V4L) and Genius VideoCam Notebook (V4L2)
  - Correct source lines with compiler warning messages
  - Information message from v4l/v4l2 detection

Fifth Patch: Sept 7, 2005 Csaba Kertesz sign@freemail.hu
For Release:  OpenCV-Linux Beta5 OpenCV-0.9.7

I modified the following:
  - SN9C10x chip based webcams support
  - New methods are internal:
    bayer2rgb24, sonix_decompress -> decoder routines for SN9C10x decoding from Takafumi Mizuno <taka-qce@ls-a.jp> with his pleasure :)
  - Tested successfully with Genius VideoCam Notebook (V4L2)

Sixth Patch: Sept 10, 2005 Csaba Kertesz sign@freemail.hu
For Release:  OpenCV-Linux Beta5 OpenCV-0.9.7

I added the following:
  - Add capture control support (hue, saturation, brightness, contrast, gain)
  - Get and change V4L capture controls (hue, saturation, brightness, contrast)
  - New method is internal:
    icvSetControl -> set capture controls
  - Tested successfully with Creative Vista (V4L)

Seventh Patch: Sept 10, 2005 Csaba Kertesz sign@freemail.hu
For Release:  OpenCV-Linux Beta5 OpenCV-0.9.7

I added the following:
  - Detect, get and change V4L2 capture controls (hue, saturation, brightness, contrast, gain)
  - New methods are internal:
    v4l2_scan_controls_enumerate_menu, v4l2_scan_controls -> detect capture control intervals
  - Tested successfully with Genius VideoCam Notebook (V4L2)

8th patch: Jan 5, 2006, Olivier.Bornet@idiap.ch
Add support of V4L2_PIX_FMT_YUYV and V4L2_PIX_FMT_MJPEG.
With this patch, new webcams of Logitech, like QuickCam Fusion works.
Note: For use these webcams, look at the UVC driver at
http://linux-uvc.berlios.de/

9th patch: Mar 4, 2006, Olivier.Bornet@idiap.ch
- try V4L2 before V4L, because some devices are V4L2 by default,
  but they try to implement the V4L compatibility layer.
  So, I think this is better to support V4L2 before V4L.
- better separation between V4L2 and V4L initialization. (this was needed to support
  some drivers working, but not fully with V4L2. (so, we do not know when we
  need to switch from V4L2 to V4L.

10th patch: July 02, 2008, Mikhail Afanasyev fopencv@theamk.com
Fix reliability problems with high-resolution UVC cameras on linux
the symptoms were damaged image and 'Corrupt JPEG data: premature end of data segment' on stderr
- V4L_ABORT_BADJPEG detects JPEG warnings and turns them into errors, so bad images
  could be filtered out
- USE_TEMP_BUFFER fixes the main problem (improper buffer management) and
  prevents bad images in the first place

11th patch: April 2, 2013, Forrest Reiling forrest.reiling@gmail.com
Added v4l2 support for getting capture property CV_CAP_PROP_POS_MSEC.
Returns the millisecond timestamp of the last frame grabbed or 0 if no frames have been grabbed
Used to successfully synchronize 2 Logitech C310 USB webcams to within 16 ms of one another

12th patch: March 9, 2018, Taylor Lanclos <tlanclos@live.com>
 added support for CV_CAP_PROP_BUFFERSIZE

make & enjoy!

*/

/*M///////////////////////////////////////////////////////////////////////////////////////
//
//  IMPORTANT: READ BEFORE DOWNLOADING, COPYING, INSTALLING OR USING.
//
//  By downloading, copying, installing or using the software you agree to this license.
//  If you do not agree to this license, do not download, install,
//  copy or use the software.
//
//
//                        Intel License Agreement
//                For Open Source Computer Vision Library
//
// Copyright (C) 2000, Intel Corporation, all rights reserved.
// Third party copyrights are property of their respective owners.
//
// Redistribution and use in source and binary forms, with or without modification,
// are permitted provided that the following conditions are met:
//
//   * Redistribution's of source code must retain the above copyright notice,
//     this list of conditions and the following disclaimer.
//
//   * Redistribution's in binary form must reproduce the above copyright notice,
//     this list of conditions and the following disclaimer in the documentation
//     and/or other materials provided with the distribution.
//
//   * The name of Intel Corporation may not be used to endorse or promote products
//     derived from this software without specific prior written permission.
//
// This software is provided by the copyright holders and contributors "as is" and
// any express or implied warranties, including, but not limited to, the implied
// warranties of merchantability and fitness for a particular purpose are disclaimed.
// In no event shall the Intel Corporation or contributors be liable for any direct,
// indirect, incidental, special, exemplary, or consequential damages
// (including, but not limited to, procurement of substitute goods or services;
// loss of use, data, or profits; or business interruption) however caused
// and on any theory of liability, whether in contract, strict liability,
// or tort (including negligence or otherwise) arising in any way out of
// the use of this software, even if advised of the possibility of such damage.
//
//M*/

#include "precomp.hpp"

#if !defined _WIN32 && (defined HAVE_CAMV4L2 || defined HAVE_VIDEOIO)

#include <stdio.h>
#include <unistd.h>
#include <fcntl.h>
#include <errno.h>
#include <sys/ioctl.h>
#include <sys/types.h>
#include <sys/mman.h>

#include <string.h>
#include <stdlib.h>
#include <assert.h>
#include <sys/stat.h>
#include <sys/ioctl.h>
#include <limits>

#include <poll.h>

#ifdef HAVE_CAMV4L2
#include <asm/types.h>          /* for videodev2.h */
#include <linux/videodev2.h>
#endif

#ifdef HAVE_VIDEOIO
// NetBSD compatibility layer with V4L2
#include <sys/videoio.h>
#endif

#ifdef __OpenBSD__
typedef uint32_t __u32;
#endif

// https://github.com/opencv/opencv/issues/13335
#ifndef V4L2_CID_ISO_SENSITIVITY
#define V4L2_CID_ISO_SENSITIVITY (V4L2_CID_CAMERA_CLASS_BASE+23)
#endif

// https://github.com/opencv/opencv/issues/13929
#ifndef V4L2_CID_MPEG_VIDEO_H264_VUI_EXT_SAR_HEIGHT
#define V4L2_CID_MPEG_VIDEO_H264_VUI_EXT_SAR_HEIGHT (V4L2_CID_MPEG_BASE+364)
#endif
#ifndef V4L2_CID_MPEG_VIDEO_H264_VUI_EXT_SAR_WIDTH
#define V4L2_CID_MPEG_VIDEO_H264_VUI_EXT_SAR_WIDTH (V4L2_CID_MPEG_BASE+365)
#endif

#ifndef V4L2_CID_ROTATE
#define V4L2_CID_ROTATE (V4L2_CID_BASE+34)
#endif
#ifndef V4L2_CID_IRIS_ABSOLUTE
#define V4L2_CID_IRIS_ABSOLUTE (V4L2_CID_CAMERA_CLASS_BASE+17)
#endif

#ifndef V4L2_PIX_FMT_Y10
#define V4L2_PIX_FMT_Y10 v4l2_fourcc('Y', '1', '0', ' ')
#endif

/* Defaults - If your board can do better, set it here.  Set for the most common type inputs. */
#define DEFAULT_V4L_WIDTH  640
#define DEFAULT_V4L_HEIGHT 480
#define DEFAULT_V4L_FPS 30

#define MAX_CAMERAS 8

// default and maximum number of V4L buffers, not including last, 'special' buffer
#define MAX_V4L_BUFFERS 10
#define DEFAULT_V4L_BUFFERS 4

// if enabled, then bad JPEG warnings become errors and cause NULL returned instead of image
#define V4L_ABORT_BADJPEG

namespace cv {

static const char* decode_ioctl_code(unsigned long ioctlCode)
{
    switch (ioctlCode)
    {
#define CV_ADD_IOCTL_CODE(id) case id: return #id
    CV_ADD_IOCTL_CODE(VIDIOC_G_FMT);
    CV_ADD_IOCTL_CODE(VIDIOC_S_FMT);
    CV_ADD_IOCTL_CODE(VIDIOC_REQBUFS);
    CV_ADD_IOCTL_CODE(VIDIOC_DQBUF);
    CV_ADD_IOCTL_CODE(VIDIOC_QUERYCAP);
    CV_ADD_IOCTL_CODE(VIDIOC_S_PARM);
    CV_ADD_IOCTL_CODE(VIDIOC_G_PARM);
    CV_ADD_IOCTL_CODE(VIDIOC_QUERYBUF);
    CV_ADD_IOCTL_CODE(VIDIOC_QBUF);
    CV_ADD_IOCTL_CODE(VIDIOC_STREAMON);
    CV_ADD_IOCTL_CODE(VIDIOC_STREAMOFF);
    CV_ADD_IOCTL_CODE(VIDIOC_ENUMINPUT);
    CV_ADD_IOCTL_CODE(VIDIOC_G_INPUT);
    CV_ADD_IOCTL_CODE(VIDIOC_S_INPUT);
    CV_ADD_IOCTL_CODE(VIDIOC_G_CTRL);
    CV_ADD_IOCTL_CODE(VIDIOC_S_CTRL);
#undef CV_ADD_IOCTL_CODE
    }
    return "unknown";
}

/* Device Capture Objects */
/* V4L2 structure */
struct Buffer
{
    void *  start;
    size_t  length;
    // This is dequeued buffer. It used for to put it back in the queue.
    // The buffer is valid only if capture->bufferIndex >= 0
    v4l2_buffer buffer;

    Buffer() : start(NULL), length(0)
    {
        buffer = v4l2_buffer();
    }
};

struct CvCaptureCAM_V4L CV_FINAL : public CvCapture
{
    int getCaptureDomain() /*const*/ CV_OVERRIDE { return cv::CAP_V4L; }

    int deviceHandle;
    bool v4l_buffersRequested;
    bool v4l_streamStarted;

    int bufferIndex;
    bool FirstCapture;
    String deviceName;

    IplImage frame;

    __u32 palette;
    int width, height;
    int width_set, height_set;
    int bufferSize;
    __u32 fps;
    bool convert_rgb;
    bool frame_allocated;
    bool returnFrame;
    // To select a video input set cv::CAP_PROP_CHANNEL to channel number.
    // If the new channel number is than 0, then a video input will not change
    int channelNumber;
    // Normalize properties. If set parameters will be converted to/from [0,1) range.
    // Enabled by default (as OpenCV 3.x does).
    // Value is initialized from the environment variable `OPENCV_VIDEOIO_V4L_RANGE_NORMALIZED`:
    // To select real parameters mode after devise is open set cv::CAP_PROP_MODE to 0
    // any other value revert the backward compatibility mode (with normalized properties).
    // Range normalization affects the following parameters:
    // cv::CAP_PROP_*: BRIGHTNESS,CONTRAST,SATURATION,HUE,GAIN,EXPOSURE,FOCUS,AUTOFOCUS,AUTO_EXPOSURE.
    bool normalizePropRange;

    /* V4L2 variables */
    Buffer buffers[MAX_V4L_BUFFERS + 1];
    v4l2_capability capability;
    v4l2_input videoInput;
    v4l2_format form;
    v4l2_requestbuffers req;
    v4l2_buf_type type;

    timeval timestamp;

    bool open(int _index);
    bool open(const char* deviceName);
    bool isOpened() const;

    void closeDevice();

    virtual double getProperty(int) const CV_OVERRIDE;
    virtual bool setProperty(int, double) CV_OVERRIDE;
    virtual bool grabFrame() CV_OVERRIDE;
    virtual IplImage* retrieveFrame(int) CV_OVERRIDE;

    CvCaptureCAM_V4L();
    virtual ~CvCaptureCAM_V4L();
    bool requestBuffers();
    bool requestBuffers(unsigned int buffer_number);
    bool createBuffers();
    void releaseBuffers();
    bool initCapture();
    bool streaming(bool startStream);
    bool setFps(int value);
    bool tryIoctl(unsigned long ioctlCode, void *parameter, bool failIfBusy = true, int attempts = 10) const;
    bool controlInfo(int property_id, __u32 &v4l2id, cv::Range &range) const;
    bool icvControl(__u32 v4l2id, int &value, bool isSet) const;

    bool icvSetFrameSize(int _width, int _height);
    bool v4l2_reset();
    bool setVideoInputChannel();
    bool try_palette_v4l2();
    bool try_init_v4l2();
    bool autosetup_capture_mode_v4l2();
    void v4l2_create_frame();
    bool read_frame_v4l2();
    bool convertableToRgb() const;
    void convertToRgb(const Buffer &currentBuffer);
    void releaseFrame();

    bool havePendingFrame;  // true if next .grab() should be noop, .retrive() resets this flag
};

/***********************   Implementations  ***************************************/

CvCaptureCAM_V4L::CvCaptureCAM_V4L() :
    deviceHandle(-1),
    v4l_buffersRequested(false),
    v4l_streamStarted(false),
    bufferIndex(-1),
    FirstCapture(true),
    palette(0),
    width(0), height(0), width_set(0), height_set(0),
    bufferSize(DEFAULT_V4L_BUFFERS),
    fps(0), convert_rgb(0), frame_allocated(false), returnFrame(false),
    channelNumber(-1), normalizePropRange(false),
    type(V4L2_BUF_TYPE_VIDEO_CAPTURE),
    havePendingFrame(false)
{
    frame = cvIplImage();
    memset(&timestamp, 0, sizeof(timestamp));
}

CvCaptureCAM_V4L::~CvCaptureCAM_V4L()
{
    try
    {
        closeDevice();
    }
    catch (...)
    {
        CV_LOG_WARNING(NULL, "VIDEOIO(V4L2): unable properly close device: " << deviceName);
        if (deviceHandle != -1)
            close(deviceHandle);
    }
}

void CvCaptureCAM_V4L::closeDevice()
{
    if (v4l_streamStarted)
        streaming(false);
    if (v4l_buffersRequested)
        releaseBuffers();
    if(deviceHandle != -1)
    {
        CV_LOG_DEBUG(NULL, "VIDEOIO(V4L2:" << deviceName << "): close(" << deviceHandle << ")");
        close(deviceHandle);
    }
    deviceHandle = -1;
}

bool CvCaptureCAM_V4L::isOpened() const
{
    return deviceHandle != -1;
}

bool CvCaptureCAM_V4L::try_palette_v4l2()
{
    form = v4l2_format();
    form.type                = V4L2_BUF_TYPE_VIDEO_CAPTURE;
    form.fmt.pix.pixelformat = palette;
    form.fmt.pix.field       = V4L2_FIELD_ANY;
    form.fmt.pix.width       = width;
    form.fmt.pix.height      = height;
    if (!tryIoctl(VIDIOC_S_FMT, &form, true))
    {
        return false;
    }
    return palette == form.fmt.pix.pixelformat;
}

bool CvCaptureCAM_V4L::setVideoInputChannel()
{
    if(channelNumber < 0)
        return true;
    /* Query channels number */
    int channel = 0;
    if (!tryIoctl(VIDIOC_G_INPUT, &channel))
        return false;

    if(channel == channelNumber)
        return true;

    /* Query information about new input channel */
    videoInput = v4l2_input();
    videoInput.index = channelNumber;
    if (!tryIoctl(VIDIOC_ENUMINPUT, &videoInput))
        return false;

    //To select a video input applications store the number of the desired input in an integer
    // and call the VIDIOC_S_INPUT ioctl with a pointer to this integer. Side effects are possible.
    // For example inputs may support different video standards, so the driver may implicitly
    // switch the current standard.
    // It is good practice to select an input before querying or negotiating any other parameters.
    return tryIoctl(VIDIOC_S_INPUT, &channelNumber);
}

bool CvCaptureCAM_V4L::try_init_v4l2()
{
    /* The following code sets the CHANNEL_NUMBER of the video input.  Some video sources
    have sub "Channel Numbers".  For a typical V4L TV capture card, this is usually 1.
    I myself am using a simple NTSC video input capture card that uses the value of 1.
    If you are not in North America or have a different video standard, you WILL have to change
    the following settings and recompile/reinstall.  This set of settings is based on
    the most commonly encountered input video source types (like my bttv card) */

    // The cv::CAP_PROP_MODE used for set the video input channel number
    if (!setVideoInputChannel())
    {
        CV_LOG_DEBUG(NULL, "VIDEOIO(V4L2:" << deviceName << "): Unable to set Video Input Channel");
        return false;
    }

    // Test device for V4L2 compatibility
    capability = v4l2_capability();
    if (!tryIoctl(VIDIOC_QUERYCAP, &capability))
    {
        CV_LOG_DEBUG(NULL, "VIDEOIO(V4L2:" << deviceName << "): Unable to query capability");
        return false;
    }

    if ((capability.capabilities & V4L2_CAP_VIDEO_CAPTURE) == 0)
    {
        /* Nope. */
        CV_LOG_INFO(NULL, "VIDEOIO(V4L2:" << deviceName << "): not supported - device is unable to capture video (missing V4L2_CAP_VIDEO_CAPTURE)");
        return false;
    }
    return true;
}

bool CvCaptureCAM_V4L::autosetup_capture_mode_v4l2()
{
    //in case palette is already set and works, no need to setup.
    if (palette != 0)
    {
        if (try_palette_v4l2())
        {
            return true;
        }
        else if (errno == EBUSY)
        {
            CV_LOG_INFO(NULL, "VIDEOIO(V4L2:" << deviceName << "): device is busy");
            closeDevice();
            return false;
        }
    }
    __u32 try_order[] = {
            V4L2_PIX_FMT_BGR24,
            V4L2_PIX_FMT_RGB24,
            V4L2_PIX_FMT_YVU420,
            V4L2_PIX_FMT_YUV420,
            V4L2_PIX_FMT_YUV411P,
            V4L2_PIX_FMT_YUYV,
            V4L2_PIX_FMT_UYVY,
            V4L2_PIX_FMT_NV12,
            V4L2_PIX_FMT_NV21,
            V4L2_PIX_FMT_SBGGR8,
            V4L2_PIX_FMT_SGBRG8,
            V4L2_PIX_FMT_SN9C10X,
#ifdef HAVE_JPEG
            V4L2_PIX_FMT_MJPEG,
            V4L2_PIX_FMT_JPEG,
#endif
            V4L2_PIX_FMT_Y16,
            V4L2_PIX_FMT_Y10,
            V4L2_PIX_FMT_GREY,
    };

    for (size_t i = 0; i < sizeof(try_order) / sizeof(__u32); i++) {
        palette = try_order[i];
        if (try_palette_v4l2()) {
            return true;
        } else if (errno == EBUSY) {
            CV_LOG_INFO(NULL, "VIDEOIO(V4L2:" << deviceName << "): device is busy");
            closeDevice();
            return false;
        }
    }
    return false;
}

bool CvCaptureCAM_V4L::setFps(int value)
{
    if (!isOpened())
        return false;

    v4l2_streamparm streamparm = v4l2_streamparm();
    streamparm.type = V4L2_BUF_TYPE_VIDEO_CAPTURE;
    streamparm.parm.capture.timeperframe.numerator = 1;
    streamparm.parm.capture.timeperframe.denominator = __u32(value);
    if (!tryIoctl(VIDIOC_S_PARM, &streamparm) || !tryIoctl(VIDIOC_G_PARM, &streamparm))
    {
        CV_LOG_INFO(NULL, "VIDEOIO(V4L2:" << deviceName << "): can't set FPS: " << value);
        return false;
    }

    CV_LOG_DEBUG(NULL, "VIDEOIO(V4L2:" << deviceName << "): FPS="
            << streamparm.parm.capture.timeperframe.denominator << "/"
            << streamparm.parm.capture.timeperframe.numerator);
    fps = streamparm.parm.capture.timeperframe.denominator;  // TODO use numerator
    return true;
}

bool CvCaptureCAM_V4L::convertableToRgb() const
{
    switch (palette) {
    case V4L2_PIX_FMT_YVU420:
    case V4L2_PIX_FMT_YUV420:
    case V4L2_PIX_FMT_NV12:
    case V4L2_PIX_FMT_NV21:
    case V4L2_PIX_FMT_YUV411P:
#ifdef HAVE_JPEG
    case V4L2_PIX_FMT_MJPEG:
    case V4L2_PIX_FMT_JPEG:
#endif
    case V4L2_PIX_FMT_YUYV:
    case V4L2_PIX_FMT_UYVY:
    case V4L2_PIX_FMT_SBGGR8:
    case V4L2_PIX_FMT_SN9C10X:
    case V4L2_PIX_FMT_SGBRG8:
    case V4L2_PIX_FMT_RGB24:
    case V4L2_PIX_FMT_Y16:
    case V4L2_PIX_FMT_Y10:
    case V4L2_PIX_FMT_GREY:
    case V4L2_PIX_FMT_BGR24:
        return true;
    default:
        break;
    }
    return false;
}

void CvCaptureCAM_V4L::v4l2_create_frame()
{
    CV_Assert(form.fmt.pix.width <= (uint)std::numeric_limits<int>::max());
    CV_Assert(form.fmt.pix.height <= (uint)std::numeric_limits<int>::max());
    CvSize size = {(int)form.fmt.pix.width, (int)form.fmt.pix.height};
    int channels = 3;
    int depth = IPL_DEPTH_8U;

    if (!convert_rgb) {
        switch (palette) {
        case V4L2_PIX_FMT_BGR24:
        case V4L2_PIX_FMT_RGB24:
            break;
        case V4L2_PIX_FMT_YUYV:
        case V4L2_PIX_FMT_UYVY:
            channels = 2;
            break;
        case V4L2_PIX_FMT_YVU420:
        case V4L2_PIX_FMT_YUV420:
        case V4L2_PIX_FMT_NV12:
        case V4L2_PIX_FMT_NV21:
            channels = 1;
            size.height = size.height * 3 / 2; // "1.5" channels
            break;
        case V4L2_PIX_FMT_Y16:
        case V4L2_PIX_FMT_Y10:
            depth = IPL_DEPTH_16U;
            /* fallthru */
        case V4L2_PIX_FMT_GREY:
            channels = 1;
            break;
        case V4L2_PIX_FMT_MJPEG:
        case V4L2_PIX_FMT_JPEG:
        default:
            channels = 1;
            if(bufferIndex < 0)
                size = cvSize(buffers[MAX_V4L_BUFFERS].length, 1);
            else
                size = cvSize(buffers[bufferIndex].buffer.bytesused, 1);
            break;
        }
    }

    /* Set up Image data */
    cvInitImageHeader(&frame, size, depth, channels);

    /* Allocate space for pixelformat we convert to.
     * If we do not convert frame is just points to the buffer
     */
    releaseFrame();
    // we need memory iff convert_rgb is true
    if (convert_rgb) {
        frame.imageData = (char *)cvAlloc(frame.imageSize);
        frame_allocated = true;
    }
}

bool CvCaptureCAM_V4L::initCapture()
{
    if (!isOpened())
        return false;

    if (!try_init_v4l2())
    {
        CV_LOG_DEBUG(NULL, "VIDEOIO(V4L2:" << deviceName << "): init failed: errno=" << errno << " (" << strerror(errno) << ")");
        return false;
    }

    /* Find Window info */
    form = v4l2_format();
    form.type = V4L2_BUF_TYPE_VIDEO_CAPTURE;

    if (!tryIoctl(VIDIOC_G_FMT, &form))
    {
        CV_LOG_DEBUG(NULL, "VIDEOIO(V4L2:" << deviceName << "): Could not obtain specifics of capture window (VIDIOC_G_FMT): errno=" << errno << " (" << strerror(errno) << ")");
        return false;
    }

    if (!autosetup_capture_mode_v4l2())
    {
        if (errno != EBUSY)
        {
            CV_LOG_INFO(NULL, "VIDEOIO(V4L2:" << deviceName << "): Pixel format of incoming image is unsupported by OpenCV");
        }
        return false;
    }

    /* try to set framerate */
    setFps(fps);

    unsigned int min;

    /* Buggy driver paranoia. */
    min = form.fmt.pix.width * 2;

    if (form.fmt.pix.bytesperline < min)
        form.fmt.pix.bytesperline = min;

    min = form.fmt.pix.bytesperline * form.fmt.pix.height;

    if (form.fmt.pix.sizeimage < min)
        form.fmt.pix.sizeimage = min;

    if (!requestBuffers())
        return false;

    if (!createBuffers()) {
        /* free capture, and returns an error code */
        releaseBuffers();
        return false;
    }

    v4l2_create_frame();

    // reinitialize buffers
    FirstCapture = true;

    return true;
};

bool CvCaptureCAM_V4L::requestBuffers()
{
    unsigned int buffer_number = bufferSize;
    while (buffer_number > 0) {
        if (requestBuffers(buffer_number) && req.count >= buffer_number)
        {
            break;
        }

        buffer_number--;
        CV_LOG_DEBUG(NULL, "VIDEOIO(V4L2:" << deviceName << "): Insufficient buffer memory -- decreasing buffers: " << buffer_number);
    }
    if (buffer_number < 1) {
        CV_LOG_WARNING(NULL, "VIDEOIO(V4L2:" << deviceName << "): Insufficient buffer memory");
        return false;
    }
    bufferSize = req.count;
    return true;
}

bool CvCaptureCAM_V4L::requestBuffers(unsigned int buffer_number)
{
    if (!isOpened())
        return false;

    req = v4l2_requestbuffers();
    req.count = buffer_number;
    req.type = V4L2_BUF_TYPE_VIDEO_CAPTURE;
    req.memory = V4L2_MEMORY_MMAP;

    if (!tryIoctl(VIDIOC_REQBUFS, &req)) {
        int err = errno;
        if (EINVAL == err)
        {
            CV_LOG_WARNING(NULL, "VIDEOIO(V4L2:" << deviceName << "): no support for memory mapping");
        }
        else
        {
            CV_LOG_WARNING(NULL, "VIDEOIO(V4L2:" << deviceName << "): failed VIDIOC_REQBUFS: errno=" << err << " (" << strerror(err) << ")");
        }
        return false;
    }
    v4l_buffersRequested = true;
    return true;
}

bool CvCaptureCAM_V4L::createBuffers()
{
    size_t maxLength = 0;
    for (unsigned int n_buffers = 0; n_buffers < req.count; ++n_buffers) {
        v4l2_buffer buf = v4l2_buffer();
        buf.type = V4L2_BUF_TYPE_VIDEO_CAPTURE;
        buf.memory = V4L2_MEMORY_MMAP;
        buf.index = n_buffers;

        if (!tryIoctl(VIDIOC_QUERYBUF, &buf)) {
            CV_LOG_WARNING(NULL, "VIDEOIO(V4L2:" << deviceName << "): failed VIDIOC_QUERYBUF: errno=" << errno << " (" << strerror(errno) << ")");
            return false;
        }

        buffers[n_buffers].length = buf.length;
        buffers[n_buffers].start =
            mmap(NULL /* start anywhere */,
                buf.length,
                PROT_READ /* required */,
                MAP_SHARED /* recommended */,
                deviceHandle, buf.m.offset);

        if (MAP_FAILED == buffers[n_buffers].start) {
            CV_LOG_WARNING(NULL, "VIDEOIO(V4L2:" << deviceName << "): failed mmap(" << buf.length << "): errno=" << errno << " (" << strerror(errno) << ")");
            return false;
        }
        maxLength = maxLength > buf.length ? maxLength : buf.length;
    }
    if (maxLength > 0) {
        buffers[MAX_V4L_BUFFERS].start = malloc(maxLength);
        buffers[MAX_V4L_BUFFERS].length = maxLength;
    }
    return buffers[MAX_V4L_BUFFERS].start != 0;
}

/**
 * some properties can not be changed while the device is in streaming mode.
 * this method closes and re-opens the device to re-start the stream.
 * this also causes buffers to be reallocated if the frame size was changed.
 */
bool CvCaptureCAM_V4L::v4l2_reset()
{
    streaming(false);
    releaseBuffers();
    return initCapture();
}

bool CvCaptureCAM_V4L::open(int _index)
{
    cv::String name;
    /* Select camera, or rather, V4L video source */
    if (_index < 0) // Asking for the first device available
    {
        for (int autoindex = 0; autoindex < MAX_CAMERAS; ++autoindex)
        {
            name = cv::format("/dev/video%d", autoindex);
            /* Test using an open to see if this new device name really does exists. */
            int h = ::open(name.c_str(), O_RDONLY);
            if (h != -1)
            {
                ::close(h);
                _index = autoindex;
                break;
            }
        }
        if (_index < 0)
        {
            CV_LOG_WARNING(NULL, "VIDEOIO(V4L2): can't find camera device");
            name.clear();
            return false;
        }
    }
    else
    {
        name = cv::format("/dev/video%d", _index);
    }

    bool res = open(name.c_str());
    if (!res)
    {
        CV_LOG_WARNING(NULL, "VIDEOIO(V4L2:" << deviceName << "): can't open camera by index");
    }
    return res;
}

bool CvCaptureCAM_V4L::open(const char* _deviceName)
{
    CV_Assert(_deviceName);
    CV_LOG_DEBUG(NULL, "VIDEOIO(V4L2:" << _deviceName << "): opening...");
    FirstCapture = true;
    width = DEFAULT_V4L_WIDTH;
    height = DEFAULT_V4L_HEIGHT;
    width_set = height_set = 0;
    bufferSize = DEFAULT_V4L_BUFFERS;
    fps = DEFAULT_V4L_FPS;
    convert_rgb = true;
    frame_allocated = false;
    deviceName = _deviceName;
    returnFrame = true;
    normalizePropRange = utils::getConfigurationParameterBool("OPENCV_VIDEOIO_V4L_RANGE_NORMALIZED", false);
    channelNumber = -1;
    bufferIndex = -1;

    deviceHandle = ::open(deviceName.c_str(), O_RDWR /* required */ | O_NONBLOCK, 0);
    CV_LOG_DEBUG(NULL, "VIDEOIO(V4L2:" << _deviceName << "): deviceHandle=" << deviceHandle);
    if (deviceHandle == -1)
        return false;

    return initCapture();
}

bool CvCaptureCAM_V4L::read_frame_v4l2()
{
    v4l2_buffer buf = v4l2_buffer();
    buf.type = V4L2_BUF_TYPE_VIDEO_CAPTURE;
    buf.memory = V4L2_MEMORY_MMAP;

    while (!tryIoctl(VIDIOC_DQBUF, &buf)) {
        int err = errno;
        if (err == EIO && !(buf.flags & (V4L2_BUF_FLAG_QUEUED | V4L2_BUF_FLAG_DONE))) {
            // Maybe buffer not in the queue? Try to put there
            if (!tryIoctl(VIDIOC_QBUF, &buf))
                return false;
            continue;
        }
        /* display the error and stop processing */
        returnFrame = false;
        CV_LOG_DEBUG(NULL, "VIDEOIO(V4L2:" << deviceName << "): can't read frame (VIDIOC_DQBUF): errno=" << err << " (" << strerror(err) << ")");
        return false;
    }

    assert(buf.index < req.count);
    assert(buffers[buf.index].length == buf.length);

    //We shouldn't use this buffer in the queue while not retrieve frame from it.
    buffers[buf.index].buffer = buf;
    bufferIndex = buf.index;

    //set timestamp in capture struct to be timestamp of most recent frame
    timestamp = buf.timestamp;
    return true;
}

bool CvCaptureCAM_V4L::tryIoctl(unsigned long ioctlCode, void *parameter, bool failIfBusy, int attempts) const
{
<<<<<<< HEAD
    CV_LOG_DEBUG(NULL, "tryIoctl(handle=" << deviceHandle << ", ioctl=0x" << std::hex << ioctlCode << ", ...)");
    if (attempts == 0) {
        return false;
    }
    while (-1 == ioctl(deviceHandle, ioctlCode, parameter)) {
        const bool isBusy = (errno == EBUSY);
        if (isBusy & failIfBusy) {
=======
    CV_Assert(attempts > 0);
    CV_LOG_DEBUG(NULL, "VIDEOIO(V4L2:" << deviceName << "): tryIoctl(" << deviceHandle << ", "
            << decode_ioctl_code(ioctlCode) << "(" << ioctlCode << "), failIfBusy=" << failIfBusy << ")"
    );
    while (true)
    {
        errno = 0;
        int result = ioctl(deviceHandle, ioctlCode, parameter);
        int err = errno;
        CV_LOG_DEBUG(NULL, "VIDEOIO(V4L2:" << deviceName << "): call ioctl(" << deviceHandle << ", "
                << decode_ioctl_code(ioctlCode) << "(" << ioctlCode << "), ...) => "
                << result << "    errno=" << err << " (" << strerror(err) << ")"
        );

        if (result != -1)
            return true;  // success

        const bool isBusy = (err == EBUSY);
        if (isBusy && failIfBusy)
        {
            CV_LOG_INFO(NULL, "VIDEOIO(V4L2:" << deviceName << "): ioctl returns with errno=EBUSY");
>>>>>>> 8d74101f
            return false;
        }
        if (!(isBusy || errno == EAGAIN))
            return false;

        if (--attempts == 0) {
            return false;
        }

        fd_set fds;
        FD_ZERO(&fds);
        FD_SET(deviceHandle, &fds);

        /* Timeout. */
        static int param_v4l_select_timeout = (int)utils::getConfigurationParameterSizeT("OPENCV_VIDEOIO_V4L_SELECT_TIMEOUT", 10);
        struct timeval tv;
        tv.tv_sec = param_v4l_select_timeout;
        tv.tv_usec = 0;

        errno = 0;
        result = select(deviceHandle + 1, &fds, NULL, NULL, &tv);
        err = errno;

        if (0 == result)
        {
            CV_LOG_WARNING(NULL, "VIDEOIO(V4L2:" << deviceName << "): select() timeout.");
            return false;
        }

        CV_LOG_DEBUG(NULL, "VIDEOIO(V4L2:" << deviceName << "): select(" << deviceHandle << ") => "
                << result << "   errno = " << err << " (" << strerror(err) << ")"
        );

        if (EINTR == err)  // don't loop if signal occurred, like Ctrl+C
        {
            return false;
        }
    }
    return true;
}

bool CvCaptureCAM_V4L::grabFrame()
{
    if (havePendingFrame)  // frame has been already grabbed during preroll
    {
        return true;
    }

    if (FirstCapture)
    {
        /* Some general initialization must take place the first time through */

        /* This is just a technicality, but all buffers must be filled up before any
         staggered SYNC is applied.  SO, filler up. (see V4L HowTo) */
        bufferIndex = -1;
        for (__u32 index = 0; index < req.count; ++index) {
            v4l2_buffer buf = v4l2_buffer();

            buf.type = V4L2_BUF_TYPE_VIDEO_CAPTURE;
            buf.memory = V4L2_MEMORY_MMAP;
            buf.index = index;

            if (!tryIoctl(VIDIOC_QBUF, &buf)) {
                CV_LOG_DEBUG(NULL, "VIDEOIO(V4L2:" << deviceName << "): failed VIDIOC_QBUF (buffer=" << index << "): errno=" << errno << " (" << strerror(errno) << ")");
                return false;
            }
        }

        if (!streaming(true)) {
            return false;
        }

#if defined(V4L_ABORT_BADJPEG)
        // skip first frame. it is often bad -- this is unnotied in traditional apps,
        //  but could be fatal if bad jpeg is enabled
        if (!read_frame_v4l2())
            return false;
#endif

        /* preparation is ok */
        FirstCapture = false;
    }
    // In the case that the grab frame was without retrieveFrame
    if (bufferIndex >= 0)
    {
        if (!tryIoctl(VIDIOC_QBUF, &buffers[bufferIndex].buffer))
        {
            CV_LOG_DEBUG(NULL, "VIDEOIO(V4L2:" << deviceName << "): failed VIDIOC_QBUF (buffer=" << bufferIndex << "): errno=" << errno << " (" << strerror(errno) << ")");
        }
    }
    return read_frame_v4l2();
}

/*
 * Turn a YUV4:2:0 block into an RGB block
 *
 * Video4Linux seems to use the blue, green, red channel
 * order convention-- rgb[0] is blue, rgb[1] is green, rgb[2] is red.
 *
 * Color space conversion coefficients taken from the excellent
 * http://www.inforamp.net/~poynton/ColorFAQ.html
 * In his terminology, this is a CCIR 601.1 YCbCr -> RGB.
 * Y values are given for all 4 pixels, but the U (Pb)
 * and V (Pr) are assumed constant over the 2x2 block.
 *
 * To avoid floating point arithmetic, the color conversion
 * coefficients are scaled into 16.16 fixed-point integers.
 * They were determined as follows:
 *
 *  double brightness = 1.0;  (0->black; 1->full scale)
 *  double saturation = 1.0;  (0->greyscale; 1->full color)
 *  double fixScale = brightness * 256 * 256;
 *  int rvScale = (int)(1.402 * saturation * fixScale);
 *  int guScale = (int)(-0.344136 * saturation * fixScale);
 *  int gvScale = (int)(-0.714136 * saturation * fixScale);
 *  int buScale = (int)(1.772 * saturation * fixScale);
 *  int yScale = (int)(fixScale);
 */

/* LIMIT: convert a 16.16 fixed-point value to a byte, with clipping. */
#define LIMIT(x) ((x)>0xffffff?0xff: ((x)<=0xffff?0:((x)>>16)))

static inline void
move_411_block(int yTL, int yTR, int yBL, int yBR, int u, int v,
        int /*rowPixels*/, unsigned char * rgb)
{
    const int rvScale = 91881;
    const int guScale = -22553;
    const int gvScale = -46801;
    const int buScale = 116129;
    const int yScale  = 65536;
    int r, g, b;

    g = guScale * u + gvScale * v;
    //  if (force_rgb) {
    //      r = buScale * u;
    //      b = rvScale * v;
    //  } else {
    r = rvScale * v;
    b = buScale * u;
    //  }

    yTL *= yScale; yTR *= yScale;
    yBL *= yScale; yBR *= yScale;

    /* Write out top two first pixels */
    rgb[0] = LIMIT(b+yTL); rgb[1] = LIMIT(g+yTL);
    rgb[2] = LIMIT(r+yTL);

    rgb[3] = LIMIT(b+yTR); rgb[4] = LIMIT(g+yTR);
    rgb[5] = LIMIT(r+yTR);

    /* Write out top two last pixels */
    rgb += 6;
    rgb[0] = LIMIT(b+yBL); rgb[1] = LIMIT(g+yBL);
    rgb[2] = LIMIT(r+yBL);

    rgb[3] = LIMIT(b+yBR); rgb[4] = LIMIT(g+yBR);
    rgb[5] = LIMIT(r+yBR);
}

// Consider a YUV411P image of 8x2 pixels.
//
// A plane of Y values as before.
//
// A plane of U values    1       2
//                        3       4
//
// A plane of V values    1       2
//                        3       4
//
// The U1/V1 samples correspond to the ABCD pixels.
//     U2/V2 samples correspond to the EFGH pixels.
//
/* Converts from planar YUV411P to RGB24. */
/* [FD] untested... */
static void
yuv411p_to_rgb24(int width, int height,
        unsigned char *pIn0, unsigned char *pOut0)
{
    const int numpix = width * height;
    const int bytes = 24 >> 3;
    int i, j, y00, y01, y10, y11, u, v;
    unsigned char *pY = pIn0;
    unsigned char *pU = pY + numpix;
    unsigned char *pV = pU + numpix / 4;
    unsigned char *pOut = pOut0;

    for (j = 0; j <= height; j++) {
        for (i = 0; i <= width - 4; i += 4) {
            y00 = *pY;
            y01 = *(pY + 1);
            y10 = *(pY + 2);
            y11 = *(pY + 3);
            u = (*pU++) - 128;
            v = (*pV++) - 128;

            move_411_block(y00, y01, y10, y11, u, v,
                    width, pOut);

            pY += 4;
            pOut += 4 * bytes;

        }
    }
}

/*
 * BAYER2RGB24 ROUTINE TAKEN FROM:
 *
 * Sonix SN9C10x based webcam basic I/F routines
 * Takafumi Mizuno <taka-qce@ls-a.jp>
 *
 */
static void bayer2rgb24(long int WIDTH, long int HEIGHT, unsigned char *src, unsigned char *dst)
{
    long int i;
    unsigned char *rawpt, *scanpt;
    long int size;

    rawpt = src;
    scanpt = dst;
    size = WIDTH*HEIGHT;

    for ( i = 0; i < size; i++ ) {
        if ( (i/WIDTH) % 2 == 0 ) {
            if ( (i % 2) == 0 ) {
                /* B */
                if ( (i > WIDTH) && ((i % WIDTH) > 0) ) {
                    *scanpt++ = (*(rawpt-WIDTH-1)+*(rawpt-WIDTH+1)+
                            *(rawpt+WIDTH-1)+*(rawpt+WIDTH+1))/4;  /* R */
                    *scanpt++ = (*(rawpt-1)+*(rawpt+1)+
                            *(rawpt+WIDTH)+*(rawpt-WIDTH))/4;      /* G */
                    *scanpt++ = *rawpt;                                     /* B */
                } else {
                    /* first line or left column */
                    *scanpt++ = *(rawpt+WIDTH+1);           /* R */
                    *scanpt++ = (*(rawpt+1)+*(rawpt+WIDTH))/2;      /* G */
                    *scanpt++ = *rawpt;                             /* B */
                }
            } else {
                /* (B)G */
                if ( (i > WIDTH) && ((i % WIDTH) < (WIDTH-1)) ) {
                    *scanpt++ = (*(rawpt+WIDTH)+*(rawpt-WIDTH))/2;  /* R */
                    *scanpt++ = *rawpt;                                     /* G */
                    *scanpt++ = (*(rawpt-1)+*(rawpt+1))/2;          /* B */
                } else {
                    /* first line or right column */
                    *scanpt++ = *(rawpt+WIDTH);     /* R */
                    *scanpt++ = *rawpt;             /* G */
                    *scanpt++ = *(rawpt-1); /* B */
                }
            }
        } else {
            if ( (i % 2) == 0 ) {
                /* G(R) */
                if ( (i < (WIDTH*(HEIGHT-1))) && ((i % WIDTH) > 0) ) {
                    *scanpt++ = (*(rawpt-1)+*(rawpt+1))/2;          /* R */
                    *scanpt++ = *rawpt;                                     /* G */
                    *scanpt++ = (*(rawpt+WIDTH)+*(rawpt-WIDTH))/2;  /* B */
                } else {
                    /* bottom line or left column */
                    *scanpt++ = *(rawpt+1);         /* R */
                    *scanpt++ = *rawpt;                     /* G */
                    *scanpt++ = *(rawpt-WIDTH);             /* B */
                }
            } else {
                /* R */
                if ( i < (WIDTH*(HEIGHT-1)) && ((i % WIDTH) < (WIDTH-1)) ) {
                    *scanpt++ = *rawpt;                                     /* R */
                    *scanpt++ = (*(rawpt-1)+*(rawpt+1)+
                            *(rawpt-WIDTH)+*(rawpt+WIDTH))/4;      /* G */
                    *scanpt++ = (*(rawpt-WIDTH-1)+*(rawpt-WIDTH+1)+
                            *(rawpt+WIDTH-1)+*(rawpt+WIDTH+1))/4;  /* B */
                } else {
                    /* bottom line or right column */
                    *scanpt++ = *rawpt;                             /* R */
                    *scanpt++ = (*(rawpt-1)+*(rawpt-WIDTH))/2;      /* G */
                    *scanpt++ = *(rawpt-WIDTH-1);           /* B */
                }
            }
        }
        rawpt++;
    }

}

// SGBRG to RGB24
// for some reason, red and blue needs to be swapped
// at least for  046d:092f Logitech, Inc. QuickCam Express Plus to work
//see: http://www.siliconimaging.com/RGB%20Bayer.htm
//and 4.6 at http://tldp.org/HOWTO/html_single/libdc1394-HOWTO/
static void sgbrg2rgb24(long int WIDTH, long int HEIGHT, unsigned char *src, unsigned char *dst)
{
    long int i;
    unsigned char *rawpt, *scanpt;
    long int size;

    rawpt = src;
    scanpt = dst;
    size = WIDTH*HEIGHT;

    for ( i = 0; i < size; i++ )
    {
        if ( (i/WIDTH) % 2 == 0 ) //even row
        {
            if ( (i % 2) == 0 ) //even pixel
            {
                if ( (i > WIDTH) && ((i % WIDTH) > 0) )
                {
                    *scanpt++ = (*(rawpt-1)+*(rawpt+1))/2;       /* R */
                    *scanpt++ = *(rawpt);                        /* G */
                    *scanpt++ = (*(rawpt-WIDTH) + *(rawpt+WIDTH))/2;      /* B */
                } else
                {
                    /* first line or left column */

                    *scanpt++ = *(rawpt+1);           /* R */
                    *scanpt++ = *(rawpt);             /* G */
                    *scanpt++ =  *(rawpt+WIDTH);      /* B */
                }
            } else //odd pixel
            {
                if ( (i > WIDTH) && ((i % WIDTH) < (WIDTH-1)) )
                {
                    *scanpt++ = *(rawpt);       /* R */
                    *scanpt++ = (*(rawpt-1)+*(rawpt+1)+*(rawpt-WIDTH)+*(rawpt+WIDTH))/4; /* G */
                    *scanpt++ = (*(rawpt-WIDTH-1) + *(rawpt-WIDTH+1) + *(rawpt+WIDTH-1) + *(rawpt+WIDTH+1))/4;      /* B */
                } else
                {
                    /* first line or right column */

                    *scanpt++ = *(rawpt);       /* R */
                    *scanpt++ = (*(rawpt-1)+*(rawpt+WIDTH))/2; /* G */
                    *scanpt++ = *(rawpt+WIDTH-1);      /* B */
                }
            }
        } else
        { //odd row
            if ( (i % 2) == 0 ) //even pixel
            {
                if ( (i < (WIDTH*(HEIGHT-1))) && ((i % WIDTH) > 0) )
                {
                    *scanpt++ =  (*(rawpt-WIDTH-1)+*(rawpt-WIDTH+1)+*(rawpt+WIDTH-1)+*(rawpt+WIDTH+1))/4;          /* R */
                    *scanpt++ =  (*(rawpt-1)+*(rawpt+1)+*(rawpt-WIDTH)+*(rawpt+WIDTH))/4;      /* G */
                    *scanpt++ =  *(rawpt); /* B */
                } else
                {
                    /* bottom line or left column */

                    *scanpt++ =  *(rawpt-WIDTH+1);          /* R */
                    *scanpt++ =  (*(rawpt+1)+*(rawpt-WIDTH))/2;      /* G */
                    *scanpt++ =  *(rawpt); /* B */
                }
            } else
            { //odd pixel
                if ( i < (WIDTH*(HEIGHT-1)) && ((i % WIDTH) < (WIDTH-1)) )
                {
                    *scanpt++ = (*(rawpt-WIDTH)+*(rawpt+WIDTH))/2;  /* R */
                    *scanpt++ = *(rawpt);      /* G */
                    *scanpt++ = (*(rawpt-1)+*(rawpt+1))/2; /* B */
                } else
                {
                    /* bottom line or right column */

                    *scanpt++ = (*(rawpt-WIDTH));  /* R */
                    *scanpt++ = *(rawpt);      /* G */
                    *scanpt++ = (*(rawpt-1)); /* B */
                }
            }
        }
        rawpt++;
    }
}

#define CLAMP(x)        ((x)<0?0:((x)>255)?255:(x))

typedef struct {
    int is_abs;
    int len;
    int val;
} code_table_t;


/* local storage */
static code_table_t table[256];
static int init_done = 0;


/*
  sonix_decompress_init
  =====================
    pre-calculates a locally stored table for efficient huffman-decoding.

  Each entry at index x in the table represents the codeword
  present at the MSB of byte x.

 */
static void sonix_decompress_init(void)
{
    int i;
    int is_abs, val, len;

    for (i = 0; i < 256; i++) {
        is_abs = 0;
        val = 0;
        len = 0;
        if ((i & 0x80) == 0) {
            /* code 0 */
            val = 0;
            len = 1;
        }
        else if ((i & 0xE0) == 0x80) {
            /* code 100 */
            val = +4;
            len = 3;
        }
        else if ((i & 0xE0) == 0xA0) {
            /* code 101 */
            val = -4;
            len = 3;
        }
        else if ((i & 0xF0) == 0xD0) {
            /* code 1101 */
            val = +11;
            len = 4;
        }
        else if ((i & 0xF0) == 0xF0) {
            /* code 1111 */
            val = -11;
            len = 4;
        }
        else if ((i & 0xF8) == 0xC8) {
            /* code 11001 */
            val = +20;
            len = 5;
        }
        else if ((i & 0xFC) == 0xC0) {
            /* code 110000 */
            val = -20;
            len = 6;
        }
        else if ((i & 0xFC) == 0xC4) {
            /* code 110001xx: unknown */
            val = 0;
            len = 8;
        }
        else if ((i & 0xF0) == 0xE0) {
            /* code 1110xxxx */
            is_abs = 1;
            val = (i & 0x0F) << 4;
            len = 8;
        }
        table[i].is_abs = is_abs;
        table[i].val = val;
        table[i].len = len;
    }

    init_done = 1;
}


/*
  sonix_decompress
  ================
    decompresses an image encoded by a SN9C101 camera controller chip.

  IN    width
    height
    inp         pointer to compressed frame (with header already stripped)
  OUT   outp    pointer to decompressed frame

  Returns 0 if the operation was successful.
  Returns <0 if operation failed.

 */
static int sonix_decompress(int width, int height, unsigned char *inp, unsigned char *outp)
{
    int row, col;
    int val;
    int bitpos;
    unsigned char code;
    unsigned char *addr;

    if (!init_done) {
        /* do sonix_decompress_init first! */
        return -1;
    }

    bitpos = 0;
    for (row = 0; row < height; row++) {

        col = 0;



        /* first two pixels in first two rows are stored as raw 8-bit */
        if (row < 2) {
            addr = inp + (bitpos >> 3);
            code = (addr[0] << (bitpos & 7)) | (addr[1] >> (8 - (bitpos & 7)));
            bitpos += 8;
            *outp++ = code;

            addr = inp + (bitpos >> 3);
            code = (addr[0] << (bitpos & 7)) | (addr[1] >> (8 - (bitpos & 7)));
            bitpos += 8;
            *outp++ = code;

            col += 2;
        }

        while (col < width) {
            /* get bitcode from bitstream */
            addr = inp + (bitpos >> 3);
            code = (addr[0] << (bitpos & 7)) | (addr[1] >> (8 - (bitpos & 7)));

            /* update bit position */
            bitpos += table[code].len;

            /* calculate pixel value */
            val = table[code].val;
            if (!table[code].is_abs) {
                /* value is relative to top and left pixel */
                if (col < 2) {
                    /* left column: relative to top pixel */
                    val += outp[-2*width];
                }
                else if (row < 2) {
                    /* top row: relative to left pixel */
                    val += outp[-2];
                }
                else {
                    /* main area: average of left pixel and top pixel */
                    val += (outp[-2] + outp[-2*width]) / 2;
                }
            }

            /* store pixel */
            *outp++ = CLAMP(val);
            col++;
        }
    }

    return 0;
}

void CvCaptureCAM_V4L::convertToRgb(const Buffer &currentBuffer)
{
    cv::Size imageSize(form.fmt.pix.width, form.fmt.pix.height);
    // Not found conversion
    switch (palette)
    {
    case V4L2_PIX_FMT_YUV411P:
        yuv411p_to_rgb24(imageSize.width, imageSize.height,
                (unsigned char*)(currentBuffer.start),
                (unsigned char*)frame.imageData);
        return;
    case V4L2_PIX_FMT_SBGGR8:
        bayer2rgb24(imageSize.width, imageSize.height,
                (unsigned char*)currentBuffer.start,
                (unsigned char*)frame.imageData);
        return;

    case V4L2_PIX_FMT_SN9C10X:
        sonix_decompress_init();
        sonix_decompress(imageSize.width, imageSize.height,
                (unsigned char*)currentBuffer.start,
                (unsigned char*)buffers[MAX_V4L_BUFFERS].start);

        bayer2rgb24(imageSize.width, imageSize.height,
                (unsigned char*)buffers[MAX_V4L_BUFFERS].start,
                (unsigned char*)frame.imageData);
        return;
    case V4L2_PIX_FMT_SGBRG8:
        sgbrg2rgb24(imageSize.width, imageSize.height,
                (unsigned char*)currentBuffer.start,
                (unsigned char*)frame.imageData);
        return;
    default:
        break;
    }
    // Converted by cvtColor or imdecode
    cv::Mat destination(imageSize, CV_8UC3, frame.imageData);
    switch (palette) {
    case V4L2_PIX_FMT_YVU420:
        cv::cvtColor(cv::Mat(imageSize.height * 3 / 2, imageSize.width, CV_8U, currentBuffer.start), destination,
                     COLOR_YUV2BGR_YV12);
        return;
    case V4L2_PIX_FMT_YUV420:
        cv::cvtColor(cv::Mat(imageSize.height * 3 / 2, imageSize.width, CV_8U, currentBuffer.start), destination,
                     COLOR_YUV2BGR_IYUV);
        return;
    case V4L2_PIX_FMT_NV12:
        cv::cvtColor(cv::Mat(imageSize.height * 3 / 2, imageSize.width, CV_8U, currentBuffer.start), destination,
                     COLOR_YUV2RGB_NV12);
        return;
    case V4L2_PIX_FMT_NV21:
        cv::cvtColor(cv::Mat(imageSize.height * 3 / 2, imageSize.width, CV_8U, currentBuffer.start), destination,
                     COLOR_YUV2RGB_NV21);
        return;
#ifdef HAVE_JPEG
    case V4L2_PIX_FMT_MJPEG:
    case V4L2_PIX_FMT_JPEG:
        CV_LOG_DEBUG(NULL, "VIDEOIO(V4L2:" << deviceName << "): decoding JPEG frame: size=" << currentBuffer.buffer.bytesused);
        cv::imdecode(Mat(1, currentBuffer.buffer.bytesused, CV_8U, currentBuffer.start), IMREAD_COLOR, &destination);
        return;
#endif
    case V4L2_PIX_FMT_YUYV:
        cv::cvtColor(cv::Mat(imageSize, CV_8UC2, currentBuffer.start), destination, COLOR_YUV2BGR_YUYV);
        return;
    case V4L2_PIX_FMT_UYVY:
        cv::cvtColor(cv::Mat(imageSize, CV_8UC2, currentBuffer.start), destination, COLOR_YUV2BGR_UYVY);
        return;
    case V4L2_PIX_FMT_RGB24:
        cv::cvtColor(cv::Mat(imageSize, CV_8UC3, currentBuffer.start), destination, COLOR_RGB2BGR);
        return;
    case V4L2_PIX_FMT_Y16:
    {
        cv::Mat temp(imageSize, CV_8UC1, buffers[MAX_V4L_BUFFERS].start);
        cv::Mat(imageSize, CV_16UC1, currentBuffer.start).convertTo(temp, CV_8U, 1.0 / 256);
        cv::cvtColor(temp, destination, COLOR_GRAY2BGR);
        return;
    }
    case V4L2_PIX_FMT_Y10:
    {
        cv::Mat temp(imageSize, CV_8UC1, buffers[MAX_V4L_BUFFERS].start);
        cv::Mat(imageSize, CV_16UC1, currentBuffer.start).convertTo(temp, CV_8U, 1.0 / 4);
        cv::cvtColor(temp, destination, COLOR_GRAY2BGR);
        return;
    }
    case V4L2_PIX_FMT_GREY:
        cv::cvtColor(cv::Mat(imageSize, CV_8UC1, currentBuffer.start), destination, COLOR_GRAY2BGR);
        break;
    case V4L2_PIX_FMT_BGR24:
    default:
        memcpy((char *)frame.imageData, (char *)currentBuffer.start,
               std::min(frame.imageSize, (int)currentBuffer.buffer.bytesused));
        break;
    }
}

static inline cv::String capPropertyName(int prop)
{
    switch (prop) {
    case cv::CAP_PROP_POS_MSEC:
        return "pos_msec";
    case cv::CAP_PROP_POS_FRAMES:
        return "pos_frames";
    case cv::CAP_PROP_POS_AVI_RATIO:
        return "pos_avi_ratio";
    case cv::CAP_PROP_FRAME_COUNT:
        return "frame_count";
    case cv::CAP_PROP_FRAME_HEIGHT:
        return "height";
    case cv::CAP_PROP_FRAME_WIDTH:
        return "width";
    case cv::CAP_PROP_CONVERT_RGB:
        return "convert_rgb";
    case cv::CAP_PROP_FORMAT:
        return "format";
    case cv::CAP_PROP_MODE:
        return "mode";
    case cv::CAP_PROP_FOURCC:
        return "fourcc";
    case cv::CAP_PROP_AUTO_EXPOSURE:
        return "auto_exposure";
    case cv::CAP_PROP_EXPOSURE:
        return "exposure";
    case cv::CAP_PROP_TEMPERATURE:
        return "temperature";
    case cv::CAP_PROP_FPS:
        return "fps";
    case cv::CAP_PROP_BRIGHTNESS:
        return "brightness";
    case cv::CAP_PROP_CONTRAST:
        return "contrast";
    case cv::CAP_PROP_SATURATION:
        return "saturation";
    case cv::CAP_PROP_HUE:
        return "hue";
    case cv::CAP_PROP_GAIN:
        return "gain";
    case cv::CAP_PROP_RECTIFICATION:
        return "rectification";
    case cv::CAP_PROP_MONOCHROME:
        return "monochrome";
    case cv::CAP_PROP_SHARPNESS:
        return "sharpness";
    case cv::CAP_PROP_GAMMA:
        return "gamma";
    case cv::CAP_PROP_TRIGGER:
        return "trigger";
    case cv::CAP_PROP_TRIGGER_DELAY:
        return "trigger_delay";
    case cv::CAP_PROP_WHITE_BALANCE_RED_V:
        return "white_balance_red_v";
    case cv::CAP_PROP_ZOOM:
        return "zoom";
    case cv::CAP_PROP_FOCUS:
        return "focus";
    case cv::CAP_PROP_GUID:
        return "guid";
    case cv::CAP_PROP_ISO_SPEED:
        return "iso_speed";
    case cv::CAP_PROP_BACKLIGHT:
        return "backlight";
    case cv::CAP_PROP_PAN:
        return "pan";
    case cv::CAP_PROP_TILT:
        return "tilt";
    case cv::CAP_PROP_ROLL:
        return "roll";
    case cv::CAP_PROP_IRIS:
        return "iris";
    case cv::CAP_PROP_SETTINGS:
        return "dialog_settings";
    case cv::CAP_PROP_BUFFERSIZE:
        return "buffersize";
    case cv::CAP_PROP_AUTOFOCUS:
        return "autofocus";
    case cv::CAP_PROP_WHITE_BALANCE_BLUE_U:
        return "white_balance_blue_u";
    case cv::CAP_PROP_SAR_NUM:
        return "sar_num";
    case cv::CAP_PROP_SAR_DEN:
        return "sar_den";
    case CAP_PROP_AUTO_WB:
        return "auto wb";
    case CAP_PROP_WB_TEMPERATURE:
        return "wb temperature";
    default:
        return "unknown";
    }
}

static inline int capPropertyToV4L2(int prop)
{
    switch (prop) {
    case cv::CAP_PROP_FPS:
        return -1;
    case cv::CAP_PROP_FOURCC:
        return -1;
    case cv::CAP_PROP_FRAME_COUNT:
        return V4L2_CID_MPEG_VIDEO_B_FRAMES;
    case cv::CAP_PROP_FORMAT:
        return -1;
    case cv::CAP_PROP_MODE:
        return -1;
    case cv::CAP_PROP_BRIGHTNESS:
        return V4L2_CID_BRIGHTNESS;
    case cv::CAP_PROP_CONTRAST:
        return V4L2_CID_CONTRAST;
    case cv::CAP_PROP_SATURATION:
        return V4L2_CID_SATURATION;
    case cv::CAP_PROP_HUE:
        return V4L2_CID_HUE;
    case cv::CAP_PROP_GAIN:
        return V4L2_CID_GAIN;
    case cv::CAP_PROP_EXPOSURE:
        return V4L2_CID_EXPOSURE_ABSOLUTE;
    case cv::CAP_PROP_CONVERT_RGB:
        return -1;
    case cv::CAP_PROP_WHITE_BALANCE_BLUE_U:
        return V4L2_CID_BLUE_BALANCE;
    case cv::CAP_PROP_RECTIFICATION:
        return -1;
    case cv::CAP_PROP_MONOCHROME:
        return -1;
    case cv::CAP_PROP_SHARPNESS:
        return V4L2_CID_SHARPNESS;
    case cv::CAP_PROP_AUTO_EXPOSURE:
        return V4L2_CID_EXPOSURE_AUTO;
    case cv::CAP_PROP_GAMMA:
        return V4L2_CID_GAMMA;
    case cv::CAP_PROP_TEMPERATURE:
        return V4L2_CID_WHITE_BALANCE_TEMPERATURE;
    case cv::CAP_PROP_TRIGGER:
        return -1;
    case cv::CAP_PROP_TRIGGER_DELAY:
        return -1;
    case cv::CAP_PROP_WHITE_BALANCE_RED_V:
        return V4L2_CID_RED_BALANCE;
    case cv::CAP_PROP_ZOOM:
        return V4L2_CID_ZOOM_ABSOLUTE;
    case cv::CAP_PROP_FOCUS:
        return V4L2_CID_FOCUS_ABSOLUTE;
    case cv::CAP_PROP_GUID:
        return -1;
    case cv::CAP_PROP_ISO_SPEED:
        return V4L2_CID_ISO_SENSITIVITY;
    case cv::CAP_PROP_BACKLIGHT:
        return V4L2_CID_BACKLIGHT_COMPENSATION;
    case cv::CAP_PROP_PAN:
        return V4L2_CID_PAN_ABSOLUTE;
    case cv::CAP_PROP_TILT:
        return V4L2_CID_TILT_ABSOLUTE;
    case cv::CAP_PROP_ROLL:
        return V4L2_CID_ROTATE;
    case cv::CAP_PROP_IRIS:
        return V4L2_CID_IRIS_ABSOLUTE;
    case cv::CAP_PROP_SETTINGS:
        return -1;
    case cv::CAP_PROP_BUFFERSIZE:
        return -1;
    case cv::CAP_PROP_AUTOFOCUS:
        return V4L2_CID_FOCUS_AUTO;
    case cv::CAP_PROP_SAR_NUM:
        return V4L2_CID_MPEG_VIDEO_H264_VUI_EXT_SAR_HEIGHT;
    case cv::CAP_PROP_SAR_DEN:
        return V4L2_CID_MPEG_VIDEO_H264_VUI_EXT_SAR_WIDTH;
    case CAP_PROP_AUTO_WB:
        return V4L2_CID_AUTO_WHITE_BALANCE;
    case CAP_PROP_WB_TEMPERATURE:
        return V4L2_CID_WHITE_BALANCE_TEMPERATURE;
    default:
        break;
    }
    return -1;
}

static inline bool compatibleRange(int property_id)
{
    switch (property_id) {
    case cv::CAP_PROP_BRIGHTNESS:
    case cv::CAP_PROP_CONTRAST:
    case cv::CAP_PROP_SATURATION:
    case cv::CAP_PROP_HUE:
    case cv::CAP_PROP_GAIN:
    case cv::CAP_PROP_EXPOSURE:
    case cv::CAP_PROP_FOCUS:
    case cv::CAP_PROP_AUTOFOCUS:
    case cv::CAP_PROP_AUTO_EXPOSURE:
        return true;
    default:
        break;
    }
    return false;
}

bool CvCaptureCAM_V4L::controlInfo(int property_id, __u32 &_v4l2id, cv::Range &range) const
{
    /* initialisations */
    int v4l2id = capPropertyToV4L2(property_id);
    v4l2_queryctrl queryctrl = v4l2_queryctrl();
    queryctrl.id = __u32(v4l2id);
    if (v4l2id == -1 || !tryIoctl(VIDIOC_QUERYCTRL, &queryctrl)) {
        CV_LOG_INFO(NULL, "VIDEOIO(V4L2:" << deviceName << "): property " << capPropertyName(property_id) << " is not supported");
        return false;
    }
    _v4l2id = __u32(v4l2id);
    range = cv::Range(queryctrl.minimum, queryctrl.maximum);
    if (normalizePropRange) {
        switch(property_id)
        {
        case CAP_PROP_WB_TEMPERATURE:
        case CAP_PROP_AUTO_WB:
        case CAP_PROP_AUTOFOCUS:
            range = Range(0, 1); // do not convert
            break;
        case CAP_PROP_AUTO_EXPOSURE:
            range = Range(0, 4);
        default:
            break;
        }
    }
    return true;
}

bool CvCaptureCAM_V4L::icvControl(__u32 v4l2id, int &value, bool isSet) const
{
    /* set which control we want to set */
    v4l2_control control = v4l2_control();
    control.id = v4l2id;
    control.value = value;

    /* The driver may clamp the value or return ERANGE, ignored here */
    if (!tryIoctl(isSet ? VIDIOC_S_CTRL : VIDIOC_G_CTRL, &control)) {
        int err = errno;
        CV_LOG_DEBUG(NULL, "VIDEOIO(V4L2:" << deviceName << "): failed " << (isSet ? "VIDIOC_S_CTRL" : "VIDIOC_G_CTRL") << ": errno=" << err << " (" << strerror(err) << ")");
        switch (err) {
#ifndef NDEBUG
        case EINVAL:
            fprintf(stderr,
                "The struct v4l2_control id is invalid or the value is inappropriate for the given control (i.e. "
                "if a menu item is selected that is not supported by the driver according to VIDIOC_QUERYMENU).");
            break;
        case ERANGE:
            fprintf(stderr, "The struct v4l2_control value is out of bounds.");
            break;
        case EACCES:
            fprintf(stderr, "Attempt to set a read-only control or to get a write-only control.");
            break;
#endif
        default:
            break;
        }
        return false;
    }
    if (!isSet)
        value = control.value;
    return true;
}

double CvCaptureCAM_V4L::getProperty(int property_id) const
{
    switch (property_id) {
    case cv::CAP_PROP_FRAME_WIDTH:
        return form.fmt.pix.width;
    case cv::CAP_PROP_FRAME_HEIGHT:
        return form.fmt.pix.height;
    case cv::CAP_PROP_FOURCC:
        return palette;
    case cv::CAP_PROP_FORMAT:
        return CV_MAKETYPE(IPL2CV_DEPTH(frame.depth), frame.nChannels);
    case cv::CAP_PROP_MODE:
        if (normalizePropRange)
            return palette;
        return normalizePropRange;
    case cv::CAP_PROP_CONVERT_RGB:
        return convert_rgb;
    case cv::CAP_PROP_BUFFERSIZE:
        return bufferSize;
    case cv::CAP_PROP_FPS:
    {
        v4l2_streamparm sp = v4l2_streamparm();
        sp.type = V4L2_BUF_TYPE_VIDEO_CAPTURE;
        if (!tryIoctl(VIDIOC_G_PARM, &sp)) {
            CV_LOG_WARNING(NULL, "VIDEOIO(V4L2:" << deviceName << "): Unable to get camera FPS");
            return -1;
        }
        return sp.parm.capture.timeperframe.denominator / (double)sp.parm.capture.timeperframe.numerator;
    }
    case cv::CAP_PROP_POS_MSEC:
        if (FirstCapture)
            return 0;

        return 1000 * timestamp.tv_sec + ((double)timestamp.tv_usec) / 1000;
    case cv::CAP_PROP_CHANNEL:
        return channelNumber;
    default:
    {
        cv::Range range;
        __u32 v4l2id;
        if(!controlInfo(property_id, v4l2id, range))
            return -1.0;
        int value = 0;
        if(!icvControl(v4l2id, value, false))
            return -1.0;
        if (normalizePropRange && compatibleRange(property_id))
            return ((double)value - range.start) / range.size();
        return  value;
    }
    }
}

bool CvCaptureCAM_V4L::icvSetFrameSize(int _width, int _height)
{
    if (_width > 0)
        width_set = _width;

    if (_height > 0)
        height_set = _height;

    /* two subsequent calls setting WIDTH and HEIGHT will change
       the video size */
    if (width_set <= 0 || height_set <= 0)
        return true;

    width = width_set;
    height = height_set;
    width_set = height_set = 0;
    return v4l2_reset();
}

bool CvCaptureCAM_V4L::setProperty( int property_id, double _value )
{
    int value = cvRound(_value);
    switch (property_id) {
    case cv::CAP_PROP_FRAME_WIDTH:
        return icvSetFrameSize(value, 0);
    case cv::CAP_PROP_FRAME_HEIGHT:
        return icvSetFrameSize(0, value);
    case cv::CAP_PROP_FPS:
        if (fps == static_cast<__u32>(value))
            return true;
        return setFps(value);
    case cv::CAP_PROP_CONVERT_RGB:
        if (bool(value)) {
            convert_rgb = convertableToRgb();
            return convert_rgb;
        }else{
            convert_rgb = false;
            releaseFrame();
            return true;
        }
    case cv::CAP_PROP_FOURCC:
    {
        if (palette == static_cast<__u32>(value))
            return true;

        __u32 old_palette = palette;
        palette = static_cast<__u32>(value);
        if (v4l2_reset())
            return true;

        palette = old_palette;
        v4l2_reset();
        return false;
    }
    case cv::CAP_PROP_MODE:
        normalizePropRange = bool(value);
        return true;
    case cv::CAP_PROP_BUFFERSIZE:
        if (bufferSize == value)
            return true;

        if (value > MAX_V4L_BUFFERS || value < 1) {
            CV_LOG_WARNING(NULL, "VIDEOIO(V4L2:" << deviceName << "): Bad buffer size " << value << ", buffer size must be from 1 to " << MAX_V4L_BUFFERS);
            return false;
        }
        bufferSize = value;
        return v4l2_reset();
    case cv::CAP_PROP_CHANNEL:
    {
        if (value < 0) {
            channelNumber = -1;
            return true;
        }
        if (channelNumber == value)
            return true;

        int old_channel = channelNumber;
        channelNumber = value;
        if (v4l2_reset())
            return true;

        channelNumber = old_channel;
        v4l2_reset();
        return false;
    }
    default:
    {
        cv::Range range;
        __u32 v4l2id;
        if (!controlInfo(property_id, v4l2id, range))
            return false;
        if (normalizePropRange && compatibleRange(property_id))
            value = cv::saturate_cast<int>(_value * range.size() + range.start);
        return icvControl(v4l2id, value, true);
    }
    }
    return false;
}

void CvCaptureCAM_V4L::releaseFrame()
{
    if (frame_allocated && frame.imageData) {
        cvFree(&frame.imageData);
        frame_allocated = false;
    }
}

void CvCaptureCAM_V4L::releaseBuffers()
{
    releaseFrame();

    if (buffers[MAX_V4L_BUFFERS].start) {
        free(buffers[MAX_V4L_BUFFERS].start);
        buffers[MAX_V4L_BUFFERS].start = 0;
    }

    bufferIndex = -1;
    FirstCapture = true;

    if (!v4l_buffersRequested)
        return;
    v4l_buffersRequested = false;

    for (unsigned int n_buffers = 0; n_buffers < MAX_V4L_BUFFERS; ++n_buffers) {
        if (buffers[n_buffers].start) {
            if (-1 == munmap(buffers[n_buffers].start, buffers[n_buffers].length)) {
                CV_LOG_DEBUG(NULL, "VIDEOIO(V4L2:" << deviceName << "): failed munmap(): errno=" << errno << " (" << strerror(errno) << ")");
            } else {
                buffers[n_buffers].start = 0;
            }
        }
    }
    //Applications can call ioctl VIDIOC_REQBUFS again to change the number of buffers,
    // however this cannot succeed when any buffers are still mapped. A count value of zero
    // frees all buffers, after aborting or finishing any DMA in progress, an implicit VIDIOC_STREAMOFF.
    requestBuffers(0);
};

bool CvCaptureCAM_V4L::streaming(bool startStream)
{
    if (startStream != v4l_streamStarted)
    {
        if (!isOpened())
        {
            CV_Assert(v4l_streamStarted == false);
            return !startStream;
        }

        type = V4L2_BUF_TYPE_VIDEO_CAPTURE;
        bool result = tryIoctl(startStream ? VIDIOC_STREAMON : VIDIOC_STREAMOFF, &type);
        if (result)
        {
            v4l_streamStarted = startStream;
            return true;
        }
        if (startStream)
        {
            CV_LOG_DEBUG(NULL, "VIDEOIO(V4L2:" << deviceName << "): failed VIDIOC_STREAMON: errno=" << errno << " (" << strerror(errno) << ")");
        }
        return false;
    }
    return startStream;
}

IplImage *CvCaptureCAM_V4L::retrieveFrame(int)
{
    havePendingFrame = false;  // unlock .grab()

    if (bufferIndex < 0)
        return &frame;

    /* Now get what has already been captured as a IplImage return */
    const Buffer &currentBuffer = buffers[bufferIndex];
    if (convert_rgb) {
        if (!frame_allocated)
            v4l2_create_frame();

        convertToRgb(currentBuffer);
    } else {
        // for mjpeg streams the size might change in between, so we have to change the header
        // We didn't allocate memory when not convert_rgb, but we have to recreate the header
        CV_LOG_DEBUG(NULL, "VIDEOIO(V4L2:" << deviceName << "): buffer input size=" << currentBuffer.buffer.bytesused);
        if (frame.imageSize != (int)currentBuffer.buffer.bytesused)
            v4l2_create_frame();

        frame.imageData = (char *)buffers[MAX_V4L_BUFFERS].start;
        memcpy(buffers[MAX_V4L_BUFFERS].start, currentBuffer.start,
               std::min(buffers[MAX_V4L_BUFFERS].length, (size_t)currentBuffer.buffer.bytesused));
    }
    //Revert buffer to the queue
    if (!tryIoctl(VIDIOC_QBUF, &buffers[bufferIndex].buffer))
    {
        CV_LOG_DEBUG(NULL, "VIDEOIO(V4L2:" << deviceName << "): failed VIDIOC_QBUF: errno=" << errno << " (" << strerror(errno) << ")");
    }

    bufferIndex = -1;
    return &frame;
}

Ptr<IVideoCapture> create_V4L_capture_cam(int index)
{
    cv::CvCaptureCAM_V4L* capture = new cv::CvCaptureCAM_V4L();

    if (capture->open(index))
        return makePtr<LegacyCapture>(capture);

    delete capture;
    return NULL;
}

Ptr<IVideoCapture> create_V4L_capture_file(const std::string &filename)
{
    cv::CvCaptureCAM_V4L* capture = new cv::CvCaptureCAM_V4L();

    if (capture->open(filename.c_str()))
        return makePtr<LegacyCapture>(capture);

    delete capture;
    return NULL;
}

static
bool VideoCapture_V4L_deviceHandlePoll(const std::vector<int>& deviceHandles, std::vector<int>& ready, int64 timeoutNs)
{
    CV_Assert(!deviceHandles.empty());
    const size_t N = deviceHandles.size();

    ready.clear(); ready.reserve(N);

    const auto poll_flags = POLLIN | POLLRDNORM | POLLERR;

    std::vector<pollfd> fds; fds.reserve(N);

    for (size_t i = 0; i < N; ++i)
    {
        int handle = deviceHandles[i];
        CV_LOG_DEBUG(NULL, "camera" << i << ": handle = " << handle);
        CV_Assert(handle != 0);
        fds.push_back(pollfd{handle, poll_flags, 0});
    }

    int timeoutMs = -1;
    if (timeoutNs > 0)
    {
        timeoutMs = saturate_cast<int>((timeoutNs + 999999) / 1000000);
    }

    int ret = poll(fds.data(), N, timeoutMs);
    if (ret == -1)
    {
        perror("poll error");
        return false;
    }

    if (ret == 0)
        return 0;  // just timeout

    for (size_t i = 0; i < N; ++i)
    {
        const auto& fd = fds[i];
        CV_LOG_DEBUG(NULL, "camera" << i << ": fd.revents = 0x" << std::hex << fd.revents);
        if ((fd.revents & (POLLIN | POLLRDNORM)) != 0)
        {
            ready.push_back(i);
        }
        else if ((fd.revents & POLLERR) != 0)
        {
            CV_Error_(Error::StsError, ("Error is reported for camera stream: %d (handle = %d)", (int)i, deviceHandles[i]));
        }
        else
        {
            // not ready
        }
    }
    return true;
}

bool VideoCapture_V4L_waitAny(const std::vector<VideoCapture>& streams, CV_OUT std::vector<int>& ready, int64 timeoutNs)
{
    CV_Assert(!streams.empty());

    const size_t N = streams.size();

    // unwrap internal API
    std::vector<CvCaptureCAM_V4L*> capPtr(N, NULL);
    for (size_t i = 0; i < N; ++i)
    {
        IVideoCapture* iCap = internal::VideoCapturePrivateAccessor::getIVideoCapture(streams[i]);
        LegacyCapture* legacyCapture = dynamic_cast<LegacyCapture*>(iCap);
        CV_Assert(legacyCapture);
        CvCapture* cvCap = legacyCapture->getCvCapture();
        CV_Assert(cvCap);

        CvCaptureCAM_V4L *ptr_CvCaptureCAM_V4L = dynamic_cast<CvCaptureCAM_V4L*>(cvCap);
        CV_Assert(ptr_CvCaptureCAM_V4L);
        capPtr[i] = ptr_CvCaptureCAM_V4L;
    }

    // initialize cameras streams and get handles
    std::vector<int> deviceHandles; deviceHandles.reserve(N);
    for (size_t i = 0; i < N; ++i)
    {
        CvCaptureCAM_V4L *ptr = capPtr[i];
        if (ptr->FirstCapture)
        {
            ptr->havePendingFrame = ptr->grabFrame();
            CV_Assert(ptr->havePendingFrame);
            // TODO: Need to filter these cameras, because frame is available
        }
        CV_Assert(ptr->deviceHandle);
        deviceHandles.push_back(ptr->deviceHandle);
    }

    bool res = VideoCapture_V4L_deviceHandlePoll(deviceHandles, ready, timeoutNs);
    for (size_t i = 0; i < ready.size(); ++i)
    {
        int idx = ready[i];
        CvCaptureCAM_V4L *ptr = capPtr[idx];
        ptr->havePendingFrame = ptr->grabFrame();
        CV_Assert(ptr->havePendingFrame);
    }
    return res;
}

} // cv::

#endif<|MERGE_RESOLUTION|>--- conflicted
+++ resolved
@@ -949,15 +949,6 @@
 
 bool CvCaptureCAM_V4L::tryIoctl(unsigned long ioctlCode, void *parameter, bool failIfBusy, int attempts) const
 {
-<<<<<<< HEAD
-    CV_LOG_DEBUG(NULL, "tryIoctl(handle=" << deviceHandle << ", ioctl=0x" << std::hex << ioctlCode << ", ...)");
-    if (attempts == 0) {
-        return false;
-    }
-    while (-1 == ioctl(deviceHandle, ioctlCode, parameter)) {
-        const bool isBusy = (errno == EBUSY);
-        if (isBusy & failIfBusy) {
-=======
     CV_Assert(attempts > 0);
     CV_LOG_DEBUG(NULL, "VIDEOIO(V4L2:" << deviceName << "): tryIoctl(" << deviceHandle << ", "
             << decode_ioctl_code(ioctlCode) << "(" << ioctlCode << "), failIfBusy=" << failIfBusy << ")"
@@ -979,7 +970,6 @@
         if (isBusy && failIfBusy)
         {
             CV_LOG_INFO(NULL, "VIDEOIO(V4L2:" << deviceName << "): ioctl returns with errno=EBUSY");
->>>>>>> 8d74101f
             return false;
         }
         if (!(isBusy || errno == EAGAIN))

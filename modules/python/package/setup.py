--- conflicted
+++ resolved
@@ -9,11 +9,7 @@
     os.chdir(SCRIPT_DIR)
 
     package_name = 'opencv'
-<<<<<<< HEAD
     package_version = os.environ.get('OPENCV_VERSION', '5.0.0')  # TODO
-=======
-    package_version = os.environ.get('OPENCV_VERSION', '4.5.2')  # TODO
->>>>>>> bfb10d74
 
     long_description = 'Open Source Computer Vision Library Python bindings'  # TODO
 

/*M///////////////////////////////////////////////////////////////////////////////////////
 //
 //  IMPORTANT: READ BEFORE DOWNLOADING, COPYING, INSTALLING OR USING.
 //
 //  By downloading, copying, installing or using the software you agree to this license.
 //  If you do not agree to this license, do not download, install,
 //  copy or use the software.
 //
 //
 //                           License Agreement
 //                For Open Source Computer Vision Library
 //
 // Copyright (C) 2000-2008, Intel Corporation, all rights reserved.
 // Copyright (C) 2009, Willow Garage Inc., all rights reserved.
 // Third party copyrights are property of their respective owners.
 //
 // Redistribution and use in source and binary forms, with or without modification,
 // are permitted provided that the following conditions are met:
 //
 //   * Redistribution's of source code must retain the above copyright notice,
 //     this list of conditions and the following disclaimer.
 //
 //   * Redistribution's in binary form must reproduce the above copyright notice,
 //     this list of conditions and the following disclaimer in the documentation
 //     and/or other materials provided with the distribution.
 //
 //   * The name of the copyright holders may not be used to endorse or promote products
 //     derived from this software without specific prior written permission.
 //
 // This software is provided by the copyright holders and contributors "as is" and
 // any express or implied warranties, including, but not limited to, the implied
 // warranties of merchantability and fitness for a particular purpose are disclaimed.
 // In no event shall the Intel Corporation or contributors be liable for any direct,
 // indirect, incidental, special, exemplary, or consequential damages
 // (including, but not limited to, procurement of substitute goods or services;
 // loss of use, data, or profits; or business interruption) however caused
 // and on any theory of liability, whether in contract, strict liability,
 // or tort (including negligence or otherwise) arising in any way out of
 // the use of this software, even if advised of the possibility of such damage.
 //
 //M*/

#include "precomp.hpp"
//#include "upnp.h"
#include "dls.h"
#include "epnp.h"
#include "p3p.h"
#include "ap3p.h"
#include "ippe.hpp"
<<<<<<< HEAD
#include "calib3d_c_api.h"

#include "usac.hpp"
=======
#include "opencv2/calib3d/calib3d_c.h"
#include <opencv2/core/utils/logger.hpp>
>>>>>>> 01324b02

namespace cv
{
#if defined _DEBUG || defined CV_STATIC_ANALYSIS
static bool isPlanarObjectPoints(InputArray _objectPoints, double threshold)
{
    CV_CheckType(_objectPoints.type(), _objectPoints.type() == CV_32FC3 || _objectPoints.type() == CV_64FC3,
                 "Type of _objectPoints must be CV_32FC3 or CV_64FC3");
    Mat objectPoints;
    if (_objectPoints.type() == CV_32FC3)
    {
        _objectPoints.getMat().convertTo(objectPoints, CV_64F);
    }
    else
    {
        objectPoints = _objectPoints.getMat();
    }

    Scalar meanValues = mean(objectPoints);
    int nbPts = objectPoints.checkVector(3, CV_64F);
    Mat objectPointsCentred = objectPoints - meanValues;
    objectPointsCentred = objectPointsCentred.reshape(1, nbPts);

    Mat w, u, vt;
    Mat MM = objectPointsCentred.t() * objectPointsCentred;
    SVDecomp(MM, w, u, vt);

    return (w.at<double>(2) < w.at<double>(1) * threshold);
}

static bool approxEqual(double a, double b, double eps)
{
    return std::fabs(a-b) < eps;
}
#endif

void drawFrameAxes(InputOutputArray image, InputArray cameraMatrix, InputArray distCoeffs,
                   InputArray rvec, InputArray tvec, float length, int thickness)
{
    CV_INSTRUMENT_REGION();

    int type = image.type();
    int cn = CV_MAT_CN(type);
    CV_CheckType(type, cn == 1 || cn == 3 || cn == 4,
                 "Number of channels must be 1, 3 or 4" );

    CV_Assert(image.getMat().total() > 0);
    CV_Assert(length > 0);

    // project axes points
    vector<Point3f> axesPoints;
    axesPoints.push_back(Point3f(0, 0, 0));
    axesPoints.push_back(Point3f(length, 0, 0));
    axesPoints.push_back(Point3f(0, length, 0));
    axesPoints.push_back(Point3f(0, 0, length));
    vector<Point2f> imagePoints;
    projectPoints(axesPoints, rvec, tvec, cameraMatrix, distCoeffs, imagePoints);

    // draw axes lines
    line(image, imagePoints[0], imagePoints[1], Scalar(0, 0, 255), thickness);
    line(image, imagePoints[0], imagePoints[2], Scalar(0, 255, 0), thickness);
    line(image, imagePoints[0], imagePoints[3], Scalar(255, 0, 0), thickness);
}

bool solvePnP( InputArray opoints, InputArray ipoints,
               InputArray cameraMatrix, InputArray distCoeffs,
               OutputArray rvec, OutputArray tvec, bool useExtrinsicGuess, int flags )
{
    CV_INSTRUMENT_REGION();

    vector<Mat> rvecs, tvecs;
    int solutions = solvePnPGeneric(opoints, ipoints, cameraMatrix, distCoeffs, rvecs, tvecs, useExtrinsicGuess, (SolvePnPMethod)flags, rvec, tvec);

    if (solutions > 0)
    {
        int rdepth = rvec.empty() ? CV_64F : rvec.depth();
        int tdepth = tvec.empty() ? CV_64F : tvec.depth();
        rvecs[0].convertTo(rvec, rdepth);
        tvecs[0].convertTo(tvec, tdepth);
    }

    return solutions > 0;
}

class PnPRansacCallback CV_FINAL : public PointSetRegistrator::Callback
{

public:

    PnPRansacCallback(Mat _cameraMatrix=Mat(3,3,CV_64F), Mat _distCoeffs=Mat(4,1,CV_64F), int _flags=SOLVEPNP_ITERATIVE,
            bool _useExtrinsicGuess=false, Mat _rvec=Mat(), Mat _tvec=Mat() )
        : cameraMatrix(_cameraMatrix), distCoeffs(_distCoeffs), flags(_flags), useExtrinsicGuess(_useExtrinsicGuess),
          rvec(_rvec), tvec(_tvec) {}

    /* Pre: True */
    /* Post: compute _model with given points and return number of found models */
    int runKernel( InputArray _m1, InputArray _m2, OutputArray _model ) const CV_OVERRIDE
    {
        Mat opoints = _m1.getMat(), ipoints = _m2.getMat();

        bool correspondence = solvePnP( _m1, _m2, cameraMatrix, distCoeffs,
                                            rvec, tvec, useExtrinsicGuess, flags );

        Mat _local_model;
        hconcat(rvec, tvec, _local_model);
        _local_model.copyTo(_model);

        return correspondence;
    }

    /* Pre: True */
    /* Post: fill _err with projection errors */
    void computeError( InputArray _m1, InputArray _m2, InputArray _model, OutputArray _err ) const CV_OVERRIDE
    {

        Mat opoints = _m1.getMat(), ipoints = _m2.getMat(), model = _model.getMat();

        int i, count = opoints.checkVector(3);
        Mat _rvec = model.col(0);
        Mat _tvec = model.col(1);


        Mat projpoints(count, 2, CV_32FC1);
        projectPoints(opoints, _rvec, _tvec, cameraMatrix, distCoeffs, projpoints);

        const Point2f* ipoints_ptr = ipoints.ptr<Point2f>();
        const Point2f* projpoints_ptr = projpoints.ptr<Point2f>();

        _err.create(count, 1, CV_32FC1);
        float* err = _err.getMat().ptr<float>();

        for ( i = 0; i < count; ++i)
            err[i] = (float)norm( Matx21f(ipoints_ptr[i] - projpoints_ptr[i]), NORM_L2SQR );

    }


    Mat cameraMatrix;
    Mat distCoeffs;
    int flags;
    bool useExtrinsicGuess;
    Mat rvec;
    Mat tvec;
};

bool solvePnPRansac(InputArray _opoints, InputArray _ipoints,
                    InputArray _cameraMatrix, InputArray _distCoeffs,
                    OutputArray _rvec, OutputArray _tvec, bool useExtrinsicGuess,
                    int iterationsCount, float reprojectionError, double confidence,
                    OutputArray _inliers, int flags)
{
    CV_INSTRUMENT_REGION();

    if (flags >= 32 && flags <= 38)
        return usac::solvePnPRansac(_opoints, _ipoints, _cameraMatrix, _distCoeffs,
            _rvec, _tvec, useExtrinsicGuess, iterationsCount, reprojectionError,
            confidence, _inliers, flags);

    Mat opoints0 = _opoints.getMat(), ipoints0 = _ipoints.getMat();
    Mat opoints, ipoints;
    if( opoints0.depth() == CV_64F || !opoints0.isContinuous() )
        opoints0.convertTo(opoints, CV_32F);
    else
        opoints = opoints0;
    if( ipoints0.depth() == CV_64F || !ipoints0.isContinuous() )
        ipoints0.convertTo(ipoints, CV_32F);
    else
        ipoints = ipoints0;

    int npoints = std::max(opoints.checkVector(3, CV_32F), opoints.checkVector(3, CV_64F));
    CV_Assert( npoints >= 4 && npoints == std::max(ipoints.checkVector(2, CV_32F), ipoints.checkVector(2, CV_64F)) );

    CV_Assert(opoints.isContinuous());
    CV_Assert(opoints.depth() == CV_32F || opoints.depth() == CV_64F);
    CV_Assert((opoints.rows == 1 && opoints.channels() == 3) || opoints.cols*opoints.channels() == 3);
    CV_Assert(ipoints.isContinuous());
    CV_Assert(ipoints.depth() == CV_32F || ipoints.depth() == CV_64F);
    CV_Assert((ipoints.rows == 1 && ipoints.channels() == 2) || ipoints.cols*ipoints.channels() == 2);

    _rvec.create(3, 1, CV_64FC1);
    _tvec.create(3, 1, CV_64FC1);

    Mat rvec = useExtrinsicGuess ? _rvec.getMat() : Mat(3, 1, CV_64FC1);
    Mat tvec = useExtrinsicGuess ? _tvec.getMat() : Mat(3, 1, CV_64FC1);
    Mat cameraMatrix = _cameraMatrix.getMat(), distCoeffs = _distCoeffs.getMat();

    int model_points = 5;
    int ransac_kernel_method = SOLVEPNP_EPNP;

    if( flags == SOLVEPNP_P3P || flags == SOLVEPNP_AP3P)
    {
        model_points = 4;
        ransac_kernel_method = flags;
    }
    else if( npoints == 4 )
    {
        model_points = 4;
        ransac_kernel_method = SOLVEPNP_P3P;
    }

    if( model_points == npoints )
    {
        opoints = opoints.reshape(3);
        ipoints = ipoints.reshape(2);

        bool result = solvePnP(opoints, ipoints, cameraMatrix, distCoeffs, _rvec, _tvec, useExtrinsicGuess, ransac_kernel_method);

        if(!result)
        {
            if( _inliers.needed() )
                _inliers.release();

            return false;
        }

        if(_inliers.needed())
        {
            _inliers.create(npoints, 1, CV_32S);
            Mat _local_inliers = _inliers.getMat();
            for(int i = 0; i < npoints; i++)
            {
                _local_inliers.at<int>(i) = i;
            }
        }

        return true;
    }

    Ptr<PointSetRegistrator::Callback> cb; // pointer to callback
    cb = makePtr<PnPRansacCallback>( cameraMatrix, distCoeffs, ransac_kernel_method, useExtrinsicGuess, rvec, tvec);

    double param1 = reprojectionError;                // reprojection error
    double param2 = confidence;                       // confidence
    int param3 = iterationsCount;                     // number maximum iterations

    Mat _local_model(3, 2, CV_64FC1);
    Mat _mask_local_inliers(1, opoints.rows, CV_8UC1);

    // call Ransac
    int result = createRANSACPointSetRegistrator(cb, model_points,
        param1, param2, param3)->run(opoints, ipoints, _local_model, _mask_local_inliers);

    if( result <= 0 || _local_model.rows <= 0)
    {
        _rvec.assign(rvec);    // output rotation vector
        _tvec.assign(tvec);    // output translation vector

        if( _inliers.needed() )
            _inliers.release();

        return false;
    }

    vector<Point3d> opoints_inliers;
    vector<Point2d> ipoints_inliers;
    opoints = opoints.reshape(3);
    ipoints = ipoints.reshape(2);
    opoints.convertTo(opoints_inliers, CV_64F);
    ipoints.convertTo(ipoints_inliers, CV_64F);

    const uchar* mask = _mask_local_inliers.ptr<uchar>();
    int npoints1 = compressElems(&opoints_inliers[0], mask, 1, npoints);
    compressElems(&ipoints_inliers[0], mask, 1, npoints);

    opoints_inliers.resize(npoints1);
    ipoints_inliers.resize(npoints1);
    result = solvePnP(opoints_inliers, ipoints_inliers, cameraMatrix,
                      distCoeffs, rvec, tvec, useExtrinsicGuess,
                      (flags == SOLVEPNP_P3P || flags == SOLVEPNP_AP3P) ? SOLVEPNP_EPNP : flags) ? 1 : -1;

    if( result <= 0 )
    {
        _rvec.assign(_local_model.col(0));    // output rotation vector
        _tvec.assign(_local_model.col(1));    // output translation vector

        if( _inliers.needed() )
            _inliers.release();

        return false;
    }
    else
    {
        _rvec.assign(rvec);    // output rotation vector
        _tvec.assign(tvec);    // output translation vector
    }

    if(_inliers.needed())
    {
        Mat _local_inliers;
        for (int i = 0; i < npoints; ++i)
        {
            if((int)_mask_local_inliers.at<uchar>(i) != 0) // inliers mask
                _local_inliers.push_back(i);    // output inliers vector
        }
        _local_inliers.copyTo(_inliers);
    }
    return true;
}


bool solvePnPRansac( InputArray objectPoints, InputArray imagePoints,
                     InputOutputArray cameraMatrix, InputArray distCoeffs,
                     OutputArray rvec, OutputArray tvec, OutputArray inliers,
                     const UsacParams &params) {
    Ptr<usac::Model> model_params;
    usac::setParameters(model_params, cameraMatrix.empty() ? usac::EstimationMethod::P6P :
        usac::EstimationMethod::P3P, params, inliers.needed());
    Ptr<usac::RansacOutput> ransac_output;
    if (usac::run(model_params, imagePoints, objectPoints, model_params->getRandomGeneratorState(),
            ransac_output, cameraMatrix, noArray(), distCoeffs, noArray())) {
        usac::saveMask(inliers, ransac_output->getInliersMask());
        const Mat &model = ransac_output->getModel();
        model.col(0).copyTo(rvec);
        model.col(1).copyTo(tvec);
        if (cameraMatrix.empty())
            model.colRange(2, 5).copyTo(cameraMatrix);
        return true;
    } else return false;
}


int solveP3P( InputArray _opoints, InputArray _ipoints,
              InputArray _cameraMatrix, InputArray _distCoeffs,
              OutputArrayOfArrays _rvecs, OutputArrayOfArrays _tvecs, int flags) {
    CV_INSTRUMENT_REGION();

    Mat opoints = _opoints.getMat(), ipoints = _ipoints.getMat();
    int npoints = std::max(opoints.checkVector(3, CV_32F), opoints.checkVector(3, CV_64F));
    CV_Assert( npoints == std::max(ipoints.checkVector(2, CV_32F), ipoints.checkVector(2, CV_64F)) );
    CV_Assert( npoints == 3 || npoints == 4 );
    CV_Assert( flags == SOLVEPNP_P3P || flags == SOLVEPNP_AP3P );

    if (opoints.cols == 3)
        opoints = opoints.reshape(3);
    if (ipoints.cols == 2)
        ipoints = ipoints.reshape(2);

    Mat cameraMatrix0 = _cameraMatrix.getMat();
    Mat distCoeffs0 = _distCoeffs.getMat();
    Mat cameraMatrix = Mat_<double>(cameraMatrix0);
    Mat distCoeffs = Mat_<double>(distCoeffs0);

    Mat undistortedPoints;
    undistortPoints(ipoints, undistortedPoints, cameraMatrix, distCoeffs);
    std::vector<Mat> Rs, ts, rvecs;

    int solutions = 0;
    if (flags == SOLVEPNP_P3P)
    {
        p3p P3Psolver(cameraMatrix);
        solutions = P3Psolver.solve(Rs, ts, opoints, undistortedPoints);
    }
    else if (flags == SOLVEPNP_AP3P)
    {
        ap3p P3Psolver(cameraMatrix);
        solutions = P3Psolver.solve(Rs, ts, opoints, undistortedPoints);
    }

    if (solutions == 0) {
        return 0;
    }

    Mat objPts, imgPts;
    opoints.convertTo(objPts, CV_64F);
    ipoints.convertTo(imgPts, CV_64F);
    if (imgPts.cols > 1)
    {
        imgPts = imgPts.reshape(1);
        imgPts = imgPts.t();
    }
    else
        imgPts = imgPts.reshape(1, 2*imgPts.rows);

    vector<double> reproj_errors(solutions);
    for (size_t i = 0; i < reproj_errors.size(); i++)
    {
        Mat rvec;
        Rodrigues(Rs[i], rvec);
        rvecs.push_back(rvec);

        Mat projPts;
        projectPoints(objPts, rvec, ts[i], _cameraMatrix, _distCoeffs, projPts);

        projPts = projPts.reshape(1, 2*projPts.rows);
        Mat err = imgPts - projPts;

        err = err.t() * err;
        reproj_errors[i] = err.at<double>(0,0);
    }

    //sort the solutions
    for (int i = 1; i < solutions; i++)
    {
        for (int j = i; j > 0 && reproj_errors[j-1] > reproj_errors[j]; j--)
        {
            std::swap(reproj_errors[j], reproj_errors[j-1]);
            std::swap(rvecs[j], rvecs[j-1]);
            std::swap(ts[j], ts[j-1]);
        }
    }

    int depthRot = _rvecs.fixedType() ? _rvecs.depth() : CV_64F;
    int depthTrans = _tvecs.fixedType() ? _tvecs.depth() : CV_64F;
    _rvecs.create(solutions, 1, CV_MAKETYPE(depthRot, _rvecs.fixedType() && _rvecs.kind() == _InputArray::STD_VECTOR ? 3 : 1));
    _tvecs.create(solutions, 1, CV_MAKETYPE(depthTrans, _tvecs.fixedType() && _tvecs.kind() == _InputArray::STD_VECTOR ? 3 : 1));

    for (int i = 0; i < solutions; i++)
    {
        Mat rvec0, tvec0;
        if (depthRot == CV_64F)
            rvec0 = rvecs[i];
        else
            rvecs[i].convertTo(rvec0, depthRot);

        if (depthTrans == CV_64F)
            tvec0 = ts[i];
        else
            ts[i].convertTo(tvec0, depthTrans);

        if (_rvecs.fixedType() && _rvecs.kind() == _InputArray::STD_VECTOR)
        {
            Mat rref = _rvecs.getMat_();

            if (_rvecs.depth() == CV_32F)
                rref.at<Vec3f>(0,i) = Vec3f(rvec0.at<float>(0,0), rvec0.at<float>(1,0), rvec0.at<float>(2,0));
            else
                rref.at<Vec3d>(0,i) = Vec3d(rvec0.at<double>(0,0), rvec0.at<double>(1,0), rvec0.at<double>(2,0));
        }
        else
        {
            _rvecs.getMatRef(i) = rvec0;
        }

        if (_tvecs.fixedType() && _tvecs.kind() == _InputArray::STD_VECTOR)
        {

            Mat tref = _tvecs.getMat_();

            if (_tvecs.depth() == CV_32F)
                tref.at<Vec3f>(0,i) = Vec3f(tvec0.at<float>(0,0), tvec0.at<float>(1,0), tvec0.at<float>(2,0));
            else
                tref.at<Vec3d>(0,i) = Vec3d(tvec0.at<double>(0,0), tvec0.at<double>(1,0), tvec0.at<double>(2,0));
        }
        else
        {
            _tvecs.getMatRef(i) = tvec0;
        }
    }

    return solutions;
}

class SolvePnPRefineLMCallback CV_FINAL : public LMSolver::Callback
{
public:
    SolvePnPRefineLMCallback(InputArray _opoints, InputArray _ipoints, InputArray _cameraMatrix, InputArray _distCoeffs)
    {
        objectPoints = _opoints.getMat();
        imagePoints = _ipoints.getMat();
        npoints = std::max(objectPoints.checkVector(3, CV_32F), objectPoints.checkVector(3, CV_64F));
        imagePoints0 = imagePoints.reshape(1, npoints*2);
        cameraMatrix = _cameraMatrix.getMat();
        distCoeffs = _distCoeffs.getMat();
    }

    bool compute(InputArray _param, OutputArray _err, OutputArray _Jac) const CV_OVERRIDE
    {
         Mat param = _param.getMat();
         _err.create(npoints*2, 1, CV_64FC1);

         if(_Jac.needed())
         {
             _Jac.create(npoints*2, param.rows, CV_64FC1);
         }

         Mat rvec = param(Rect(0, 0, 1, 3)), tvec = param(Rect(0, 3, 1, 3));

         Mat J, projectedPts;
         projectPoints(objectPoints, rvec, tvec, cameraMatrix, distCoeffs, projectedPts, _Jac.needed() ? J : noArray());

         if (_Jac.needed())
         {
             Mat Jac = _Jac.getMat();
             for (int i = 0; i < Jac.rows; i++)
             {
                 for (int j = 0; j < Jac.cols; j++)
                 {
                     Jac.at<double>(i,j) = J.at<double>(i,j);
                 }
             }
         }

         Mat err = _err.getMat();
         projectedPts = projectedPts.reshape(1, npoints*2);
         err = projectedPts - imagePoints0;

        return true;
    }

    Mat objectPoints, imagePoints, imagePoints0;
    Mat cameraMatrix, distCoeffs;
    int npoints;
};

/**
 * @brief Compute the Interaction matrix and the residuals for the current pose.
 * @param objectPoints 3D object points.
 * @param R Current estimated rotation matrix.
 * @param tvec Current estimated translation vector.
 * @param L Interaction matrix for a vector of point features.
 * @param s Residuals.
 */
static void computeInteractionMatrixAndResiduals(const Mat& objectPoints, const Mat& R, const Mat& tvec,
                                                 Mat& L, Mat& s)
{
    Mat objectPointsInCam;

    int npoints = objectPoints.rows;
    for (int i = 0; i < npoints; i++)
    {
        Mat curPt = objectPoints.row(i);
        objectPointsInCam = R * curPt.t() + tvec;

        double Zi = objectPointsInCam.at<double>(2,0);
        double xi = objectPointsInCam.at<double>(0,0) / Zi;
        double yi = objectPointsInCam.at<double>(1,0) / Zi;

        s.at<double>(2*i,0) = xi;
        s.at<double>(2*i+1,0) = yi;

        L.at<double>(2*i,0) = -1 / Zi;
        L.at<double>(2*i,1) = 0;
        L.at<double>(2*i,2) = xi / Zi;
        L.at<double>(2*i,3) = xi*yi;
        L.at<double>(2*i,4) = -(1 + xi*xi);
        L.at<double>(2*i,5) = yi;

        L.at<double>(2*i+1,0) = 0;
        L.at<double>(2*i+1,1) = -1 / Zi;
        L.at<double>(2*i+1,2) = yi / Zi;
        L.at<double>(2*i+1,3) = 1 + yi*yi;
        L.at<double>(2*i+1,4) = -xi*yi;
        L.at<double>(2*i+1,5) = -xi;
    }
}

/**
 * @brief The exponential map from se(3) to SE(3).
 * @param twist A twist (v, w) represents the velocity of a rigid body as an angular velocity
 * around an axis and a linear velocity along this axis.
 * @param R1 Resultant rotation matrix from the twist.
 * @param t1 Resultant translation vector from the twist.
 */
static void exponentialMapToSE3Inv(const Mat& twist, Mat& R1, Mat& t1)
{
    //see Exponential Map in http://ethaneade.com/lie.pdf
    /*
    \begin{align*}
    \boldsymbol{\delta} &= \left( \mathbf{u}, \boldsymbol{\omega} \right ) \in se(3) \\
    \mathbf{u}, \boldsymbol{\omega} &\in \mathbb{R}^3 \\
    \theta &= \sqrt{ \boldsymbol{\omega}^T \boldsymbol{\omega} } \\
    A &= \frac{\sin \theta}{\theta} \\
    B &= \frac{1 - \cos \theta}{\theta^2} \\
    C &= \frac{1-A}{\theta^2} \\
    \mathbf{R} &= \mathbf{I} + A \boldsymbol{\omega}_{\times} + B \boldsymbol{\omega}_{\times}^2 \\
    \mathbf{V} &= \mathbf{I} + B \boldsymbol{\omega}_{\times} + C \boldsymbol{\omega}_{\times}^2 \\
    \exp \begin{pmatrix}
    \mathbf{u} \\
    \boldsymbol{\omega}
    \end{pmatrix} &=
    \left(
    \begin{array}{c|c}
    \mathbf{R} & \mathbf{V} \mathbf{u} \\ \hline
    \mathbf{0} & 1
    \end{array}
    \right )
    \end{align*}
    */
    double vx = twist.at<double>(0,0);
    double vy = twist.at<double>(1,0);
    double vz = twist.at<double>(2,0);
    double wx = twist.at<double>(3,0);
    double wy = twist.at<double>(4,0);
    double wz = twist.at<double>(5,0);

    Matx31d rvec(wx, wy, wz);
    Mat R;
    Rodrigues(rvec, R);

    double theta = sqrt(wx*wx + wy*wy + wz*wz);
    double sinc = std::fabs(theta) < 1e-8 ? 1 : sin(theta) / theta;
    double mcosc = (std::fabs(theta) < 1e-8) ? 0.5 : (1-cos(theta)) / (theta*theta);
    double msinc = (std::abs(theta) < 1e-8) ? (1/6.0) : (1-sinc) / (theta*theta);

    Matx31d dt;
    dt(0) = vx*(sinc + wx*wx*msinc) + vy*(wx*wy*msinc - wz*mcosc) + vz*(wx*wz*msinc + wy*mcosc);
    dt(1) = vx*(wx*wy*msinc + wz*mcosc) + vy*(sinc + wy*wy*msinc) + vz*(wy*wz*msinc - wx*mcosc);
    dt(2) = vx*(wx*wz*msinc - wy*mcosc) + vy*(wy*wz*msinc + wx*mcosc) + vz*(sinc + wz*wz*msinc);

    R1 = R.t();
    t1 = -R1 * dt;
}

enum SolvePnPRefineMethod {
    SOLVEPNP_REFINE_LM   = 0,
    SOLVEPNP_REFINE_VVS  = 1
};

static void solvePnPRefine(InputArray _objectPoints, InputArray _imagePoints,
                           InputArray _cameraMatrix, InputArray _distCoeffs,
                           InputOutputArray _rvec, InputOutputArray _tvec,
                           SolvePnPRefineMethod _flags,
                           TermCriteria _criteria=TermCriteria(TermCriteria::EPS+TermCriteria::COUNT, 20, FLT_EPSILON),
                           double _vvslambda=1)
{
    CV_INSTRUMENT_REGION();

    Mat opoints_ = _objectPoints.getMat(), ipoints_ = _imagePoints.getMat();
    Mat opoints, ipoints;
    opoints_.convertTo(opoints, CV_64F);
    ipoints_.convertTo(ipoints, CV_64F);
    int npoints = opoints.checkVector(3, CV_64F);
    CV_Assert( npoints >= 3 && npoints == ipoints.checkVector(2, CV_64F) );
    CV_Assert( !_rvec.empty() && !_tvec.empty() );

    int rtype = _rvec.type(), ttype = _tvec.type();
    Size rsize = _rvec.size(), tsize = _tvec.size();
    CV_Assert( (rtype == CV_32FC1 || rtype == CV_64FC1) &&
               (ttype == CV_32FC1 || ttype == CV_64FC1) );
    CV_Assert( (rsize == Size(1, 3) || rsize == Size(3, 1)) &&
               (tsize == Size(1, 3) || tsize == Size(3, 1)) );

    Mat cameraMatrix0 = _cameraMatrix.getMat();
    Mat distCoeffs0 = _distCoeffs.getMat();
    Mat cameraMatrix = Mat_<double>(cameraMatrix0);
    Mat distCoeffs = Mat_<double>(distCoeffs0);

    if (_flags == SOLVEPNP_REFINE_LM)
    {
        Mat rvec0 = _rvec.getMat(), tvec0 = _tvec.getMat();
        Mat rvec, tvec;
        rvec0.convertTo(rvec, CV_64F);
        tvec0.convertTo(tvec, CV_64F);

        Mat params(6, 1, CV_64FC1);
        for (int i = 0; i < 3; i++)
        {
            params.at<double>(i,0) = rvec.at<double>(i,0);
            params.at<double>(i+3,0) = tvec.at<double>(i,0);
        }

        LMSolver::create(makePtr<SolvePnPRefineLMCallback>(opoints, ipoints, cameraMatrix, distCoeffs), _criteria.maxCount, _criteria.epsilon)->run(params);

        params.rowRange(0, 3).convertTo(rvec0, rvec0.depth());
        params.rowRange(3, 6).convertTo(tvec0, tvec0.depth());
    }
    else if (_flags == SOLVEPNP_REFINE_VVS)
    {
        Mat rvec0 = _rvec.getMat(), tvec0 = _tvec.getMat();
        Mat rvec, tvec;
        rvec0.convertTo(rvec, CV_64F);
        tvec0.convertTo(tvec, CV_64F);

        vector<Point2d> ipoints_normalized;
        undistortPoints(ipoints, ipoints_normalized, cameraMatrix, distCoeffs);
        Mat sd = Mat(ipoints_normalized).reshape(1, npoints*2);
        Mat objectPoints0 = opoints.reshape(1, npoints);
        Mat imagePoints0 = ipoints.reshape(1, npoints*2);
        Mat L(npoints*2, 6, CV_64FC1), s(npoints*2, 1, CV_64FC1);

        double residuals_1 = std::numeric_limits<double>::max(), residuals = 0;
        Mat err;
        Mat R;
        Rodrigues(rvec, R);
        for (int iter = 0; iter < _criteria.maxCount; iter++)
        {
            computeInteractionMatrixAndResiduals(objectPoints0, R, tvec, L, s);
            err = s - sd;

            Mat Lp = L.inv(cv::DECOMP_SVD);
            Mat dq = -_vvslambda * Lp * err;

            Mat R1, t1;
            exponentialMapToSE3Inv(dq, R1, t1);
            R = R1 * R;
            tvec = R1 * tvec + t1;

            residuals_1 = residuals;
            Mat res = err.t()*err;
            residuals = res.at<double>(0,0);

            if (std::fabs(residuals - residuals_1) < _criteria.epsilon)
                break;
        }

        Rodrigues(R, rvec);
        rvec.convertTo(rvec0, rvec0.depth());
        tvec.convertTo(tvec0, tvec0.depth());
    }
}

void solvePnPRefineLM(InputArray _objectPoints, InputArray _imagePoints,
                      InputArray _cameraMatrix, InputArray _distCoeffs,
                      InputOutputArray _rvec, InputOutputArray _tvec,
                      TermCriteria _criteria)
{
    CV_INSTRUMENT_REGION();
    solvePnPRefine(_objectPoints, _imagePoints, _cameraMatrix, _distCoeffs, _rvec, _tvec, SOLVEPNP_REFINE_LM, _criteria);
}

void solvePnPRefineVVS(InputArray _objectPoints, InputArray _imagePoints,
                       InputArray _cameraMatrix, InputArray _distCoeffs,
                       InputOutputArray _rvec, InputOutputArray _tvec,
                       TermCriteria _criteria, double _VVSlambda)
{
    CV_INSTRUMENT_REGION();
    solvePnPRefine(_objectPoints, _imagePoints, _cameraMatrix, _distCoeffs, _rvec, _tvec, SOLVEPNP_REFINE_VVS, _criteria, _VVSlambda);
}

int solvePnPGeneric( InputArray _opoints, InputArray _ipoints,
                     InputArray _cameraMatrix, InputArray _distCoeffs,
                     OutputArrayOfArrays _rvecs, OutputArrayOfArrays _tvecs,
                     bool useExtrinsicGuess, SolvePnPMethod flags,
                     InputArray _rvec, InputArray _tvec,
                     OutputArray reprojectionError) {
    CV_INSTRUMENT_REGION();

    Mat opoints = _opoints.getMat(), ipoints = _ipoints.getMat();
    int npoints = std::max(opoints.checkVector(3, CV_32F), opoints.checkVector(3, CV_64F));
    CV_Assert( ( (npoints >= 4) || (npoints == 3 && flags == SOLVEPNP_ITERATIVE && useExtrinsicGuess) )
               && npoints == std::max(ipoints.checkVector(2, CV_32F), ipoints.checkVector(2, CV_64F)) );

    opoints = opoints.reshape(3, npoints);
    ipoints = ipoints.reshape(2, npoints);

    if( flags != SOLVEPNP_ITERATIVE )
        useExtrinsicGuess = false;

    if (useExtrinsicGuess)
        CV_Assert( !_rvec.empty() && !_tvec.empty() );

    if( useExtrinsicGuess )
    {
        int rtype = _rvec.type(), ttype = _tvec.type();
        Size rsize = _rvec.size(), tsize = _tvec.size();
        CV_Assert( (rtype == CV_32FC1 || rtype == CV_64FC1) &&
                   (ttype == CV_32FC1 || ttype == CV_64FC1) );
        CV_Assert( (rsize == Size(1, 3) || rsize == Size(3, 1)) &&
                   (tsize == Size(1, 3) || tsize == Size(3, 1)) );
    }

    Mat cameraMatrix0 = _cameraMatrix.getMat();
    Mat distCoeffs0 = _distCoeffs.getMat();
    Mat cameraMatrix = Mat_<double>(cameraMatrix0);
    Mat distCoeffs = Mat_<double>(distCoeffs0);

    vector<Mat> vec_rvecs, vec_tvecs;
    if (flags == SOLVEPNP_EPNP || flags == SOLVEPNP_DLS || flags == SOLVEPNP_UPNP)
    {
        if (flags == SOLVEPNP_DLS)
        {
            CV_LOG_DEBUG(NULL, "Broken implementation for SOLVEPNP_DLS. Fallback to EPnP.");
        }
        else if (flags == SOLVEPNP_UPNP)
        {
            CV_LOG_DEBUG(NULL, "Broken implementation for SOLVEPNP_UPNP. Fallback to EPnP.");
        }

        Mat undistortedPoints;
        undistortPoints(ipoints, undistortedPoints, cameraMatrix, distCoeffs);
        epnp PnP(cameraMatrix, opoints, undistortedPoints);

        Mat rvec, tvec, R;
        PnP.compute_pose(R, tvec);
        Rodrigues(R, rvec);

        vec_rvecs.push_back(rvec);
        vec_tvecs.push_back(tvec);
    }
    else if (flags == SOLVEPNP_P3P || flags == SOLVEPNP_AP3P)
    {
        vector<Mat> rvecs, tvecs;
        solveP3P(opoints, ipoints, _cameraMatrix, _distCoeffs, rvecs, tvecs, flags);
        vec_rvecs.insert(vec_rvecs.end(), rvecs.begin(), rvecs.end());
        vec_tvecs.insert(vec_tvecs.end(), tvecs.begin(), tvecs.end());
    }
    else if (flags == SOLVEPNP_ITERATIVE)
    {
        Mat rvec, tvec;
        if (useExtrinsicGuess)
        {
            rvec = _rvec.getMat();
            tvec = _tvec.getMat();
        }
        else
        {
            rvec.create(3, 1, CV_64FC1);
            tvec.create(3, 1, CV_64FC1);
        }

        CvMat c_objectPoints = cvMat(opoints), c_imagePoints = cvMat(ipoints);
        CvMat c_cameraMatrix = cvMat(cameraMatrix), c_distCoeffs = cvMat(distCoeffs);
        CvMat c_rvec = cvMat(rvec), c_tvec = cvMat(tvec);
        cvFindExtrinsicCameraParams2(&c_objectPoints, &c_imagePoints, &c_cameraMatrix,
                                     (c_distCoeffs.rows && c_distCoeffs.cols) ? &c_distCoeffs : 0,
                                     &c_rvec, &c_tvec, useExtrinsicGuess );

        vec_rvecs.push_back(rvec);
        vec_tvecs.push_back(tvec);
    }
    else if (flags == SOLVEPNP_IPPE)
    {
        CV_DbgAssert(isPlanarObjectPoints(opoints, 1e-3));
        Mat undistortedPoints;
        undistortPoints(ipoints, undistortedPoints, cameraMatrix, distCoeffs);

        IPPE::PoseSolver poseSolver;
        Mat rvec1, tvec1, rvec2, tvec2;
        float reprojErr1, reprojErr2;
        try
        {
            poseSolver.solveGeneric(opoints, undistortedPoints, rvec1, tvec1, reprojErr1, rvec2, tvec2, reprojErr2);

            if (reprojErr1 < reprojErr2)
            {
                vec_rvecs.push_back(rvec1);
                vec_tvecs.push_back(tvec1);

                vec_rvecs.push_back(rvec2);
                vec_tvecs.push_back(tvec2);
            }
            else
            {
                vec_rvecs.push_back(rvec2);
                vec_tvecs.push_back(tvec2);

                vec_rvecs.push_back(rvec1);
                vec_tvecs.push_back(tvec1);
            }
        }
        catch (...) { }
    }
    else if (flags == SOLVEPNP_IPPE_SQUARE)
    {
        CV_Assert(npoints == 4);

#if defined _DEBUG || defined CV_STATIC_ANALYSIS
        double Xs[4][3];
        if (opoints.depth() == CV_32F)
        {
            for (int i = 0; i < 4; i++)
            {
                for (int j = 0; j < 3; j++)
                {
                    Xs[i][j] = opoints.ptr<Vec3f>(0)[i](j);
                }
            }
        }
        else
        {
            for (int i = 0; i < 4; i++)
            {
                for (int j = 0; j < 3; j++)
                {
                    Xs[i][j] = opoints.ptr<Vec3d>(0)[i](j);
                }
            }
        }

        const double equalThreshold = 1e-9;
        //Z must be zero
        for (int i = 0; i < 4; i++)
        {
            CV_DbgCheck(Xs[i][2], approxEqual(Xs[i][2], 0, equalThreshold), "Z object point coordinate must be zero!");
        }
        //Y0 == Y1 && Y2 == Y3
        CV_DbgCheck(Xs[0][1], approxEqual(Xs[0][1], Xs[1][1], equalThreshold), "Object points must be: Y0 == Y1!");
        CV_DbgCheck(Xs[2][1], approxEqual(Xs[2][1], Xs[3][1], equalThreshold), "Object points must be: Y2 == Y3!");
        //X0 == X3 && X1 == X2
        CV_DbgCheck(Xs[0][0], approxEqual(Xs[0][0], Xs[3][0], equalThreshold), "Object points must be: X0 == X3!");
        CV_DbgCheck(Xs[1][0], approxEqual(Xs[1][0], Xs[2][0], equalThreshold), "Object points must be: X1 == X2!");
        //X1 == Y1 && X3 == Y3
        CV_DbgCheck(Xs[1][0], approxEqual(Xs[1][0], Xs[1][1], equalThreshold), "Object points must be: X1 == Y1!");
        CV_DbgCheck(Xs[3][0], approxEqual(Xs[3][0], Xs[3][1], equalThreshold), "Object points must be: X3 == Y3!");
#endif

        Mat undistortedPoints;
        undistortPoints(ipoints, undistortedPoints, cameraMatrix, distCoeffs);

        IPPE::PoseSolver poseSolver;
        Mat rvec1, tvec1, rvec2, tvec2;
        float reprojErr1, reprojErr2;
        try
        {
            poseSolver.solveSquare(opoints, undistortedPoints, rvec1, tvec1, reprojErr1, rvec2, tvec2, reprojErr2);

            if (reprojErr1 < reprojErr2)
            {
                vec_rvecs.push_back(rvec1);
                vec_tvecs.push_back(tvec1);

                vec_rvecs.push_back(rvec2);
                vec_tvecs.push_back(tvec2);
            }
            else
            {
                vec_rvecs.push_back(rvec2);
                vec_tvecs.push_back(tvec2);

                vec_rvecs.push_back(rvec1);
                vec_tvecs.push_back(tvec1);
            }
        } catch (...) { }
    }
    /*else if (flags == SOLVEPNP_DLS)
    {
        Mat undistortedPoints;
        undistortPoints(ipoints, undistortedPoints, cameraMatrix, distCoeffs);

        dls PnP(opoints, undistortedPoints);

        Mat rvec, tvec, R;
        bool result = PnP.compute_pose(R, tvec);
        if (result)
        {
            Rodrigues(R, rvec);
            vec_rvecs.push_back(rvec);
            vec_tvecs.push_back(tvec);
        }
    }
    else if (flags == SOLVEPNP_UPNP)
    {
        upnp PnP(cameraMatrix, opoints, ipoints);

        Mat rvec, tvec, R;
        PnP.compute_pose(R, tvec);
        Rodrigues(R, rvec);
        vec_rvecs.push_back(rvec);
        vec_tvecs.push_back(tvec);
    }*/
    else
        CV_Error(CV_StsBadArg, "The flags argument must be one of SOLVEPNP_ITERATIVE, SOLVEPNP_P3P, SOLVEPNP_EPNP or SOLVEPNP_DLS");

    CV_Assert(vec_rvecs.size() == vec_tvecs.size());

    int solutions = static_cast<int>(vec_rvecs.size());

    int depthRot = _rvecs.fixedType() ? _rvecs.depth() : CV_64F;
    int depthTrans = _tvecs.fixedType() ? _tvecs.depth() : CV_64F;
    _rvecs.create(solutions, 1, CV_MAKETYPE(depthRot, _rvecs.fixedType() && _rvecs.kind() == _InputArray::STD_VECTOR ? 3 : 1));
    _tvecs.create(solutions, 1, CV_MAKETYPE(depthTrans, _tvecs.fixedType() && _tvecs.kind() == _InputArray::STD_VECTOR ? 3 : 1));

    for (int i = 0; i < solutions; i++)
    {
        Mat rvec0, tvec0;
        if (depthRot == CV_64F)
            rvec0 = vec_rvecs[i];
        else
            vec_rvecs[i].convertTo(rvec0, depthRot);

        if (depthTrans == CV_64F)
            tvec0 = vec_tvecs[i];
        else
            vec_tvecs[i].convertTo(tvec0, depthTrans);

        if (_rvecs.fixedType() && _rvecs.kind() == _InputArray::STD_VECTOR)
        {
            Mat rref = _rvecs.getMat_();

            if (_rvecs.depth() == CV_32F)
                rref.at<Vec3f>(0,i) = Vec3f(rvec0.at<float>(0,0), rvec0.at<float>(1,0), rvec0.at<float>(2,0));
            else
                rref.at<Vec3d>(0,i) = Vec3d(rvec0.at<double>(0,0), rvec0.at<double>(1,0), rvec0.at<double>(2,0));
        }
        else
        {
            _rvecs.getMatRef(i) = rvec0;
        }

        if (_tvecs.fixedType() && _tvecs.kind() == _InputArray::STD_VECTOR)
        {

            Mat tref = _tvecs.getMat_();

            if (_tvecs.depth() == CV_32F)
                tref.at<Vec3f>(0,i) = Vec3f(tvec0.at<float>(0,0), tvec0.at<float>(1,0), tvec0.at<float>(2,0));
            else
                tref.at<Vec3d>(0,i) = Vec3d(tvec0.at<double>(0,0), tvec0.at<double>(1,0), tvec0.at<double>(2,0));
        }
        else
        {
            _tvecs.getMatRef(i) = tvec0;
        }
    }

    if (reprojectionError.needed())
    {
        int type = (reprojectionError.fixedType() || !reprojectionError.empty())
                ? reprojectionError.type()
                : (max(_ipoints.depth(), _opoints.depth()) == CV_64F ? CV_64F : CV_32F);

        reprojectionError.create(solutions, 1, type);
        CV_CheckType(reprojectionError.type(), type == CV_32FC1 || type == CV_64FC1,
                     "Type of reprojectionError must be CV_32FC1 or CV_64FC1!");

        Mat objectPoints, imagePoints;
        if (opoints.depth() == CV_32F)
        {
            opoints.convertTo(objectPoints, CV_64F);
        }
        else
        {
            objectPoints = opoints;
        }
        if (ipoints.depth() == CV_32F)
        {
            ipoints.convertTo(imagePoints, CV_64F);
        }
        else
        {
            imagePoints = ipoints;
        }

        for (size_t i = 0; i < vec_rvecs.size(); i++)
        {
            vector<Point2d> projectedPoints;
            projectPoints(objectPoints, vec_rvecs[i], vec_tvecs[i], cameraMatrix, distCoeffs, projectedPoints);
            double rmse = norm(Mat(projectedPoints, false), imagePoints, NORM_L2) / sqrt(2*projectedPoints.size());

            Mat err = reprojectionError.getMat();
            if (type == CV_32F)
            {
                err.at<float>(static_cast<int>(i)) = static_cast<float>(rmse);
            }
            else
            {
                err.at<double>(static_cast<int>(i)) = rmse;
            }
        }
    }

    return solutions;
}

}<|MERGE_RESOLUTION|>--- conflicted
+++ resolved
@@ -47,14 +47,11 @@
 #include "p3p.h"
 #include "ap3p.h"
 #include "ippe.hpp"
-<<<<<<< HEAD
 #include "calib3d_c_api.h"
 
 #include "usac.hpp"
-=======
-#include "opencv2/calib3d/calib3d_c.h"
+
 #include <opencv2/core/utils/logger.hpp>
->>>>>>> 01324b02
 
 namespace cv
 {

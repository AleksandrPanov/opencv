--- conflicted
+++ resolved
@@ -257,17 +257,15 @@
         l1 = 0.046;
         lInf = 0.023;
     }
-<<<<<<< HEAD
+    else if (target == DNN_TARGET_MYRIAD)
+    {
+        l1 = 0.02;
+        lInf = 0.05;
+    }
     else if (target == DNN_TARGET_CUDA_FP16)
     {
         l1 = 0.0042;
         lInf = 0.021;
-=======
-    else if (target == DNN_TARGET_MYRIAD)
-    {
-        l1 = 0.02;
-        lInf = 0.05;
->>>>>>> 35ff9af6
     }
     // The OpenCL kernels use the native_ math functions which have
     // implementation defined accuracy, so we use relaxed thresholds. See

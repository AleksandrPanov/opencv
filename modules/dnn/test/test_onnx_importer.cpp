--- conflicted
+++ resolved
@@ -1338,7 +1338,11 @@
     testONNXModels("sub_from_const_broadcast");
 }
 
-<<<<<<< HEAD
+TEST_P(Test_ONNX_layers, DivConst)
+{
+    testONNXModels("div_const");
+}
+
 
 TEST_P(Test_ONNX_layers, Quantized_Convolution)
 {
@@ -1444,11 +1448,6 @@
 TEST_P(Test_ONNX_layers, Quantized_Constant)
 {
     testONNXModels("quantized_constant", npy, 0.002, 0.008);
-=======
-TEST_P(Test_ONNX_layers, DivConst)
-{
-    testONNXModels("div_const");
->>>>>>> 19ac5427
 }
 
 INSTANTIATE_TEST_CASE_P(/*nothing*/, Test_ONNX_layers, dnnBackendsAndTargets());

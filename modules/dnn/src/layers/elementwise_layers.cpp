/*M///////////////////////////////////////////////////////////////////////////////////////
//
//  IMPORTANT: READ BEFORE DOWNLOADING, COPYING, INSTALLING OR USING.
//
//  By downloading, copying, installing or using the software you agree to this license.
//  If you do not agree to this license, do not download, install,
//  copy or use the software.
//
//
//                           License Agreement
//                For Open Source Computer Vision Library
//
// Copyright (C) 2013, OpenCV Foundation, all rights reserved.
// Copyright (C) 2017, Intel Corporation, all rights reserved.
// Third party copyrights are property of their respective owners.
//
// Redistribution and use in source and binary forms, with or without modification,
// are permitted provided that the following conditions are met:
//
//   * Redistribution's of source code must retain the above copyright notice,
//     this list of conditions and the following disclaimer.
//
//   * Redistribution's in binary form must reproduce the above copyright notice,
//     this list of conditions and the following disclaimer in the documentation
//     and/or other materials provided with the distribution.
//
//   * The name of the copyright holders may not be used to endorse or promote products
//     derived from this software without specific prior written permission.
//
// This software is provided by the copyright holders and contributors "as is" and
// any express or implied warranties, including, but not limited to, the implied
// warranties of merchantability and fitness for a particular purpose are disclaimed.
// In no event shall the Intel Corporation or contributors be liable for any direct,
// indirect, incidental, special, exemplary, or consequential damages
// (including, but not limited to, procurement of substitute goods or services;
// loss of use, data, or profits; or business interruption) however caused
// and on any theory of liability, whether in contract, strict liability,
// or tort (including negligence or otherwise) arising in any way out of
// the use of this software, even if advised of the possibility of such damage.
//
//M*/

#include "../precomp.hpp"
#include "layers_common.hpp"
#include "../op_halide.hpp"
#include "../op_inf_engine.hpp"
#include "../op_vkcom.hpp"
#include <opencv2/dnn/shape_utils.hpp>
#include <iostream>

#ifdef HAVE_OPENCL
#include "opencl_kernels_dnn.hpp"
#endif

namespace cv
{
namespace dnn
{

using std::abs;
using std::exp;
using std::tanh;
using std::pow;

template<typename Func>
class ElementWiseLayer : public Func::Layer
{
public:
    class PBody : public cv::ParallelLoopBody
    {
    public:
        const Func* func_;
        const Mat* src_;
        Mat* dst_;
        int nstripes_;

        PBody(const Func &func, const Mat &src, Mat& dst, int nstripes)
        {
            func_ = &func;
            src_ = &src;
            dst_ = &dst;
            nstripes_ = nstripes;
        }

        void operator()(const Range &r) const CV_OVERRIDE
        {
            int nstripes = nstripes_, nsamples = 1, outCn = 1;
            size_t planeSize = 1;

            if (src_->dims > 1)
            {
                nsamples = src_->size[0];
                outCn = src_->size[1];
            }
            else
                outCn = src_->size[0];

            for (int i = 2; i < src_->dims; ++i)
                planeSize *= src_->size[i];

            size_t stripeSize = (planeSize + nstripes - 1)/nstripes;
            size_t stripeStart = r.start*stripeSize;
            size_t stripeEnd = std::min(r.end*stripeSize, planeSize);

            for( int i = 0; i < nsamples; i++ )
            {
                const float* srcptr = src_->ptr<float>(i) + stripeStart;
                float* dstptr = dst_->ptr<float>(i) + stripeStart;
                func_->apply(srcptr, dstptr, (int)(stripeEnd - stripeStart), planeSize, 0, outCn);
            }
        }
    };

    ElementWiseLayer(const Func &f=Func()) : run_parallel(false) { func = f; }

    virtual bool supportBackend(int backendId) CV_OVERRIDE
    {
        return func.supportBackend(backendId, this->preferableTarget);
    }

    virtual Ptr<BackendNode> tryAttach(const Ptr<BackendNode>& node) CV_OVERRIDE
    {
        switch (node->backendId)
        {
            case DNN_BACKEND_HALIDE:
            {
#ifdef HAVE_HALIDE
                auto base = node.dynamicCast<HalideBackendNode>();
                Halide::Func& input = base->funcs.back();
                Halide::Var x("x"), y("y"), c("c"), n("n");
                Halide::Func top = (this->name.empty() ? Halide::Func() : Halide::Func(this->name));
                func.attachHalide(input(x, y, c, n), top);
                return Ptr<BackendNode>(new HalideBackendNode(base, top));
#endif  // HAVE_HALIDE
                break;
            }
        }
        return Ptr<BackendNode>();
    }

    virtual Ptr<BackendNode> initHalide(const std::vector<Ptr<BackendWrapper> > &inputs) CV_OVERRIDE
    {
#ifdef HAVE_HALIDE
        Halide::Buffer<float> input = halideBuffer(inputs[0]);
        Halide::Var x("x"), y("y"), c("c"), n("n");
        Halide::Func top = (this->name.empty() ? Halide::Func() : Halide::Func(this->name));
        func.attachHalide(input(x, y, c, n), top);
        return Ptr<BackendNode>(new HalideBackendNode(top));
#endif  // HAVE_HALIDE
        return Ptr<BackendNode>();
    }

    virtual Ptr<BackendNode> initInfEngine(const std::vector<Ptr<BackendWrapper> >&) CV_OVERRIDE
    {
#ifdef HAVE_INF_ENGINE
#if INF_ENGINE_VER_MAJOR_GE(INF_ENGINE_RELEASE_2018R5)
        InferenceEngine::Builder::Layer ieLayer = func.initInfEngineBuilderAPI();
        ieLayer.setName(this->name);
        return Ptr<BackendNode>(new InfEngineBackendNode(ieLayer));
#else
        InferenceEngine::LayerParams lp;
        lp.name = this->name;
        lp.precision = InferenceEngine::Precision::FP32;
        return Ptr<BackendNode>(new InfEngineBackendNode(func.initInfEngine(lp)));
#endif
#endif  // HAVE_INF_ENGINE
        return Ptr<BackendNode>();
    }

    virtual Ptr<BackendNode> initVkCom(const std::vector<Ptr<BackendWrapper> >& inputs) CV_OVERRIDE
    {
#ifdef HAVE_VULKAN
        return Ptr<BackendNode>(new VkComBackendNode(inputs, func.initVkCom()));
#endif  // HAVE_VULKAN
        return Ptr<BackendNode>();
    }

    virtual bool tryFuse(Ptr<dnn::Layer>& top) CV_OVERRIDE
    {
        return func.tryFuse(top);
    }

    void getScaleShift(Mat& scale_, Mat& shift_) const CV_OVERRIDE
    {
        func.getScaleShift(scale_, shift_);
    }

    bool getMemoryShapes(const std::vector<MatShape> &inputs,
                         const int requiredOutputs,
                         std::vector<MatShape> &outputs,
                         std::vector<MatShape> &internals) const CV_OVERRIDE
    {
        Layer::getMemoryShapes(inputs, requiredOutputs, outputs, internals);
        return true;
    }

    void forward(InputArrayOfArrays inputs_arr, OutputArrayOfArrays outputs_arr, OutputArrayOfArrays internals_arr) CV_OVERRIDE
    {
        CV_TRACE_FUNCTION();

        CV_OCL_RUN(IS_DNN_OPENCL_TARGET(this->preferableTarget),
                   func.applyOCL(inputs_arr, outputs_arr, internals_arr))

        if (inputs_arr.depth() == CV_16S)
        {
            Layer::forward_fallback(inputs_arr, outputs_arr, internals_arr);
            return;
        }

        std::vector<Mat> inputs, outputs;
        inputs_arr.getMatVector(inputs);
        outputs_arr.getMatVector(outputs);

        for (size_t i = 0; i < inputs.size(); i++)
        {
            const Mat &src = inputs[i];
            Mat &dst = outputs[i];
            CV_Assert(src.size == dst.size && src.type() == dst.type() &&
                      src.isContinuous() && dst.isContinuous() && src.type() == CV_32F);

            const int nstripes = getNumThreads();
            PBody body(func, src, dst, nstripes);
            parallel_for_(Range(0, nstripes), body, nstripes);
        }
    }

    void forwardSlice(const float* src, float* dst, int len, size_t planeSize, int cn0, int cn1) const CV_OVERRIDE
    {
        func.apply(src, dst, len, planeSize, cn0, cn1);
    }

    virtual int64 getFLOPS(const std::vector<MatShape> &inputs,
                           const std::vector<MatShape> &outputs) const CV_OVERRIDE
    {
        long flops = 0;
        for (int i = 0; i < outputs.size(); i++)
        {
            flops += total(outputs[i]) * func.getFLOPSPerElement();
        }
        return flops;
    }

    Func func;
    bool run_parallel;
};

#ifdef HAVE_OPENCL
static String oclGetTMacro(const UMat &m)
{
    String str_name = ocl::typeToStr(m.type());

    if (str_name == "short")
        str_name = "half";

    return format("-DT=%s -Dconvert_T=convert_%s ", str_name.c_str(), str_name.c_str());
}
#endif

struct ReLUFunctor
{
    typedef ReLULayer Layer;
    float slope;

    explicit ReLUFunctor(float slope_=1.f) : slope(slope_) {}

    bool supportBackend(int backendId, int)
    {
<<<<<<< HEAD
        return backendId == DNN_BACKEND_OPENCV || backendId == DNN_BACKEND_HALIDE ||
               backendId == DNN_BACKEND_INFERENCE_ENGINE ||
               backendId == DNN_BACKEND_VKCOM;
=======
#ifdef HAVE_INF_ENGINE
        if (backendId == DNN_BACKEND_INFERENCE_ENGINE)
            return slope >= 0 || !INF_ENGINE_VER_MAJOR_EQ(INF_ENGINE_RELEASE_2019R1);
#endif
        return backendId == DNN_BACKEND_OPENCV || backendId == DNN_BACKEND_HALIDE;
>>>>>>> 169dc9c3
    }

    void apply(const float* srcptr, float* dstptr, int len, size_t planeSize, int cn0, int cn1) const
    {
        float s = slope;
        for( int cn = cn0; cn < cn1; cn++, srcptr += planeSize, dstptr += planeSize )
        {
            int i = 0;
#if CV_SIMD128
            v_float32x4 s4 = v_setall_f32(s), z = v_setzero_f32();
            for( ; i <= len - 16; i += 16 )
            {
                v_float32x4 x0 = v_load(srcptr + i);
                v_float32x4 x1 = v_load(srcptr + i + 4);
                v_float32x4 x2 = v_load(srcptr + i + 8);
                v_float32x4 x3 = v_load(srcptr + i + 12);
                x0 = v_select(x0 >= z, x0, x0*s4);
                x1 = v_select(x1 >= z, x1, x1*s4);
                x2 = v_select(x2 >= z, x2, x2*s4);
                x3 = v_select(x3 >= z, x3, x3*s4);
                v_store(dstptr + i, x0);
                v_store(dstptr + i + 4, x1);
                v_store(dstptr + i + 8, x2);
                v_store(dstptr + i + 12, x3);
            }
#endif
            for( ; i < len; i++ )
            {
                float x = srcptr[i];
                dstptr[i] = x >= 0.f ? x : s*x;
            }
        }
    }

#ifdef HAVE_OPENCL
    bool initKernel(ocl::Kernel &ker, const UMat &src) const
    {
        const char *buildoptSlope = (slope == 0) ? "-DRELU_NO_SLOPE" : "";
        String buildopt = oclGetTMacro(src) + buildoptSlope;

        if (!ker.create("ReLUForward", ocl::dnn::activations_oclsrc, buildopt))
            return false;

        if (slope != 0)
            ker.set(3, (float)slope);

        return true;
    }

    bool applyOCL(InputArrayOfArrays inps, OutputArrayOfArrays outs, OutputArrayOfArrays internals)
    {
        std::vector<UMat> inputs;
        std::vector<UMat> outputs;

        inps.getUMatVector(inputs);
        outs.getUMatVector(outputs);

        for (size_t i = 0; i < inputs.size(); i++)
        {
            UMat& src = inputs[i];
            UMat& dst = outputs[i];
            CV_Assert(src.isContinuous() && dst.isContinuous() && !src.offset && !dst.offset);

            ocl::Kernel kernel;
            CV_Assert(initKernel(kernel, src));
            kernel.set(0, (int)src.total());
            kernel.set(1, ocl::KernelArg::PtrReadOnly(src));
            kernel.set(2, ocl::KernelArg::PtrWriteOnly(dst));

            size_t gSize = src.total();
            CV_Assert(kernel.run(1, &gSize, NULL, false));
        }

        return true;
    }
#endif

#ifdef HAVE_HALIDE
    void attachHalide(const Halide::Expr& input, Halide::Func& top)
    {
        Halide::Var x("x"), y("y"), c("c"), n("n");
        if (slope)
        {
            top(x, y, c, n) = select(input >= 0.0f, input, slope * input);
        }
        else
        {
            top(x, y, c, n) = max(input, 0.0f);
        }
    }
#endif  // HAVE_HALIDE

#ifdef HAVE_INF_ENGINE
#if INF_ENGINE_VER_MAJOR_GE(INF_ENGINE_RELEASE_2018R5)
    InferenceEngine::Builder::Layer initInfEngineBuilderAPI()
    {
        return InferenceEngine::Builder::ReLULayer("").setNegativeSlope(slope);
    }
#else
    InferenceEngine::CNNLayerPtr initInfEngine(InferenceEngine::LayerParams& lp)
    {
        lp.type = "ReLU";
        std::shared_ptr<InferenceEngine::ReLULayer> ieLayer(new InferenceEngine::ReLULayer(lp));
        ieLayer->negative_slope = slope;
        ieLayer->params["negative_slope"] = format("%f", slope);
        return ieLayer;
    }
#endif
#endif  // HAVE_INF_ENGINE

#ifdef HAVE_VULKAN
    std::shared_ptr<vkcom::OpBase> initVkCom()
    {
        std::shared_ptr<vkcom::OpBase> op(new vkcom::OpReLU(slope));
        return op;
    }
#endif  // HAVE_VULKAN



    bool tryFuse(Ptr<dnn::Layer>&) { return false; }

    void getScaleShift(Mat&, Mat&) const {}

    int64 getFLOPSPerElement() const { return 1; }
};

struct ReLU6Functor
{
    typedef ReLU6Layer Layer;
    float minValue, maxValue;

    ReLU6Functor(float minValue_ = 0.0f, float maxValue_ = 6.0f)
        : minValue(minValue_), maxValue(maxValue_)
    {
        CV_Assert(minValue <= maxValue);
    }

    bool supportBackend(int backendId, int)
    {
        return backendId == DNN_BACKEND_OPENCV || backendId == DNN_BACKEND_HALIDE ||
               backendId == DNN_BACKEND_INFERENCE_ENGINE;
    }

    void apply(const float* srcptr, float* dstptr, int len, size_t planeSize, int cn0, int cn1) const
    {
        for( int cn = cn0; cn < cn1; cn++, srcptr += planeSize, dstptr += planeSize )
        {
            int i = 0;
#if CV_SIMD128
            v_float32x4 minV = v_setall_f32(minValue), maxV = v_setall_f32(maxValue);
            for( ; i <= len - 16; i += 16 )
            {
                v_float32x4 x0 = v_load(srcptr + i);
                v_float32x4 x1 = v_load(srcptr + i + 4);
                v_float32x4 x2 = v_load(srcptr + i + 8);
                v_float32x4 x3 = v_load(srcptr + i + 12);
                x0 = v_min(v_max(minV, x0), maxV);
                x1 = v_min(v_max(minV, x1), maxV);
                x2 = v_min(v_max(minV, x2), maxV);
                x3 = v_min(v_max(minV, x3), maxV);
                v_store(dstptr + i, x0);
                v_store(dstptr + i + 4, x1);
                v_store(dstptr + i + 8, x2);
                v_store(dstptr + i + 12, x3);
            }
#endif
            for( ; i < len; i++ )
            {
                float x = srcptr[i];
                if (x >= minValue)
                    dstptr[i] = x <= maxValue ? x : maxValue;
                else
                    dstptr[i] = minValue;
            }
        }
    }

#ifdef HAVE_OPENCL
    bool applyOCL(InputArrayOfArrays inps, OutputArrayOfArrays outs, OutputArrayOfArrays internals)
    {
        std::vector<UMat> inputs;
        std::vector<UMat> outputs;

        inps.getUMatVector(inputs);
        outs.getUMatVector(outputs);
        String buildopt = oclGetTMacro(inputs[0]);

        for (size_t i = 0; i < inputs.size(); i++)
        {
            UMat& src = inputs[i];
            UMat& dst = outputs[i];

            ocl::Kernel kernel("ReLU6Forward", ocl::dnn::activations_oclsrc, buildopt);
            kernel.set(0, (int)src.total());
            kernel.set(1, ocl::KernelArg::PtrReadOnly(src));
            kernel.set(2, ocl::KernelArg::PtrWriteOnly(dst));
            kernel.set(3, (float)minValue);
            kernel.set(4, (float)maxValue);

            size_t gSize = src.total();
            CV_Assert(kernel.run(1, &gSize, NULL, false));
        }

        return true;
    }
#endif

#ifdef HAVE_HALIDE
    void attachHalide(const Halide::Expr& input, Halide::Func& top)
    {
        Halide::Var x("x"), y("y"), c("c"), n("n");
        top(x, y, c, n) = clamp(input, minValue, maxValue);
    }
#endif  // HAVE_HALIDE

#ifdef HAVE_INF_ENGINE
#if INF_ENGINE_VER_MAJOR_GE(INF_ENGINE_RELEASE_2018R5)
    InferenceEngine::Builder::Layer initInfEngineBuilderAPI()
    {
        return InferenceEngine::Builder::ClampLayer("").setMinValue(minValue).setMaxValue(maxValue);
    }
#else
    InferenceEngine::CNNLayerPtr initInfEngine(InferenceEngine::LayerParams& lp)
    {
        lp.type = "Clamp";
        std::shared_ptr<InferenceEngine::ClampLayer> ieLayer(new InferenceEngine::ClampLayer(lp));
        ieLayer->min_value = minValue;
        ieLayer->max_value = maxValue;
        ieLayer->params["min"] = format("%f", minValue);
        ieLayer->params["max"] = format("%f", maxValue);
        return ieLayer;
    }
#endif
#endif  // HAVE_INF_ENGINE

#ifdef HAVE_VULKAN
    std::shared_ptr<vkcom::OpBase> initVkCom()
    {
        // TODO: add vkcom implementation
        return std::shared_ptr<vkcom::OpBase>();
    }
#endif  // HAVE_VULKAN

    bool tryFuse(Ptr<dnn::Layer>&) { return false; }

    void getScaleShift(Mat&, Mat&) const {}

    int64 getFLOPSPerElement() const { return 2; }
};

struct TanHFunctor
{
    typedef TanHLayer Layer;

    bool supportBackend(int backendId, int)
    {
        return backendId == DNN_BACKEND_OPENCV || backendId == DNN_BACKEND_HALIDE ||
               backendId == DNN_BACKEND_INFERENCE_ENGINE;
    }

    void apply(const float* srcptr, float* dstptr, int len, size_t planeSize, int cn0, int cn1) const
    {
        for( int cn = cn0; cn < cn1; cn++, srcptr += planeSize, dstptr += planeSize )
        {
            for( int i = 0; i < len; i++ )
            {
                float x = srcptr[i];
                dstptr[i] = tanh(x);
            }
        }
    }

#ifdef HAVE_OPENCL
    bool applyOCL(InputArrayOfArrays inps, OutputArrayOfArrays outs, OutputArrayOfArrays internals)
    {
        std::vector<UMat> inputs;
        std::vector<UMat> outputs;

        inps.getUMatVector(inputs);
        outs.getUMatVector(outputs);
        String buildopt = oclGetTMacro(inputs[0]);

        for (size_t i = 0; i < inputs.size(); i++)
        {
            UMat& src = inputs[i];
            UMat& dst = outputs[i];

            ocl::Kernel kernel("TanHForward", ocl::dnn::activations_oclsrc, buildopt);
            kernel.set(0, (int)src.total());
            kernel.set(1, ocl::KernelArg::PtrReadOnly(src));
            kernel.set(2, ocl::KernelArg::PtrWriteOnly(dst));

            size_t gSize = src.total();
            CV_Assert(kernel.run(1, &gSize, NULL, false));
        }

        return true;
    }
#endif

#ifdef HAVE_HALIDE
    void attachHalide(const Halide::Expr& input, Halide::Func& top)
    {
        Halide::Var x("x"), y("y"), c("c"), n("n");
        top(x, y, c, n) = tanh(input);
    }
#endif  // HAVE_HALIDE

#ifdef HAVE_INF_ENGINE
#if INF_ENGINE_VER_MAJOR_GE(INF_ENGINE_RELEASE_2018R5)
    InferenceEngine::Builder::Layer initInfEngineBuilderAPI()
    {
        return InferenceEngine::Builder::TanHLayer("");
    }
#else
    InferenceEngine::CNNLayerPtr initInfEngine(InferenceEngine::LayerParams& lp)
    {
        lp.type = "TanH";
        std::shared_ptr<InferenceEngine::CNNLayer> ieLayer(new InferenceEngine::CNNLayer(lp));
        return ieLayer;
    }
#endif
#endif  // HAVE_INF_ENGINE

#ifdef HAVE_VULKAN
    std::shared_ptr<vkcom::OpBase> initVkCom()
    {
        // TODO: add vkcom implementation
        return std::shared_ptr<vkcom::OpBase>();
    }
#endif  // HAVE_VULKAN

    bool tryFuse(Ptr<dnn::Layer>&) { return false; }

    void getScaleShift(Mat&, Mat&) const {}

    int64 getFLOPSPerElement() const { return 1; }
};

struct SigmoidFunctor
{
    typedef SigmoidLayer Layer;

    bool supportBackend(int backendId, int)
    {
        return backendId == DNN_BACKEND_OPENCV || backendId == DNN_BACKEND_HALIDE ||
               backendId == DNN_BACKEND_INFERENCE_ENGINE;
    }

    void apply(const float* srcptr, float* dstptr, int len, size_t planeSize, int cn0, int cn1) const
    {
        for( int cn = cn0; cn < cn1; cn++, srcptr += planeSize, dstptr += planeSize )
        {
            for( int i = 0; i < len; i++ )
            {
                float x = srcptr[i];
                dstptr[i] = 1.f/(1.f + exp(-x));
            }
        }
    }

#ifdef HAVE_OPENCL
    bool applyOCL(InputArrayOfArrays inps, OutputArrayOfArrays outs, OutputArrayOfArrays internals)
    {
        std::vector<UMat> inputs;
        std::vector<UMat> outputs;

        inps.getUMatVector(inputs);
        outs.getUMatVector(outputs);
        String buildopt = oclGetTMacro(inputs[0]);

        for (size_t i = 0; i < inputs.size(); i++)
        {
            UMat& src = inputs[i];
            UMat& dst = outputs[i];

            ocl::Kernel kernel("SigmoidForward", ocl::dnn::activations_oclsrc, buildopt);
            kernel.set(0, (int)src.total());
            kernel.set(1, ocl::KernelArg::PtrReadOnly(src));
            kernel.set(2, ocl::KernelArg::PtrWriteOnly(dst));

            size_t gSize = src.total();
            CV_Assert(kernel.run(1, &gSize, NULL, false));
        }

        return true;
    }
#endif

#ifdef HAVE_HALIDE
    void attachHalide(const Halide::Expr& input, Halide::Func& top)
    {
        Halide::Var x("x"), y("y"), c("c"), n("n");
        top(x, y, c, n) = 1.0f / (1.0f + exp(-input));
    }
#endif  // HAVE_HALIDE

#ifdef HAVE_INF_ENGINE
#if INF_ENGINE_VER_MAJOR_GE(INF_ENGINE_RELEASE_2018R5)
    InferenceEngine::Builder::Layer initInfEngineBuilderAPI()
    {
        return InferenceEngine::Builder::SigmoidLayer("");
    }
#else
    InferenceEngine::CNNLayerPtr initInfEngine(InferenceEngine::LayerParams& lp)
    {
        lp.type = "Sigmoid";
        std::shared_ptr<InferenceEngine::CNNLayer> ieLayer(new InferenceEngine::CNNLayer(lp));
        return ieLayer;
    }
#endif
#endif  // HAVE_INF_ENGINE

#ifdef HAVE_VULKAN
    std::shared_ptr<vkcom::OpBase> initVkCom()
    {
        // TODO: add vkcom implementation
        return std::shared_ptr<vkcom::OpBase>();
    }
#endif  // HAVE_VULKAN

    bool tryFuse(Ptr<dnn::Layer>&) { return false; }

    void getScaleShift(Mat&, Mat&) const {}

    int64 getFLOPSPerElement() const { return 3; }
};

struct ELUFunctor
{
    typedef ELULayer Layer;

    explicit ELUFunctor() {}

    bool supportBackend(int backendId, int)
    {
        return backendId == DNN_BACKEND_OPENCV || backendId == DNN_BACKEND_HALIDE ||
               backendId == DNN_BACKEND_INFERENCE_ENGINE;
    }

    void apply(const float* srcptr, float* dstptr, int len, size_t planeSize, int cn0, int cn1) const
    {
        for( int cn = cn0; cn < cn1; cn++, srcptr += planeSize, dstptr += planeSize )
        {
            for(int i = 0; i < len; i++ )
            {
                float x = srcptr[i];
                dstptr[i] = x >= 0.f ? x : exp(x) - 1;
            }
        }
    }

#ifdef HAVE_OPENCL
    bool applyOCL(InputArrayOfArrays inps, OutputArrayOfArrays outs, OutputArrayOfArrays internals)
    {
        std::vector<UMat> inputs;
        std::vector<UMat> outputs;

        inps.getUMatVector(inputs);
        outs.getUMatVector(outputs);
        String buildopt = oclGetTMacro(inputs[0]);

        for (size_t i = 0; i < inputs.size(); i++)
        {
            UMat& src = inputs[i];
            UMat& dst = outputs[i];

            ocl::Kernel kernel("ELUForward", ocl::dnn::activations_oclsrc, buildopt);
            kernel.set(0, (int)src.total());
            kernel.set(1, ocl::KernelArg::PtrReadOnly(src));
            kernel.set(2, ocl::KernelArg::PtrWriteOnly(dst));

            size_t gSize = src.total();
            CV_Assert(kernel.run(1, &gSize, NULL, false));
        }

        return true;
    }
#endif

#ifdef HAVE_HALIDE
    void attachHalide(const Halide::Expr& input, Halide::Func& top)
    {
        Halide::Var x("x"), y("y"), c("c"), n("n");
        top(x, y, c, n) = select(input >= 0.0f, input, exp(input) - 1);
    }
#endif  // HAVE_HALIDE

#ifdef HAVE_INF_ENGINE
#if INF_ENGINE_VER_MAJOR_GE(INF_ENGINE_RELEASE_2018R5)
    InferenceEngine::Builder::Layer initInfEngineBuilderAPI()
    {
        return InferenceEngine::Builder::ELULayer("");
    }
#else
    InferenceEngine::CNNLayerPtr initInfEngine(InferenceEngine::LayerParams& lp)
    {
        lp.type = "ELU";
        return InferenceEngine::CNNLayerPtr(new InferenceEngine::CNNLayer(lp));
    }
#endif
#endif  // HAVE_INF_ENGINE

#ifdef HAVE_VULKAN
    std::shared_ptr<vkcom::OpBase> initVkCom()
    {
        // TODO: add vkcom implementation
        return std::shared_ptr<vkcom::OpBase>();
    }
#endif  // HAVE_VULKAN

    bool tryFuse(Ptr<dnn::Layer>&) { return false; }

    void getScaleShift(Mat&, Mat&) const {}

    int64 getFLOPSPerElement() const { return 2; }
};

struct AbsValFunctor
{
    typedef AbsLayer Layer;

    bool supportBackend(int backendId, int)
    {
#ifdef HAVE_INF_ENGINE
        if (backendId == DNN_BACKEND_INFERENCE_ENGINE)
            return !INF_ENGINE_VER_MAJOR_EQ(INF_ENGINE_RELEASE_2019R1);
#endif
        return backendId == DNN_BACKEND_OPENCV || backendId == DNN_BACKEND_HALIDE;
    }

    void apply(const float* srcptr, float* dstptr, int len, size_t planeSize, int cn0, int cn1) const
    {
        for( int cn = cn0; cn < cn1; cn++, srcptr += planeSize, dstptr += planeSize )
        {
            for( int i = 0; i < len; i++ )
            {
                float x = srcptr[i];
                dstptr[i] = abs(x);
            }
        }
    }

#ifdef HAVE_OPENCL
    bool applyOCL(InputArrayOfArrays inps, OutputArrayOfArrays outs, OutputArrayOfArrays internals)
    {
        std::vector<UMat> inputs;
        std::vector<UMat> outputs;

        inps.getUMatVector(inputs);
        outs.getUMatVector(outputs);
        String buildopt = oclGetTMacro(inputs[0]);

        for (size_t i = 0; i < inputs.size(); i++)
        {
            UMat& src = inputs[i];
            UMat& dst = outputs[i];

            ocl::Kernel kernel("AbsValForward", ocl::dnn::activations_oclsrc, buildopt);
            kernel.set(0, (int)src.total());
            kernel.set(1, ocl::KernelArg::PtrReadOnly(src));
            kernel.set(2, ocl::KernelArg::PtrWriteOnly(dst));

            size_t gSize = src.total();
            CV_Assert(kernel.run(1, &gSize, NULL, false));
        }

        return true;
    }
#endif

#ifdef HAVE_HALIDE
    void attachHalide(const Halide::Expr& input, Halide::Func& top)
    {
        Halide::Var x("x"), y("y"), c("c"), n("n");
        top(x, y, c, n) = abs(input);
    }
#endif  // HAVE_HALIDE

#ifdef HAVE_INF_ENGINE
#if INF_ENGINE_VER_MAJOR_GE(INF_ENGINE_RELEASE_2018R5)
    InferenceEngine::Builder::Layer initInfEngineBuilderAPI()
    {
        return InferenceEngine::Builder::ReLULayer("").setNegativeSlope(-1);
    }
#else
    InferenceEngine::CNNLayerPtr initInfEngine(InferenceEngine::LayerParams& lp)
    {
        lp.type = "ReLU";
        std::shared_ptr<InferenceEngine::ReLULayer> ieLayer(new InferenceEngine::ReLULayer(lp));
        ieLayer->negative_slope = -1;
        ieLayer->params["negative_slope"] = "-1.0";
        return ieLayer;
    }
#endif
#endif  // HAVE_INF_ENGINE

#ifdef HAVE_VULKAN
    std::shared_ptr<vkcom::OpBase> initVkCom()
    {
        // TODO: add vkcom implementation
        return std::shared_ptr<vkcom::OpBase>();
    }
#endif  // HAVE_VULKAN

    bool tryFuse(Ptr<dnn::Layer>&) { return false; }

    void getScaleShift(Mat&, Mat&) const {}

    int64 getFLOPSPerElement() const { return 1; }
};

struct BNLLFunctor
{
    typedef BNLLLayer Layer;

    bool supportBackend(int backendId, int)
    {
        return backendId == DNN_BACKEND_OPENCV || backendId == DNN_BACKEND_HALIDE;
    }

    void apply(const float* srcptr, float* dstptr, int len, size_t planeSize, int cn0, int cn1) const
    {
        for( int cn = cn0; cn < cn1; cn++, srcptr += planeSize, dstptr += planeSize )
        {
            for( int i = 0; i < len; i++ )
            {
                float x = srcptr[i];
                dstptr[i] = log(1.f + exp(-abs(x)));
            }
        }
    }

#ifdef HAVE_OPENCL
    bool applyOCL(InputArrayOfArrays inps, OutputArrayOfArrays outs, OutputArrayOfArrays internals)
    {
        // TODO: implement OCL version
        return false;
    }
#endif

#ifdef HAVE_HALIDE
    void attachHalide(const Halide::Expr& input, Halide::Func& top)
    {
        Halide::Var x("x"), y("y"), c("c"), n("n");
        top(x, y, c, n) = log(1.0f + exp(-abs(input)));
    }
#endif  // HAVE_HALIDE

#ifdef HAVE_INF_ENGINE
#if INF_ENGINE_VER_MAJOR_GE(INF_ENGINE_RELEASE_2018R5)
    InferenceEngine::Builder::Layer initInfEngineBuilderAPI()
    {
        CV_Error(Error::StsNotImplemented, "");
    }
#else
    InferenceEngine::CNNLayerPtr initInfEngine(InferenceEngine::LayerParams& lp)
    {
        CV_Error(Error::StsNotImplemented, "BNLL");
        return InferenceEngine::CNNLayerPtr();
    }
#endif
#endif  // HAVE_INF_ENGINE

#ifdef HAVE_VULKAN
    std::shared_ptr<vkcom::OpBase> initVkCom()
    {
        // TODO: add vkcom implementation
        return std::shared_ptr<vkcom::OpBase>();
    }
#endif  // HAVE_VULKAN

    bool tryFuse(Ptr<dnn::Layer>&) { return false; }

    void getScaleShift(Mat&, Mat&) const {}

    int64 getFLOPSPerElement() const { return 5; }
};

struct PowerFunctor
{
    typedef PowerLayer Layer;

    float power;
    float scale;
    float shift;

    explicit PowerFunctor(float power_ = 1.f, float scale_ = 1.f, float shift_ = 0.f)
        : power(power_), scale(scale_), shift(shift_) {}

    bool supportBackend(int backendId, int targetId)
    {
        if (backendId == DNN_BACKEND_INFERENCE_ENGINE)
            return (targetId != DNN_TARGET_OPENCL && targetId != DNN_TARGET_OPENCL_FP16) || power == 1.0 || power == 0.5;
        else
            return backendId == DNN_BACKEND_OPENCV || backendId == DNN_BACKEND_HALIDE;
    }

    void apply(const float* srcptr, float* dstptr, int len, size_t planeSize, int cn0, int cn1) const
    {
        float a = scale, b = shift, p = power;
        if( p == 1.f )
        {
            for( int cn = cn0; cn < cn1; cn++, srcptr += planeSize, dstptr += planeSize )
            {
                for( int i = 0; i < len; i++ )
                {
                    float x = srcptr[i];
                    dstptr[i] = a*x + b;
                }
            }
        }
        else
        {
            for( int cn = cn0; cn < cn1; cn++, srcptr += planeSize, dstptr += planeSize )
            {
                for( int i = 0; i < len; i++ )
                {
                    float x = srcptr[i];
                    dstptr[i] = pow(a*x + b, p);
                }
            }
        }
    }

#ifdef HAVE_OPENCL
    bool applyOCL(InputArrayOfArrays inps, OutputArrayOfArrays outs, OutputArrayOfArrays internals)
    {
        std::vector<UMat> inputs;
        std::vector<UMat> outputs;

        inps.getUMatVector(inputs);
        outs.getUMatVector(outputs);
        String buildopt = oclGetTMacro(inputs[0]);

        for (size_t i = 0; i < inputs.size(); i++)
        {
            UMat& src = inputs[i];
            UMat& dst = outputs[i];

            ocl::Kernel kernel("PowForward", ocl::dnn::activations_oclsrc, buildopt);
            kernel.set(0, (int)src.total());
            kernel.set(1, ocl::KernelArg::PtrReadOnly(src));
            kernel.set(2, ocl::KernelArg::PtrWriteOnly(dst));
            kernel.set(3, (float)power);
            kernel.set(4, (float)scale);
            kernel.set(5, (float)shift);

            size_t gSize = src.total();
            CV_Assert(kernel.run(1, &gSize, NULL, false));
        }

        return true;
    }
#endif

#ifdef HAVE_HALIDE
    void attachHalide(const Halide::Expr& input, Halide::Func& top)
    {
        Halide::Var x("x"), y("y"), c("c"), n("n");
        Halide::Expr topExpr = (scale == 1.0f ? input : input * scale);
        if (shift)
        {
            topExpr += shift;
        }
        if (power != 1.0f)
        {
            topExpr = pow(topExpr, power);
        }
        top(x, y, c, n) = topExpr;
    }
#endif  // HAVE_HALIDE

#ifdef HAVE_INF_ENGINE
#if INF_ENGINE_VER_MAJOR_GE(INF_ENGINE_RELEASE_2018R5)
    InferenceEngine::Builder::Layer initInfEngineBuilderAPI()
    {
        return InferenceEngine::Builder::PowerLayer("").setPower(power)
                                                       .setScale(scale)
                                                       .setShift(shift);
    }
#else
    InferenceEngine::CNNLayerPtr initInfEngine(InferenceEngine::LayerParams& lp)
    {
        if (power == 1.0f && scale == 1.0f && shift == 0.0f)
        {
            // It looks like there is a bug in Inference Engine for DNN_TARGET_OPENCL and DNN_TARGET_OPENCL_FP16
            // if power layer do nothing so we replace it to Identity.
            lp.type = "Split";
            return std::shared_ptr<InferenceEngine::SplitLayer>(new InferenceEngine::SplitLayer(lp));
        }
        else
        {
            lp.type = "Power";
            std::shared_ptr<InferenceEngine::PowerLayer> ieLayer(new InferenceEngine::PowerLayer(lp));
            ieLayer->power = power;
            ieLayer->scale = scale;
            ieLayer->offset = shift;
            return ieLayer;
        }
    }
#endif
#endif  // HAVE_INF_ENGINE

#ifdef HAVE_VULKAN
    std::shared_ptr<vkcom::OpBase> initVkCom()
    {
        // TODO: add vkcom implementation
        return std::shared_ptr<vkcom::OpBase>();
    }
#endif  // HAVE_VULKAN

    bool tryFuse(Ptr<dnn::Layer>& top)
    {
        if (power != 1.0f && shift != 0.0f)
            return false;

        Mat w, b;
        top->getScaleShift(w, b);
        if ((w.empty() && b.empty()) || w.total() > 1 || b.total() > 1)
            return false;

        float nextScale = w.empty() ? 1.0f : w.at<float>(0);
        float nextShift = b.empty() ? 0.0f : b.at<float>(0);
        scale = std::pow(scale, power) * nextScale;
        shift = nextScale * shift + nextShift;
        return true;
    }

    void getScaleShift(Mat& _scale, Mat& _shift) const
    {
        if (power == 1.0f)
        {
            _scale = Mat(1, 1, CV_32F, Scalar(scale));
            _shift = Mat(1, 1, CV_32F, Scalar(shift));
        }
    }

    int64 getFLOPSPerElement() const { return power == 1 ? 2 : 10; }
};


struct ChannelsPReLUFunctor
{
    typedef ChannelsPReLULayer Layer;
    Mat scale;
#ifdef HAVE_OPENCL
    UMat scale_umat;
#endif

    explicit ChannelsPReLUFunctor(const Mat& scale_=Mat()) : scale(scale_)
    {
    }

    bool supportBackend(int backendId, int)
    {
        return backendId == DNN_BACKEND_OPENCV || backendId == DNN_BACKEND_HALIDE ||
               backendId == DNN_BACKEND_INFERENCE_ENGINE;
    }

    void apply(const float* srcptr, float* dstptr, int len, size_t planeSize, int cn0, int cn1) const
    {
        CV_Assert(scale.isContinuous() && scale.type() == CV_32F);

        const float* scaleptr = scale.ptr<float>();
        CV_Assert( 0 <= cn0 && cn0 < cn1 && cn1 <= (int)scale.total() );

        for( int cn = cn0; cn < cn1; cn++, srcptr += planeSize, dstptr += planeSize )
        {
            float s = scaleptr[cn];
            int i = 0;
        #if CV_SIMD128
            v_float32x4 s4 = v_setall_f32(s), z = v_setzero_f32();
            for( ; i <= len - 16; i += 16 )
            {
                v_float32x4 x0 = v_load(srcptr + i);
                v_float32x4 x1 = v_load(srcptr + i + 4);
                v_float32x4 x2 = v_load(srcptr + i + 8);
                v_float32x4 x3 = v_load(srcptr + i + 12);
                x0 = v_select(x0 >= z, x0, x0*s4);
                x1 = v_select(x1 >= z, x1, x1*s4);
                x2 = v_select(x2 >= z, x2, x2*s4);
                x3 = v_select(x3 >= z, x3, x3*s4);
                v_store(dstptr + i, x0);
                v_store(dstptr + i + 4, x1);
                v_store(dstptr + i + 8, x2);
                v_store(dstptr + i + 12, x3);
            }
        #endif
            for( ; i < len; i++ )
            {
                float x = srcptr[i];
                dstptr[i] = x >= 0.f ? x : s*x;
            }
        }
    }

#ifdef HAVE_OPENCL
    bool applyOCL(InputArrayOfArrays inps, OutputArrayOfArrays outs, OutputArrayOfArrays internals)
    {
        if (scale_umat.empty())
            scale.copyTo(scale_umat);

        std::vector<UMat> inputs;
        std::vector<UMat> outputs;

        inps.getUMatVector(inputs);
        outs.getUMatVector(outputs);
        String buildopt = oclGetTMacro(inputs[0]);

        for (size_t i = 0; i < inputs.size(); i++)
        {
            UMat& src = inputs[i];
            UMat& dst = outputs[i];

            ocl::Kernel kernel("PReLUForward", ocl::dnn::activations_oclsrc, buildopt);
            kernel.set(0, (int)src.total());
            kernel.set(1, (int)src.size[1]);
            kernel.set(2, (int)total(shape(src), 2));
            kernel.set(3, ocl::KernelArg::PtrReadOnly(src));
            kernel.set(4, ocl::KernelArg::PtrWriteOnly(dst));
            kernel.set(5, ocl::KernelArg::PtrReadOnly(scale_umat));

            size_t gSize = src.total();
            CV_Assert(kernel.run(1, &gSize, NULL, false));
        }

        return true;
    }
#endif

#ifdef HAVE_HALIDE
    void attachHalide(const Halide::Expr& input, Halide::Func& top)
    {
        Halide::Var x("x"), y("y"), c("c"), n("n");
        auto weights = wrapToHalideBuffer(scale, {(int)scale.total()});
        top(x, y, c, n) = select(input >= 0.0f, input, weights(c) * input);
    }
#endif  // HAVE_HALIDE

#ifdef HAVE_INF_ENGINE
#if INF_ENGINE_VER_MAJOR_GE(INF_ENGINE_RELEASE_2018R5)
    InferenceEngine::Builder::Layer initInfEngineBuilderAPI()
    {
        InferenceEngine::Builder::Layer l = InferenceEngine::Builder::PReLULayer("");
        const size_t numChannels = scale.total();
        addConstantData("weights", wrapToInfEngineBlob(scale, {numChannels}, InferenceEngine::Layout::C), l);
        return l;
    }
#else
    InferenceEngine::CNNLayerPtr initInfEngine(InferenceEngine::LayerParams& lp)
    {
        lp.type = "PReLU";
        std::shared_ptr<InferenceEngine::PReLULayer> ieLayer(new InferenceEngine::PReLULayer(lp));
        const size_t numChannels = scale.total();
        ieLayer->_weights = wrapToInfEngineBlob(scale, {numChannels}, InferenceEngine::Layout::C);
        return ieLayer;
    }
#endif
#endif  // HAVE_INF_ENGINE

#ifdef HAVE_VULKAN
    std::shared_ptr<vkcom::OpBase> initVkCom()
    {
        // TODO: add vkcom implementation
        return std::shared_ptr<vkcom::OpBase>();
    }
#endif  // HAVE_VULKAN

    bool tryFuse(Ptr<dnn::Layer>&) { return false; }

    void getScaleShift(Mat&, Mat&) const {}

    int64 getFLOPSPerElement() const { return 1; }
};

#define ACTIVATION_CREATOR_FOR(_Layer, _Functor, ...) \
Ptr<_Layer> _Layer::create() { \
    return return Ptr<_Layer>( new ElementWiseLayer<_Functor>(_Functor()) ); }


Ptr<ReLULayer> ReLULayer::create(const LayerParams& params)
{
    float negativeSlope = params.get<float>("negative_slope", 0.f);
    Ptr<ReLULayer> l(new ElementWiseLayer<ReLUFunctor>(ReLUFunctor(negativeSlope)));
    l->setParamsFrom(params);
    l->negativeSlope = negativeSlope;

    return l;
}

Ptr<ReLU6Layer> ReLU6Layer::create(const LayerParams& params)
{
    float minValue = params.get<float>("min_value", 0.0f);
    float maxValue = params.get<float>("max_value", 6.0f);
    Ptr<ReLU6Layer> l(new ElementWiseLayer<ReLU6Functor>(ReLU6Functor(minValue, maxValue)));
    l->setParamsFrom(params);
    l->minValue = minValue;
    l->maxValue = maxValue;

    return l;
}

Ptr<TanHLayer> TanHLayer::create(const LayerParams& params)
{
    Ptr<TanHLayer> l(new ElementWiseLayer<TanHFunctor>());
    l->setParamsFrom(params);

    return l;
}

Ptr<SigmoidLayer> SigmoidLayer::create(const LayerParams& params)
{
    Ptr<SigmoidLayer> l(new ElementWiseLayer<SigmoidFunctor>());
    l->setParamsFrom(params);

    return l;
}

Ptr<ELULayer> ELULayer::create(const LayerParams& params)
{
    Ptr<ELULayer> l(new ElementWiseLayer<ELUFunctor>(ELUFunctor()));
    l->setParamsFrom(params);

    return l;
}

Ptr<AbsLayer> AbsLayer::create(const LayerParams& params)
{
    Ptr<AbsLayer> l(new ElementWiseLayer<AbsValFunctor>());
    l->setParamsFrom(params);

    return l;
}

Ptr<BNLLLayer> BNLLLayer::create(const LayerParams& params)
{
    Ptr<BNLLLayer> l(new ElementWiseLayer<BNLLFunctor>());
    l->setParamsFrom(params);

    return l;
}

Ptr<PowerLayer> PowerLayer::create(const LayerParams& params)
{
    float power = params.get<float>("power", 1.0f);
    float scale = params.get<float>("scale", 1.0f);
    float shift = params.get<float>("shift", 0.0f);
    Ptr<PowerLayer> l(new ElementWiseLayer<PowerFunctor>(PowerFunctor(power, scale, shift)));
    l->setParamsFrom(params);
    l->power = power;
    l->scale = scale;
    l->shift = shift;

    return l;
}

Ptr<Layer> ChannelsPReLULayer::create(const LayerParams& params)
{
    CV_Assert(params.blobs.size() == 1);
    if (params.blobs[0].total() == 1)
    {
        LayerParams reluParams = params;
        reluParams.set("negative_slope", params.blobs[0].at<float>(0));
        return ReLULayer::create(reluParams);
    }
    Ptr<ChannelsPReLULayer> l(new ElementWiseLayer<ChannelsPReLUFunctor>(ChannelsPReLUFunctor(params.blobs[0])));
    l->setParamsFrom(params);

    return l;
}

}
}<|MERGE_RESOLUTION|>--- conflicted
+++ resolved
@@ -265,17 +265,12 @@
 
     bool supportBackend(int backendId, int)
     {
-<<<<<<< HEAD
-        return backendId == DNN_BACKEND_OPENCV || backendId == DNN_BACKEND_HALIDE ||
-               backendId == DNN_BACKEND_INFERENCE_ENGINE ||
-               backendId == DNN_BACKEND_VKCOM;
-=======
 #ifdef HAVE_INF_ENGINE
         if (backendId == DNN_BACKEND_INFERENCE_ENGINE)
             return slope >= 0 || !INF_ENGINE_VER_MAJOR_EQ(INF_ENGINE_RELEASE_2019R1);
 #endif
-        return backendId == DNN_BACKEND_OPENCV || backendId == DNN_BACKEND_HALIDE;
->>>>>>> 169dc9c3
+        return backendId == DNN_BACKEND_OPENCV || backendId == DNN_BACKEND_HALIDE ||
+               backendId == DNN_BACKEND_VKCOM;
     }
 
     void apply(const float* srcptr, float* dstptr, int len, size_t planeSize, int cn0, int cn1) const

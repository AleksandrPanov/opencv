--- conflicted
+++ resolved
@@ -44,9 +44,6 @@
 #include "layers_common.hpp"
 #include "../op_cuda.hpp"
 #include "../op_inf_engine.hpp"
-<<<<<<< HEAD
-#include "../op_vkcom.hpp"
-=======
 
 #ifdef HAVE_DNN_NGRAPH
 #include "../ie_ngraph.hpp"
@@ -54,7 +51,8 @@
 #include <ngraph/op/experimental/layers/prior_box_clustered.hpp>
 #endif
 
->>>>>>> 7523c777
+#include "../op_vkcom.hpp"
+
 #include <float.h>
 #include <algorithm>
 #include <cmath>
@@ -294,15 +292,10 @@
             return _explicitSizes || _stepX == _stepY;
 #endif
         return backendId == DNN_BACKEND_OPENCV ||
-<<<<<<< HEAD
                backendId == DNN_BACKEND_CUDA ||
-               (backendId == DNN_BACKEND_INFERENCE_ENGINE && haveInfEngine() &&
+               (backendId == DNN_BACKEND_INFERENCE_ENGINE_NN_BUILDER_2019 && haveInfEngine() &&
                    ( _explicitSizes || (_minSize.size() == 1 && _maxSize.size() <= 1)))
                || (backendId == DNN_BACKEND_VKCOM && haveVulkan());
-=======
-               (backendId == DNN_BACKEND_INFERENCE_ENGINE_NN_BUILDER_2019 && haveInfEngine() &&
-               ( _explicitSizes || (_minSize.size() == 1 && _maxSize.size() <= 1)));
->>>>>>> 7523c777
     }
 
     bool getMemoryShapes(const std::vector<MatShape> &inputs,

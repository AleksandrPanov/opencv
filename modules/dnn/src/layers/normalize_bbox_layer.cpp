/*M///////////////////////////////////////////////////////////////////////////////////////
//
//  IMPORTANT: READ BEFORE DOWNLOADING, COPYING, INSTALLING OR USING.
//
//  By downloading, copying, installing or using the software you agree to this license.
//  If you do not agree to this license, do not download, install,
//  copy or use the software.
//
//
//                           License Agreement
//                For Open Source Computer Vision Library
//
// Copyright (C) 2013, OpenCV Foundation, all rights reserved.
// Copyright (C) 2017, Intel Corporation, all rights reserved.
// Third party copyrights are property of their respective owners.
//
// Redistribution and use in source and binary forms, with or without modification,
// are permitted provided that the following conditions are met:
//
//   * Redistribution's of source code must retain the above copyright notice,
//     this list of conditions and the following disclaimer.
//
//   * Redistribution's in binary form must reproduce the above copyright notice,
//     this list of conditions and the following disclaimer in the documentation
//     and/or other materials provided with the distribution.
//
//   * The name of the copyright holders may not be used to endorse or promote products
//     derived from this software without specific prior written permission.
//
// This software is provided by the copyright holders and contributors "as is" and
// any express or implied warranties, including, but not limited to, the implied
// warranties of merchantability and fitness for a particular purpose are disclaimed.
// In no event shall the Intel Corporation or contributors be liable for any direct,
// indirect, incidental, special, exemplary, or consequential damages
// (including, but not limited to, procurement of substitute goods or services;
// loss of use, data, or profits; or business interruption) however caused
// and on any theory of liability, whether in contract, strict liability,
// or tort (including negligence or otherwise) arising in any way out of
// the use of this software, even if advised of the possibility of such damage.
//
//M*/

#include "../precomp.hpp"
#include "layers_common.hpp"
#include "../op_cuda.hpp"
#include "../op_inf_engine.hpp"
#include "../ie_ngraph.hpp"

#ifdef HAVE_CUDA
#include "../cuda4dnn/primitives/normalize_bbox.hpp"
using namespace cv::dnn::cuda4dnn;
#endif

namespace cv { namespace dnn {

class NormalizeBBoxLayerImpl CV_FINAL : public NormalizeBBoxLayer
{
public:
    NormalizeBBoxLayerImpl(const LayerParams& params)
    {
        setParamsFrom(params);
        pnorm = params.get<float>("p", 2);
        epsilon = params.get<float>("eps", 1e-10f);
        acrossSpatial = params.get<bool>("across_spatial", true);
        startAxis = params.get<int>("start_axis", 1);
        CV_Assert(!params.has("across_spatial") || !params.has("end_axis"));
        endAxis = params.get<int>("end_axis", acrossSpatial ? -1 : startAxis);
        CV_Assert(pnorm > 0);
    }

    virtual bool supportBackend(int backendId) CV_OVERRIDE
    {
        if (backendId == DNN_BACKEND_INFERENCE_ENGINE_NN_BUILDER_2019 || backendId == DNN_BACKEND_INFERENCE_ENGINE_NGRAPH)
        {
            if (pnorm != 2)
                return false;

            if (backendId == DNN_BACKEND_INFERENCE_ENGINE_NN_BUILDER_2019 && preferableTarget == DNN_TARGET_MYRIAD)
                return !acrossSpatial;

            return startAxis == 1;
        }
        return backendId == DNN_BACKEND_OPENCV ||
               (backendId == DNN_BACKEND_CUDA && (pnorm == 1 || pnorm == 2));
    }

    bool getMemoryShapes(const std::vector<MatShape> &inputs,
                         const int requiredOutputs,
                         std::vector<MatShape> &outputs,
                         std::vector<MatShape> &internals) const CV_OVERRIDE
    {
        CV_Assert(inputs.size() == 1);
        Layer::getMemoryShapes(inputs, requiredOutputs, outputs, internals);
        internals.resize(1, inputs[0]);
        internals[0][0] = 1;  // Batch size.
        return true;
    }

    void finalize(InputArrayOfArrays inputs_arr, OutputArrayOfArrays) CV_OVERRIDE
    {
        std::vector<Mat> inputs;
        inputs_arr.getMatVector(inputs);
        CV_Assert(inputs.size() == 1);
        endAxis = endAxis == -1 ? (inputs[0].dims - 1) : endAxis;
        startAxis = startAxis == -1 ? (inputs[0].dims - 1) : startAxis;
        acrossSpatial = (startAxis == 1 && endAxis == inputs[0].dims - 1);
    }

#ifdef HAVE_OPENCL
    bool forward_ocl(InputArrayOfArrays inputs_, OutputArrayOfArrays outputs_, OutputArrayOfArrays internals_)
    {
        std::vector<UMat> inputs;
        std::vector<UMat> outputs;
        std::vector<UMat> internals;

        if (inputs_.depth() == CV_16S)
            return false;

        inputs_.getUMatVector(inputs);
        outputs_.getUMatVector(outputs);
        internals_.getUMatVector(internals);

        CV_Assert(inputs.size() == 1 && outputs.size() == 1);
        CV_Assert(inputs[0].total() == outputs[0].total());

        const UMat& inp0 = inputs[0];
        UMat& buffer = internals[0];
        startAxis = clamp(startAxis, inp0.dims);
        endAxis = clamp(endAxis, inp0.dims);

        size_t num = total(shape(inp0.size), 0, startAxis);
        size_t numPlanes = total(shape(inp0.size), startAxis, endAxis + 1);
        size_t planeSize = inp0.total() / (num * numPlanes);
        MatShape s = shape(1, inputs[0].total());
        UMat inp = inputs[0].reshape(1, s.size(), &s[0]).reshape(1, num);
        UMat out = outputs[0].reshape(1, s.size(), &s[0]).reshape(1, num);
        for (size_t i = 0; i < num; ++i)
        {
            s = shape(numPlanes, planeSize);
            UMat src = inp.row(i).reshape(1, s.size(), &s[0]);
            UMat dst = out.row(i).reshape(1, s.size(), &s[0]);

            UMat abs_mat;
            absdiff(src, cv::Scalar::all(0), abs_mat);
            pow(abs_mat, pnorm, buffer);

            if (planeSize == 1)
            {
                // add eps to avoid overflow
                float absSum = sum(buffer)[0] + epsilon;
                float norm = pow(absSum, 1.0f / pnorm);
                multiply(src, 1.0f / norm, dst);
            }
            else
            {
                Mat norm;
                reduce(buffer, norm, 0, REDUCE_SUM);
                norm += epsilon;

                // compute inverted norm to call multiply instead divide
                cv::pow(norm, -1.0f / pnorm, norm);

                repeat(norm, numPlanes, 1, buffer);
                multiply(src, buffer, dst);
            }

            if (!blobs.empty())
            {
                // scale the output
                Mat scale = blobs[0];
                if (scale.total() == 1)
                {
                    // _scale: 1 x 1
                    multiply(dst, scale.at<float>(0, 0), dst);
                }
                else
                {
                    // _scale: _channels x 1
                    CV_Assert(scale.total() == numPlanes);
                    repeat(scale, 1, dst.cols, buffer);
                    multiply(dst, buffer, dst);
                }
            }
        }
        return true;
    }
#endif

    void forward(InputArrayOfArrays inputs_arr, OutputArrayOfArrays outputs_arr, OutputArrayOfArrays internals_arr) CV_OVERRIDE
    {
        CV_TRACE_FUNCTION();
        CV_TRACE_ARG_VALUE(name, "name", name.c_str());

        CV_OCL_RUN(IS_DNN_OPENCL_TARGET(preferableTarget),
                   forward_ocl(inputs_arr, outputs_arr, internals_arr))

        if (inputs_arr.depth() == CV_16S)
        {
            forward_fallback(inputs_arr, outputs_arr, internals_arr);
            return;
        }

        std::vector<Mat> inputs, outputs, internals;
        inputs_arr.getMatVector(inputs);
        outputs_arr.getMatVector(outputs);
        internals_arr.getMatVector(internals);

        CV_Assert(inputs.size() == 1 && outputs.size() == 1);
        CV_Assert(inputs[0].total() == outputs[0].total());

        const Mat& inp0 = inputs[0];
        Mat& buffer = internals[0];
        startAxis = clamp(startAxis, inp0.dims);
        endAxis = clamp(endAxis, inp0.dims);

        const float* inpData = inp0.ptr<float>();
        float* outData = outputs[0].ptr<float>();

        size_t num = total(shape(inp0.size), 0, startAxis);
        size_t numPlanes = total(shape(inp0.size), startAxis, endAxis + 1);
        CV_Assert(num * numPlanes != 0);
        size_t planeSize = inp0.total() / (num * numPlanes);
        for (size_t n = 0; n < num; ++n)
        {
            Mat src = Mat(numPlanes, planeSize, CV_32F, (void*)inpData);
            Mat dst = Mat(numPlanes, planeSize, CV_32F, (void*)outData);
            cv::pow(abs(src), pnorm, buffer);

            if (planeSize == 1)
            {
                // add eps to avoid overflow
                float absSum = sum(buffer)[0] + epsilon;
                float norm = pow(absSum, 1.0f / pnorm);
                multiply(src, 1.0f / norm, dst);
            }
            else
            {
                Mat norm;
                reduce(buffer, norm, 0, REDUCE_SUM);
                norm += epsilon;

                // compute inverted norm to call multiply instead divide
                cv::pow(norm, -1.0f / pnorm, norm);

                repeat(norm, numPlanes, 1, buffer);
                multiply(src, buffer, dst);
            }

            if (!blobs.empty())
            {
                // scale the output
                Mat scale = blobs[0];
                if (scale.total() == 1)
                {
                    // _scale: 1 x 1
                    dst *= scale.at<float>(0, 0);
                }
                else
                {
                    // _scale: _channels x 1
                    CV_Assert(scale.total() == numPlanes);
                    repeat(scale, 1, dst.cols, buffer);
                    multiply(dst, buffer, dst);
                }
            }
            inpData += numPlanes * planeSize;
            outData += numPlanes * planeSize;
        }
    }

<<<<<<< HEAD
#ifdef HAVE_CUDA
    Ptr<BackendNode> initCUDA(
        void *context_,
        const std::vector<Ptr<BackendWrapper>>& inputs,
        const std::vector<Ptr<BackendWrapper>>& outputs
    ) override
    {
        auto context = reinterpret_cast<csl::CSLContext*>(context_);

        if(pnorm != 1 && pnorm != 2)
            CV_Error(Error::StsNotImplemented, "Unsupported normalization mode");

        auto input_wrapper = inputs[0].dynamicCast<CUDABackendWrapper>();
        auto input_shape = input_wrapper->getShape();

        NormalizeConfiguration<float> config;
        config.input_shape.assign(std::begin(input_shape), std::end(input_shape));
        config.axis_start = clamp(startAxis, input_shape.size());
        config.axis_end = clamp(endAxis, input_shape.size()) + 1; /* +1 because NormalizeOp follows [start, end) convention */
        config.norm = pnorm;
        config.eps = epsilon;

        const auto& weightsMat = blobs.empty() ? Mat() : blobs[0];
        return make_cuda_node<cuda4dnn::NormalizeOp>(preferableTarget, std::move(context->stream), weightsMat, config);
    }
#endif

=======
>>>>>>> 6d113bd0
#ifdef HAVE_DNN_IE_NN_BUILDER_2019
    virtual Ptr<BackendNode> initInfEngine(const std::vector<Ptr<BackendWrapper> >& inputs) CV_OVERRIDE
    {
        InferenceEngine::DataPtr input = infEngineDataNode(inputs[0]);
        std::vector<size_t> dims = input->getDims();
        if (dims.size() == 4)
        {
            InferenceEngine::Builder::NormalizeLayer ieLayer(name);

            ieLayer.setChannelShared(false);
            ieLayer.setAcrossMaps(acrossSpatial);
            ieLayer.setEpsilon(epsilon);

            InferenceEngine::Builder::Layer l = ieLayer;
            const int numChannels = dims[1];
            InferenceEngine::Blob::Ptr weights;
            if (blobs.empty())
            {
                weights = InferenceEngine::make_shared_blob<float>({
                              InferenceEngine::Precision::FP32,
                              {(size_t)numChannels}, InferenceEngine::Layout::C
                          });
                weights->allocate();

                Mat weightsMat = infEngineBlobToMat(weights).reshape(1, numChannels);
                Mat(numChannels, 1, CV_32F, Scalar(1)).copyTo(weightsMat);
                l.getParameters()["channel_shared"] = false;
            }
            else
            {
                CV_Assert(numChannels == blobs[0].total());
                weights = wrapToInfEngineBlob(blobs[0], {(size_t)numChannels}, InferenceEngine::Layout::C);
                l.getParameters()["channel_shared"] = blobs[0].total() == 1;
            }
            addConstantData("weights", weights, l);
            l.getParameters()["across_spatial"] = acrossSpatial;
            return Ptr<BackendNode>(new InfEngineBackendNode(l));
        }
        else
        {
            InferenceEngine::Builder::GRNLayer ieLayer(name);
            ieLayer.setBeta(epsilon);

            InferenceEngine::Builder::Layer l = ieLayer;
            l.getParameters()["bias"] = epsilon;

            return Ptr<BackendNode>(new InfEngineBackendNode(l));
        }
    }
#endif  // HAVE_DNN_IE_NN_BUILDER_2019

#ifdef HAVE_DNN_NGRAPH
    virtual Ptr<BackendNode> initNgraph(const std::vector<Ptr<BackendWrapper> >& inputs,
                                        const std::vector<Ptr<BackendNode> >& nodes) CV_OVERRIDE
    {
        auto& ieInpNode = nodes[0].dynamicCast<InfEngineNgraphNode>()->node;
        const size_t batch = ieInpNode->get_shape()[0];
        const size_t numChannels = ieInpNode->get_shape()[1];

        std::vector<int64_t> axes_data;
        if (!acrossSpatial) {
            axes_data.push_back(1);
        } else {
            axes_data.resize(ieInpNode->get_shape().size());
            std::iota(axes_data.begin(), axes_data.end(), 0);
        }
        auto axes = std::make_shared<ngraph::op::Constant>(ngraph::element::i64, ngraph::Shape{axes_data.size()}, axes_data);
        auto norm = std::make_shared<ngraph::op::NormalizeL2>(ieInpNode, axes, epsilon, ngraph::op::EpsMode::ADD);

        CV_Assert(blobs.empty() || numChannels == blobs[0].total());
        std::vector<size_t> shape(ieInpNode->get_shape().size(), 1);
        shape[0] = blobs.empty() ? 1 : batch;
        shape[1] = numChannels;
        std::shared_ptr<ngraph::op::Constant> weight;
        if (blobs.empty())
        {
            std::vector<float> ones(numChannels, 1);
            weight = std::make_shared<ngraph::op::Constant>(ngraph::element::f32, ngraph::Shape(shape), ones.data());
        }
        else
        {
            weight = std::make_shared<ngraph::op::Constant>(
                                      ngraph::element::f32, ngraph::Shape(shape), blobs[0].data);
        }
        auto mul = std::make_shared<ngraph::op::v1::Multiply>(norm, weight, ngraph::op::AutoBroadcastType::NUMPY);
        return Ptr<BackendNode>(new InfEngineNgraphNode(mul));
    }
#endif  // HAVE_DNN_NGRAPH

private:
    int startAxis, endAxis;
};


Ptr<NormalizeBBoxLayer> NormalizeBBoxLayer::create(const LayerParams &params)
{
    return Ptr<NormalizeBBoxLayer>(new NormalizeBBoxLayerImpl(params));
}

}
}<|MERGE_RESOLUTION|>--- conflicted
+++ resolved
@@ -268,7 +268,98 @@
         }
     }
 
-<<<<<<< HEAD
+
+#ifdef HAVE_DNN_IE_NN_BUILDER_2019
+    virtual Ptr<BackendNode> initInfEngine(const std::vector<Ptr<BackendWrapper> >& inputs) CV_OVERRIDE
+    {
+        InferenceEngine::DataPtr input = infEngineDataNode(inputs[0]);
+        std::vector<size_t> dims = input->getDims();
+        if (dims.size() == 4)
+        {
+            InferenceEngine::Builder::NormalizeLayer ieLayer(name);
+
+            ieLayer.setChannelShared(false);
+            ieLayer.setAcrossMaps(acrossSpatial);
+            ieLayer.setEpsilon(epsilon);
+
+            InferenceEngine::Builder::Layer l = ieLayer;
+            const int numChannels = dims[1];
+            InferenceEngine::Blob::Ptr weights;
+            if (blobs.empty())
+            {
+                weights = InferenceEngine::make_shared_blob<float>({
+                              InferenceEngine::Precision::FP32,
+                              {(size_t)numChannels}, InferenceEngine::Layout::C
+                          });
+                weights->allocate();
+
+                Mat weightsMat = infEngineBlobToMat(weights).reshape(1, numChannels);
+                Mat(numChannels, 1, CV_32F, Scalar(1)).copyTo(weightsMat);
+                l.getParameters()["channel_shared"] = false;
+            }
+            else
+            {
+                CV_Assert(numChannels == blobs[0].total());
+                weights = wrapToInfEngineBlob(blobs[0], {(size_t)numChannels}, InferenceEngine::Layout::C);
+                l.getParameters()["channel_shared"] = blobs[0].total() == 1;
+            }
+            addConstantData("weights", weights, l);
+            l.getParameters()["across_spatial"] = acrossSpatial;
+            return Ptr<BackendNode>(new InfEngineBackendNode(l));
+        }
+        else
+        {
+            InferenceEngine::Builder::GRNLayer ieLayer(name);
+            ieLayer.setBeta(epsilon);
+
+            InferenceEngine::Builder::Layer l = ieLayer;
+            l.getParameters()["bias"] = epsilon;
+
+            return Ptr<BackendNode>(new InfEngineBackendNode(l));
+        }
+    }
+#endif  // HAVE_DNN_IE_NN_BUILDER_2019
+
+
+#ifdef HAVE_DNN_NGRAPH
+    virtual Ptr<BackendNode> initNgraph(const std::vector<Ptr<BackendWrapper> >& inputs,
+                                        const std::vector<Ptr<BackendNode> >& nodes) CV_OVERRIDE
+    {
+        auto& ieInpNode = nodes[0].dynamicCast<InfEngineNgraphNode>()->node;
+        const size_t batch = ieInpNode->get_shape()[0];
+        const size_t numChannels = ieInpNode->get_shape()[1];
+
+        std::vector<int64_t> axes_data;
+        if (!acrossSpatial) {
+            axes_data.push_back(1);
+        } else {
+            axes_data.resize(ieInpNode->get_shape().size());
+            std::iota(axes_data.begin(), axes_data.end(), 0);
+        }
+        auto axes = std::make_shared<ngraph::op::Constant>(ngraph::element::i64, ngraph::Shape{axes_data.size()}, axes_data);
+        auto norm = std::make_shared<ngraph::op::NormalizeL2>(ieInpNode, axes, epsilon, ngraph::op::EpsMode::ADD);
+
+        CV_Assert(blobs.empty() || numChannels == blobs[0].total());
+        std::vector<size_t> shape(ieInpNode->get_shape().size(), 1);
+        shape[0] = blobs.empty() ? 1 : batch;
+        shape[1] = numChannels;
+        std::shared_ptr<ngraph::op::Constant> weight;
+        if (blobs.empty())
+        {
+            std::vector<float> ones(numChannels, 1);
+            weight = std::make_shared<ngraph::op::Constant>(ngraph::element::f32, ngraph::Shape(shape), ones.data());
+        }
+        else
+        {
+            weight = std::make_shared<ngraph::op::Constant>(
+                                      ngraph::element::f32, ngraph::Shape(shape), blobs[0].data);
+        }
+        auto mul = std::make_shared<ngraph::op::v1::Multiply>(norm, weight, ngraph::op::AutoBroadcastType::NUMPY);
+        return Ptr<BackendNode>(new InfEngineNgraphNode(mul));
+    }
+#endif  // HAVE_DNN_NGRAPH
+
+
 #ifdef HAVE_CUDA
     Ptr<BackendNode> initCUDA(
         void *context_,
@@ -296,96 +387,6 @@
     }
 #endif
 
-=======
->>>>>>> 6d113bd0
-#ifdef HAVE_DNN_IE_NN_BUILDER_2019
-    virtual Ptr<BackendNode> initInfEngine(const std::vector<Ptr<BackendWrapper> >& inputs) CV_OVERRIDE
-    {
-        InferenceEngine::DataPtr input = infEngineDataNode(inputs[0]);
-        std::vector<size_t> dims = input->getDims();
-        if (dims.size() == 4)
-        {
-            InferenceEngine::Builder::NormalizeLayer ieLayer(name);
-
-            ieLayer.setChannelShared(false);
-            ieLayer.setAcrossMaps(acrossSpatial);
-            ieLayer.setEpsilon(epsilon);
-
-            InferenceEngine::Builder::Layer l = ieLayer;
-            const int numChannels = dims[1];
-            InferenceEngine::Blob::Ptr weights;
-            if (blobs.empty())
-            {
-                weights = InferenceEngine::make_shared_blob<float>({
-                              InferenceEngine::Precision::FP32,
-                              {(size_t)numChannels}, InferenceEngine::Layout::C
-                          });
-                weights->allocate();
-
-                Mat weightsMat = infEngineBlobToMat(weights).reshape(1, numChannels);
-                Mat(numChannels, 1, CV_32F, Scalar(1)).copyTo(weightsMat);
-                l.getParameters()["channel_shared"] = false;
-            }
-            else
-            {
-                CV_Assert(numChannels == blobs[0].total());
-                weights = wrapToInfEngineBlob(blobs[0], {(size_t)numChannels}, InferenceEngine::Layout::C);
-                l.getParameters()["channel_shared"] = blobs[0].total() == 1;
-            }
-            addConstantData("weights", weights, l);
-            l.getParameters()["across_spatial"] = acrossSpatial;
-            return Ptr<BackendNode>(new InfEngineBackendNode(l));
-        }
-        else
-        {
-            InferenceEngine::Builder::GRNLayer ieLayer(name);
-            ieLayer.setBeta(epsilon);
-
-            InferenceEngine::Builder::Layer l = ieLayer;
-            l.getParameters()["bias"] = epsilon;
-
-            return Ptr<BackendNode>(new InfEngineBackendNode(l));
-        }
-    }
-#endif  // HAVE_DNN_IE_NN_BUILDER_2019
-
-#ifdef HAVE_DNN_NGRAPH
-    virtual Ptr<BackendNode> initNgraph(const std::vector<Ptr<BackendWrapper> >& inputs,
-                                        const std::vector<Ptr<BackendNode> >& nodes) CV_OVERRIDE
-    {
-        auto& ieInpNode = nodes[0].dynamicCast<InfEngineNgraphNode>()->node;
-        const size_t batch = ieInpNode->get_shape()[0];
-        const size_t numChannels = ieInpNode->get_shape()[1];
-
-        std::vector<int64_t> axes_data;
-        if (!acrossSpatial) {
-            axes_data.push_back(1);
-        } else {
-            axes_data.resize(ieInpNode->get_shape().size());
-            std::iota(axes_data.begin(), axes_data.end(), 0);
-        }
-        auto axes = std::make_shared<ngraph::op::Constant>(ngraph::element::i64, ngraph::Shape{axes_data.size()}, axes_data);
-        auto norm = std::make_shared<ngraph::op::NormalizeL2>(ieInpNode, axes, epsilon, ngraph::op::EpsMode::ADD);
-
-        CV_Assert(blobs.empty() || numChannels == blobs[0].total());
-        std::vector<size_t> shape(ieInpNode->get_shape().size(), 1);
-        shape[0] = blobs.empty() ? 1 : batch;
-        shape[1] = numChannels;
-        std::shared_ptr<ngraph::op::Constant> weight;
-        if (blobs.empty())
-        {
-            std::vector<float> ones(numChannels, 1);
-            weight = std::make_shared<ngraph::op::Constant>(ngraph::element::f32, ngraph::Shape(shape), ones.data());
-        }
-        else
-        {
-            weight = std::make_shared<ngraph::op::Constant>(
-                                      ngraph::element::f32, ngraph::Shape(shape), blobs[0].data);
-        }
-        auto mul = std::make_shared<ngraph::op::v1::Multiply>(norm, weight, ngraph::op::AutoBroadcastType::NUMPY);
-        return Ptr<BackendNode>(new InfEngineNgraphNode(mul));
-    }
-#endif  // HAVE_DNN_NGRAPH
 
 private:
     int startAxis, endAxis;

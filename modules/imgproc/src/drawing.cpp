--- conflicted
+++ resolved
@@ -1866,15 +1866,12 @@
 {
     CV_INSTRUMENT_REGION();
 
-<<<<<<< HEAD
-=======
     CV_Assert( 0 <= shift && shift <= XY_SHIFT );
 
     // Crop the rectangle to right around the mat.
-    rec &= Rect(-(1 << shift), -(1 << shift), ((img.cols + 2) << shift),
-                ((img.rows + 2) << shift));
-
->>>>>>> cc8add9f
+    rec &= Rect(-(1 << shift), -(1 << shift), ((img.cols() + 2) << shift),
+                ((img.rows() + 2) << shift));
+
     if( !rec.empty() )
         rectangle( img, rec.tl(), rec.br() - Point(1<<shift,1<<shift),
                    color, thickness, lineType, shift );

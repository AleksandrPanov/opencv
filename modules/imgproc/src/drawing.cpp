--- conflicted
+++ resolved
@@ -1277,13 +1277,9 @@
         pt1.x = (pt1.x + offset.x) << (XY_SHIFT - shift);
         pt1.y = (pt1.y + delta) >> shift;
 
-<<<<<<< HEAD
-        if( line_type < cv::LINE_AA )
-=======
         Point2l pt0c(pt0), pt1c(pt1);
 
-        if (line_type < CV_AA)
->>>>>>> deaf6328
+        if (line_type < cv::LINE_AA)
         {
             t0.y = pt0.y; t1.y = pt1.y;
             t0.x = (pt0.x + (XY_ONE >> 1)) >> XY_SHIFT;

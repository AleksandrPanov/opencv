--- conflicted
+++ resolved
@@ -105,10 +105,6 @@
         {
             uchar thresh_uchar = cvFloor(thresh);
             uchar max_val = cvRound(maxVal);
-<<<<<<< HEAD
-            String kernelName = "threshold";
-=======
->>>>>>> 98d55f34
 
             size_t cols = (dst.cols + (dst.offset % 16) + 15) / 16;
             size_t bSizeX = 16, bSizeY = 16;
@@ -117,7 +113,6 @@
             size_t globalThreads[3] = {gSizeX, gSizeY, 1};
             size_t localThreads[3] = {bSizeX, bSizeY, 1};
 
-<<<<<<< HEAD
             std::vector< std::pair<size_t, const void *> > args;
             args.push_back( std::make_pair(sizeof(cl_mem), &src.data));
             args.push_back( std::make_pair(sizeof(cl_mem), &dst.data));
@@ -130,22 +125,7 @@
             args.push_back( std::make_pair(sizeof(cl_uchar), (void *)&thresh_uchar));
             args.push_back( std::make_pair(sizeof(cl_uchar), (void *)&max_val));
             args.push_back( std::make_pair(sizeof(cl_int), (void *)&type));
-            openCLExecuteKernel(clCxt, &imgproc_threshold, kernelName, globalThreads, localThreads, args, src.oclchannels(), src.depth());
-=======
-            vector< pair<size_t, const void *> > args;
-            args.push_back( make_pair(sizeof(cl_mem), &src.data));
-            args.push_back( make_pair(sizeof(cl_mem), &dst.data));
-            args.push_back( make_pair(sizeof(cl_int), (void *)&src.offset));
-            args.push_back( make_pair(sizeof(cl_int), (void *)&src.step));
-            args.push_back( make_pair(sizeof(cl_int), (void *)&dst.offset));
-            args.push_back( make_pair(sizeof(cl_int), (void *)&dst.rows));
-            args.push_back( make_pair(sizeof(cl_int), (void *)&dst.cols));
-            args.push_back( make_pair(sizeof(cl_int), (void *)&dst.step));
-            args.push_back( make_pair(sizeof(cl_uchar), (void *)&thresh_uchar));
-            args.push_back( make_pair(sizeof(cl_uchar), (void *)&max_val));
-            args.push_back( make_pair(sizeof(cl_int), (void *)&type));
             openCLExecuteKernel(src.clCxt, &imgproc_threshold, "threshold", globalThreads, localThreads, args, src.oclchannels(), src.depth());
->>>>>>> 98d55f34
         }
 
         static void threshold_32f(const oclMat &src, oclMat &dst, double thresh, double maxVal, int type)
@@ -157,11 +137,6 @@
             int src_offset = (src.offset >> 2);
             int src_step = (src.step >> 2);
 
-<<<<<<< HEAD
-            String kernelName = "threshold";
-
-=======
->>>>>>> 98d55f34
             size_t cols = (dst.cols + (dst_offset & 3) + 3) / 4;
             size_t bSizeX = 16, bSizeY = 16;
             size_t gSizeX = cols % bSizeX == 0 ? cols : (cols + bSizeX - 1) / bSizeX * bSizeX;
@@ -169,7 +144,6 @@
             size_t globalThreads[3] = {gSizeX, gSizeY, 1};
             size_t localThreads[3] = {bSizeX, bSizeY, 1};
 
-<<<<<<< HEAD
             std::vector< std::pair<size_t, const void *> > args;
             args.push_back( std::make_pair(sizeof(cl_mem), &src.data));
             args.push_back( std::make_pair(sizeof(cl_mem), &dst.data));
@@ -182,24 +156,8 @@
             args.push_back( std::make_pair(sizeof(cl_float), (void *)&thresh_f));
             args.push_back( std::make_pair(sizeof(cl_float), (void *)&max_val));
             args.push_back( std::make_pair(sizeof(cl_int), (void *)&type));
-            openCLExecuteKernel(clCxt, &imgproc_threshold, kernelName, globalThreads, localThreads, args, src.oclchannels(), src.depth());
-=======
-            vector< pair<size_t, const void *> > args;
-            args.push_back( make_pair(sizeof(cl_mem), &src.data));
-            args.push_back( make_pair(sizeof(cl_mem), &dst.data));
-            args.push_back( make_pair(sizeof(cl_int), (void *)&src_offset));
-            args.push_back( make_pair(sizeof(cl_int), (void *)&src_step));
-            args.push_back( make_pair(sizeof(cl_int), (void *)&dst_offset));
-            args.push_back( make_pair(sizeof(cl_int), (void *)&dst.rows));
-            args.push_back( make_pair(sizeof(cl_int), (void *)&dst.cols));
-            args.push_back( make_pair(sizeof(cl_int), (void *)&dst_step));
-            args.push_back( make_pair(sizeof(cl_float), (void *)&thresh_f));
-            args.push_back( make_pair(sizeof(cl_float), (void *)&max_val));
-            args.push_back( make_pair(sizeof(cl_int), (void *)&type));
 
             openCLExecuteKernel(src.clCxt, &imgproc_threshold, "threshold", globalThreads, localThreads, args, src.oclchannels(), src.depth());
->>>>>>> 98d55f34
-
         }
 
         // threshold: support 8UC1 and 32FC1 data type and five threshold type
@@ -233,12 +191,7 @@
 
             dst.create(map1.size(), src.type());
 
-<<<<<<< HEAD
-
             String kernelName;
-=======
-            string kernelName;
->>>>>>> 98d55f34
 
             if ( map1.type() == CV_32FC2 && !map2.data )
             {
@@ -285,13 +238,8 @@
             size_t localThreads[3] = {blkSizeX, blkSizeY, 1};
 
             float borderFloat[4] = {(float)borderValue[0], (float)borderValue[1], (float)borderValue[2], (float)borderValue[3]};
-<<<<<<< HEAD
             std::vector< std::pair<size_t, const void *> > args;
-            if(map1.channels() == 2)
-=======
-            vector< pair<size_t, const void *> > args;
             if (map1.channels() == 2)
->>>>>>> 98d55f34
             {
                 args.push_back( std::make_pair(sizeof(cl_mem), (void *)&dst.data));
                 args.push_back( std::make_pair(sizeof(cl_mem), (void *)&src.data));
@@ -311,25 +259,13 @@
                 args.push_back( std::make_pair(sizeof(cl_int), (void *)&cols));
                 float borderFloat[4] = {(float)borderValue[0], (float)borderValue[1], (float)borderValue[2], (float)borderValue[3]};
 
-<<<<<<< HEAD
-                if(src.clCxt->supportsFeature(FEATURE_CL_DOUBLE))
-                {
+                if (src.clCxt->supportsFeature(FEATURE_CL_DOUBLE))
                     args.push_back( std::make_pair(sizeof(cl_double4), (void *)&borderValue));
-                }
                 else
-                {
                     args.push_back( std::make_pair(sizeof(cl_float4), (void *)&borderFloat));
-                }
-=======
-                if (src.clCxt->supportsFeature(FEATURE_CL_DOUBLE))
-                    args.push_back( make_pair(sizeof(cl_double4), (void *)&borderValue));
-                else
-                    args.push_back( make_pair(sizeof(cl_float4), (void *)&borderFloat));
->>>>>>> 98d55f34
             }
             if (map1.channels() == 1)
             {
-<<<<<<< HEAD
                 args.push_back( std::make_pair(sizeof(cl_mem), (void *)&dst.data));
                 args.push_back( std::make_pair(sizeof(cl_mem), (void *)&src.data));
                 args.push_back( std::make_pair(sizeof(cl_mem), (void *)&map1.data));
@@ -347,37 +283,10 @@
                 args.push_back( std::make_pair(sizeof(cl_int), (void *)&map1.cols));
                 args.push_back( std::make_pair(sizeof(cl_int), (void *)&map1.rows));
                 args.push_back( std::make_pair(sizeof(cl_int), (void *)&cols));
-                if(src.clCxt->supportsFeature(FEATURE_CL_DOUBLE))
-                {
+                if (src.clCxt->supportsFeature(FEATURE_CL_DOUBLE))
                     args.push_back( std::make_pair(sizeof(cl_double4), (void *)&borderValue));
-                }
                 else
-                {
                     args.push_back( std::make_pair(sizeof(cl_float4), (void *)&borderFloat));
-                }
-=======
-                args.push_back( make_pair(sizeof(cl_mem), (void *)&dst.data));
-                args.push_back( make_pair(sizeof(cl_mem), (void *)&src.data));
-                args.push_back( make_pair(sizeof(cl_mem), (void *)&map1.data));
-                args.push_back( make_pair(sizeof(cl_mem), (void *)&map2.data));
-                args.push_back( make_pair(sizeof(cl_int), (void *)&dst.offset));
-                args.push_back( make_pair(sizeof(cl_int), (void *)&src.offset));
-                args.push_back( make_pair(sizeof(cl_int), (void *)&map1.offset));
-                args.push_back( make_pair(sizeof(cl_int), (void *)&dst.step));
-                args.push_back( make_pair(sizeof(cl_int), (void *)&src.step));
-                args.push_back( make_pair(sizeof(cl_int), (void *)&map1.step));
-                args.push_back( make_pair(sizeof(cl_int), (void *)&src.cols));
-                args.push_back( make_pair(sizeof(cl_int), (void *)&src.rows));
-                args.push_back( make_pair(sizeof(cl_int), (void *)&dst.cols));
-                args.push_back( make_pair(sizeof(cl_int), (void *)&dst.rows));
-                args.push_back( make_pair(sizeof(cl_int), (void *)&map1.cols));
-                args.push_back( make_pair(sizeof(cl_int), (void *)&map1.rows));
-                args.push_back( make_pair(sizeof(cl_int), (void *)&cols));
-                if (src.clCxt->supportsFeature(FEATURE_CL_DOUBLE))
-                    args.push_back( make_pair(sizeof(cl_double4), (void *)&borderValue));
-                else
-                    args.push_back( make_pair(sizeof(cl_float4), (void *)&borderFloat));
->>>>>>> 98d55f34
             }
             openCLExecuteKernel(clCxt, &imgproc_remap, kernelName, globalThreads, localThreads, args, src.oclchannels(), src.depth());
         }
@@ -397,15 +306,9 @@
             int srcoffset_in_pixel = src.offset / src.elemSize();
             int dstStep_in_pixel = dst.step1() / dst.oclchannels();
             int dstoffset_in_pixel = dst.offset / dst.elemSize();
-<<<<<<< HEAD
-            //printf("%d %d\n",src.step1() , dst.elemSize());
+
             String kernelName;
-            if(interpolation == INTER_LINEAR)
-=======
-
-            string kernelName;
             if (interpolation == INTER_LINEAR)
->>>>>>> 98d55f34
                 kernelName = "resizeLN";
             else if (interpolation == INTER_NEAREST)
                 kernelName = "resizeNN";
@@ -425,9 +328,8 @@
             size_t globalThreads[3] = {glbSizeX, glbSizeY, 1};
             size_t localThreads[3] = {blkSizeX, blkSizeY, 1};
 
-<<<<<<< HEAD
             std::vector< std::pair<size_t, const void *> > args;
-            if(interpolation == INTER_NEAREST)
+            if (interpolation == INTER_NEAREST)
             {
                 args.push_back( std::make_pair(sizeof(cl_mem), (void *)&dst.data));
                 args.push_back( std::make_pair(sizeof(cl_mem), (void *)&src.data));
@@ -439,23 +341,7 @@
                 args.push_back( std::make_pair(sizeof(cl_int), (void *)&src.rows));
                 args.push_back( std::make_pair(sizeof(cl_int), (void *)&dst.cols));
                 args.push_back( std::make_pair(sizeof(cl_int), (void *)&dst.rows));
-                if(src.clCxt->supportsFeature(FEATURE_CL_DOUBLE))
-=======
-            vector< pair<size_t, const void *> > args;
-            if (interpolation == INTER_NEAREST)
-            {
-                args.push_back( make_pair(sizeof(cl_mem), (void *)&dst.data));
-                args.push_back( make_pair(sizeof(cl_mem), (void *)&src.data));
-                args.push_back( make_pair(sizeof(cl_int), (void *)&dstoffset_in_pixel));
-                args.push_back( make_pair(sizeof(cl_int), (void *)&srcoffset_in_pixel));
-                args.push_back( make_pair(sizeof(cl_int), (void *)&dstStep_in_pixel));
-                args.push_back( make_pair(sizeof(cl_int), (void *)&srcStep_in_pixel));
-                args.push_back( make_pair(sizeof(cl_int), (void *)&src.cols));
-                args.push_back( make_pair(sizeof(cl_int), (void *)&src.rows));
-                args.push_back( make_pair(sizeof(cl_int), (void *)&dst.cols));
-                args.push_back( make_pair(sizeof(cl_int), (void *)&dst.rows));
                 if (src.clCxt->supportsFeature(FEATURE_CL_DOUBLE))
->>>>>>> 98d55f34
                 {
                     args.push_back( std::make_pair(sizeof(cl_double), (void *)&ifx_d));
                     args.push_back( std::make_pair(sizeof(cl_double), (void *)&ify_d));
@@ -494,23 +380,11 @@
             CV_Assert( src.size().area() > 0 );
             CV_Assert( !(dsize == Size()) || (fx > 0 && fy > 0) );
 
-<<<<<<< HEAD
-            if(!(dsize == Size()) && (fx > 0 && fy > 0))
-            {
-                if(dsize.width != (int)(src.cols * fx) || dsize.height != (int)(src.rows * fy))
-                {
-                    CV_Error(Error::StsUnmatchedSizes, "invalid dsize and fx, fy!");
-                }
-            }
-            if( dsize == Size() )
-            {
-=======
             if (!(dsize == Size()) && (fx > 0 && fy > 0))
                 if (dsize.width != (int)(src.cols * fx) || dsize.height != (int)(src.rows * fy))
-                    CV_Error(CV_StsUnmatchedSizes, "invalid dsize and fx, fy!");
+                    CV_Error(Error::StsUnmatchedSizes, "invalid dsize and fx, fy!");
 
             if ( dsize == Size() )
->>>>>>> 98d55f34
                 dsize = Size(saturate_cast<int>(src.cols * fx), saturate_cast<int>(src.rows * fy));
             else
             {
@@ -525,12 +399,8 @@
                 resize_gpu( src, dst, fx, fy, interpolation);
                 return;
             }
-<<<<<<< HEAD
+
             CV_Error(Error::StsUnsupportedFormat, "Non-supported interpolation method");
-=======
-
-            CV_Error(CV_StsUnsupportedFormat, "Non-supported interpolation method");
->>>>>>> 98d55f34
         }
 
         ////////////////////////////////////////////////////////////////////////
@@ -555,11 +425,6 @@
             int dstOffset = dst.offset / dst.oclchannels() / dst.elemSize1();
 
             Context *clCxt = src.clCxt;
-<<<<<<< HEAD
-            String kernelName = "medianFilter";
-
-=======
->>>>>>> 98d55f34
 
             std::vector< std::pair<size_t, const void *> > args;
             args.push_back( std::make_pair( sizeof(cl_mem), (void *)&src.data));
@@ -585,11 +450,7 @@
                 openCLExecuteKernel(clCxt, &imgproc_median, kernelName, globalThreads, localThreads, args, src.oclchannels(), src.depth());
             }
             else
-<<<<<<< HEAD
-                CV_Error(Error::StsUnsupportedFormat, "Non-supported filter length");
-=======
-                CV_Error(CV_StsBadArg, "Non-supported filter length");
->>>>>>> 98d55f34
+                CV_Error(Error::StsBadArg, "Non-supported filter length");
         }
 
         ////////////////////////////////////////////////////////////////////////
@@ -604,11 +465,7 @@
                         (bordertype != cv::BORDER_CONSTANT) &&
                         (bordertype != cv::BORDER_REPLICATE))
                 {
-<<<<<<< HEAD
-                    CV_Error(Error::StsBadArg, "unsupported border type");
-=======
-                    CV_Error(CV_StsBadArg, "Unsupported border type");
->>>>>>> 98d55f34
+                    CV_Error(Error::StsBadArg, "Unsupported border type");
                 }
             }
 
@@ -634,24 +491,14 @@
             for(bordertype_index = 0; bordertype_index < sizeof(__bordertype) / sizeof(int); bordertype_index++)
                 if (__bordertype[bordertype_index] == bordertype)
                     break;
-<<<<<<< HEAD
-            }
-            if(bordertype_index == sizeof(__bordertype) / sizeof(int))
-            {
+
+            if (bordertype_index == sizeof(__bordertype) / sizeof(int))
                 CV_Error(Error::StsBadArg, "unsupported border type");
-            }
+
             String kernelName = "copymakeborder";
-=======
-
-            if (bordertype_index == sizeof(__bordertype) / sizeof(int))
-                CV_Error(CV_StsBadArg, "unsupported border type");
-
-            string kernelName = "copymakeborder";
->>>>>>> 98d55f34
             size_t localThreads[3] = {16, 16, 1};
             size_t globalThreads[3] = { dst.cols, dst.rows, 1 };
 
-<<<<<<< HEAD
             std::vector< std::pair<size_t, const void *> > args;
             args.push_back( std::make_pair( sizeof(cl_mem), (void *)&src.data));
             args.push_back( std::make_pair( sizeof(cl_mem), (void *)&dst.data));
@@ -665,180 +512,6 @@
             args.push_back( std::make_pair( sizeof(cl_int), (void *)&dstOffset));
             args.push_back( std::make_pair( sizeof(cl_int), (void *)&top));
             args.push_back( std::make_pair( sizeof(cl_int), (void *)&left));
-            char compile_option[64];
-            union sc
-            {
-                cl_uchar4 uval;
-                cl_char4  cval;
-                cl_ushort4 usval;
-                cl_short4 shval;
-                cl_int4 ival;
-                cl_float4 fval;
-                cl_double4 dval;
-            } val;
-            switch(dst.depth())
-            {
-            case CV_8U:
-                val.uval.s[0] = saturate_cast<uchar>(scalar.val[0]);
-                val.uval.s[1] = saturate_cast<uchar>(scalar.val[1]);
-                val.uval.s[2] = saturate_cast<uchar>(scalar.val[2]);
-                val.uval.s[3] = saturate_cast<uchar>(scalar.val[3]);
-                switch(dst.oclchannels())
-                {
-                case 1:
-                    sprintf(compile_option, "-D GENTYPE=uchar -D %s", borderstr[bordertype_index]);
-                    args.push_back( std::make_pair( sizeof(cl_uchar) , (void *)&val.uval.s[0] ));
-                    if(((dst.offset & 3) == 0) && ((dst.cols & 3) == 0))
-                    {
-                        kernelName = "copymakeborder_C1_D0";
-                        globalThreads[0] = (dst.cols / 4 + localThreads[0] - 1) / localThreads[0] * localThreads[0];
-                    }
-                    break;
-                case 4:
-                    sprintf(compile_option, "-D GENTYPE=uchar4 -D %s", borderstr[bordertype_index]);
-                    args.push_back( std::make_pair( sizeof(cl_uchar4) , (void *)&val.uval ));
-                    break;
-                default:
-                    CV_Error(Error::StsUnsupportedFormat, "unsupported channels");
-                }
-                break;
-            case CV_8S:
-                val.cval.s[0] = saturate_cast<char>(scalar.val[0]);
-                val.cval.s[1] = saturate_cast<char>(scalar.val[1]);
-                val.cval.s[2] = saturate_cast<char>(scalar.val[2]);
-                val.cval.s[3] = saturate_cast<char>(scalar.val[3]);
-                switch(dst.oclchannels())
-                {
-                case 1:
-                    sprintf(compile_option, "-D GENTYPE=char -D %s", borderstr[bordertype_index]);
-                    args.push_back( std::make_pair( sizeof(cl_char) , (void *)&val.cval.s[0] ));
-                    break;
-                case 4:
-                    sprintf(compile_option, "-D GENTYPE=char4 -D %s", borderstr[bordertype_index]);
-                    args.push_back( std::make_pair( sizeof(cl_char4) , (void *)&val.cval ));
-                    break;
-                default:
-                    CV_Error(Error::StsUnsupportedFormat, "unsupported channels");
-                }
-                break;
-            case CV_16U:
-                val.usval.s[0] = saturate_cast<ushort>(scalar.val[0]);
-                val.usval.s[1] = saturate_cast<ushort>(scalar.val[1]);
-                val.usval.s[2] = saturate_cast<ushort>(scalar.val[2]);
-                val.usval.s[3] = saturate_cast<ushort>(scalar.val[3]);
-                switch(dst.oclchannels())
-                {
-                case 1:
-                    sprintf(compile_option, "-D GENTYPE=ushort -D %s", borderstr[bordertype_index]);
-                    args.push_back( std::make_pair( sizeof(cl_ushort) , (void *)&val.usval.s[0] ));
-                    break;
-                case 4:
-                    sprintf(compile_option, "-D GENTYPE=ushort4 -D %s", borderstr[bordertype_index]);
-                    args.push_back( std::make_pair( sizeof(cl_ushort4) , (void *)&val.usval ));
-                    break;
-                default:
-                    CV_Error(Error::StsUnsupportedFormat, "unsupported channels");
-                }
-                break;
-            case CV_16S:
-                val.shval.s[0] = saturate_cast<short>(scalar.val[0]);
-                val.shval.s[1] = saturate_cast<short>(scalar.val[1]);
-                val.shval.s[2] = saturate_cast<short>(scalar.val[2]);
-                val.shval.s[3] = saturate_cast<short>(scalar.val[3]);
-                switch(dst.oclchannels())
-                {
-                case 1:
-                    sprintf(compile_option, "-D GENTYPE=short -D %s", borderstr[bordertype_index]);
-                    args.push_back( std::make_pair( sizeof(cl_short) , (void *)&val.shval.s[0] ));
-                    break;
-                case 4:
-                    sprintf(compile_option, "-D GENTYPE=short4 -D %s", borderstr[bordertype_index]);
-                    args.push_back( std::make_pair( sizeof(cl_short4) , (void *)&val.shval ));
-                    break;
-                default:
-                    CV_Error(Error::StsUnsupportedFormat, "unsupported channels");
-                }
-                break;
-            case CV_32S:
-                val.ival.s[0] = saturate_cast<int>(scalar.val[0]);
-                val.ival.s[1] = saturate_cast<int>(scalar.val[1]);
-                val.ival.s[2] = saturate_cast<int>(scalar.val[2]);
-                val.ival.s[3] = saturate_cast<int>(scalar.val[3]);
-                switch(dst.oclchannels())
-                {
-                case 1:
-                    sprintf(compile_option, "-D GENTYPE=int -D %s", borderstr[bordertype_index]);
-                    args.push_back( std::make_pair( sizeof(cl_int) , (void *)&val.ival.s[0] ));
-                    break;
-                case 2:
-                    sprintf(compile_option, "-D GENTYPE=int2 -D %s", borderstr[bordertype_index]);
-                    cl_int2 i2val;
-                    i2val.s[0] = val.ival.s[0];
-                    i2val.s[1] = val.ival.s[1];
-                    args.push_back( std::make_pair( sizeof(cl_int2) , (void *)&i2val ));
-                    break;
-                case 4:
-                    sprintf(compile_option, "-D GENTYPE=int4 -D %s", borderstr[bordertype_index]);
-                    args.push_back( std::make_pair( sizeof(cl_int4) , (void *)&val.ival ));
-                    break;
-                default:
-                    CV_Error(Error::StsUnsupportedFormat, "unsupported channels");
-                }
-                break;
-            case CV_32F:
-                val.fval.s[0] = scalar.val[0];
-                val.fval.s[1] = scalar.val[1];
-                val.fval.s[2] = scalar.val[2];
-                val.fval.s[3] = scalar.val[3];
-                switch(dst.oclchannels())
-                {
-                case 1:
-                    sprintf(compile_option, "-D GENTYPE=float -D %s", borderstr[bordertype_index]);
-                    args.push_back( std::make_pair( sizeof(cl_float) , (void *)&val.fval.s[0] ));
-                    break;
-                case 4:
-                    sprintf(compile_option, "-D GENTYPE=float4 -D %s", borderstr[bordertype_index]);
-                    args.push_back( std::make_pair( sizeof(cl_float4) , (void *)&val.fval ));
-                    break;
-                default:
-                    CV_Error(Error::StsUnsupportedFormat, "unsupported channels");
-                }
-                break;
-            case CV_64F:
-                val.dval.s[0] = scalar.val[0];
-                val.dval.s[1] = scalar.val[1];
-                val.dval.s[2] = scalar.val[2];
-                val.dval.s[3] = scalar.val[3];
-                switch(dst.oclchannels())
-                {
-                case 1:
-                    sprintf(compile_option, "-D GENTYPE=double -D %s", borderstr[bordertype_index]);
-                    args.push_back( std::make_pair( sizeof(cl_double) , (void *)&val.dval.s[0] ));
-                    break;
-                case 4:
-                    sprintf(compile_option, "-D GENTYPE=double4 -D %s", borderstr[bordertype_index]);
-                    args.push_back( std::make_pair( sizeof(cl_double4) , (void *)&val.dval ));
-                    break;
-                default:
-                    CV_Error(Error::StsUnsupportedFormat, "unsupported channels");
-                }
-                break;
-            default:
-                CV_Error(Error::StsUnsupportedFormat, "unknown depth");
-=======
-            vector< pair<size_t, const void *> > args;
-            args.push_back( make_pair( sizeof(cl_mem), (void *)&src.data));
-            args.push_back( make_pair( sizeof(cl_mem), (void *)&dst.data));
-            args.push_back( make_pair( sizeof(cl_int), (void *)&dst.cols));
-            args.push_back( make_pair( sizeof(cl_int), (void *)&dst.rows));
-            args.push_back( make_pair( sizeof(cl_int), (void *)&src.cols));
-            args.push_back( make_pair( sizeof(cl_int), (void *)&src.rows));
-            args.push_back( make_pair( sizeof(cl_int), (void *)&srcStep));
-            args.push_back( make_pair( sizeof(cl_int), (void *)&srcOffset));
-            args.push_back( make_pair( sizeof(cl_int), (void *)&dstStep));
-            args.push_back( make_pair( sizeof(cl_int), (void *)&dstOffset));
-            args.push_back( make_pair( sizeof(cl_int), (void *)&top));
-            args.push_back( make_pair( sizeof(cl_int), (void *)&left));
 
             const char * const typeMap[] = { "uchar", "char", "ushort", "short", "int", "float", "double" };
             const char * const channelMap[] = { "", "", "2", "4", "4" };
@@ -850,7 +523,6 @@
             {
                 kernelName = "copymakeborder_C1_D0";
                 globalThreads[0] = dst.cols >> 2;
->>>>>>> 98d55f34
             }
 
             int cn = src.channels(), ocn = src.oclchannels();
@@ -860,7 +532,7 @@
             scalarToRawData(scalar, buf, dst.type());
             memset(buf + src.elemSize1() * cn, 0, (ocn - cn) * src.elemSize1());
 
-            args.push_back( make_pair( bufSize , (void *)buf ));
+            args.push_back( std::make_pair( bufSize , (void *)buf ));
 
             openCLExecuteKernel(src.clCxt, &imgproc_copymakeboder, kernelName, globalThreads,
                                 localThreads, args, -1, -1, buildOptions.c_str());
@@ -1136,11 +808,7 @@
             CV_Assert(src.type() == CV_8UC1);
             if (!src.clCxt->supportsFeature(ocl::FEATURE_CL_DOUBLE) && src.depth() == CV_64F)
             {
-<<<<<<< HEAD
-                CV_Error(Error::GpuNotSupported, "select device don't support double");
-=======
-                CV_Error(CV_OpenCLDoubleNotSupported, "Select device doesn't support double");
->>>>>>> 98d55f34
+                CV_Error(Error::OpenCLDoubleNotSupported, "Select device doesn't support double");
                 return;
             }
 
@@ -1283,11 +951,7 @@
                 sprintf(borderType, "BORDER_REPLICATE");
                 break;
             default:
-<<<<<<< HEAD
-                std::cout << "BORDER type is not supported!" << std::endl;
-=======
-                CV_Error(CV_StsBadFlag, "BORDER type is not supported!");
->>>>>>> 98d55f34
+                CV_Error(Error::StsBadFlag, "BORDER type is not supported!");
             }
 
             std::string buildOptions = format("-D anX=%d -D anY=%d -D ksX=%d -D ksY=%d -D %s",
@@ -1303,7 +967,6 @@
 
             size_t gt[3] = { globalSizeX, globalSizeY, 1 };
             size_t lt[3]  = { blockSizeX, blockSizeY, 1 };
-<<<<<<< HEAD
             std::vector<std::pair<size_t , const void *> > args;
             args.push_back( std::make_pair( sizeof(cl_mem) , (void *)&Dx.data ));
             args.push_back( std::make_pair( sizeof(cl_mem) , (void *)&Dy.data));
@@ -1321,27 +984,7 @@
             args.push_back( std::make_pair(sizeof(cl_int), (void *)&dst.cols));
             args.push_back( std::make_pair(sizeof(cl_int), (void *)&dst.step));
             args.push_back( std::make_pair( sizeof(cl_float) , (void *)&k));
-            openCLExecuteKernel(dst.clCxt, source, kernelName, gt, lt, args, -1, -1, build_options);
-=======
-            vector<pair<size_t , const void *> > args;
-            args.push_back( make_pair( sizeof(cl_mem) , (void *)&Dx.data ));
-            args.push_back( make_pair( sizeof(cl_mem) , (void *)&Dy.data));
-            args.push_back( make_pair( sizeof(cl_mem) , (void *)&dst.data));
-            args.push_back( make_pair( sizeof(cl_int) , (void *)&Dx.offset ));
-            args.push_back( make_pair( sizeof(cl_int) , (void *)&Dx.wholerows ));
-            args.push_back( make_pair( sizeof(cl_int) , (void *)&Dx.wholecols ));
-            args.push_back( make_pair(sizeof(cl_int), (void *)&Dx.step));
-            args.push_back( make_pair( sizeof(cl_int) , (void *)&Dy.offset ));
-            args.push_back( make_pair( sizeof(cl_int) , (void *)&Dy.wholerows ));
-            args.push_back( make_pair( sizeof(cl_int) , (void *)&Dy.wholecols ));
-            args.push_back( make_pair(sizeof(cl_int), (void *)&Dy.step));
-            args.push_back( make_pair(sizeof(cl_int), (void *)&dst.offset));
-            args.push_back( make_pair(sizeof(cl_int), (void *)&dst.rows));
-            args.push_back( make_pair(sizeof(cl_int), (void *)&dst.cols));
-            args.push_back( make_pair(sizeof(cl_int), (void *)&dst.step));
-            args.push_back( make_pair( sizeof(cl_float) , (void *)&k));
             openCLExecuteKernel(dst.clCxt, source, kernelName, gt, lt, args, -1, -1, buildOptions.c_str());
->>>>>>> 98d55f34
         }
 
         void cornerHarris(const oclMat &src, oclMat &dst, int blockSize, int ksize,
@@ -1356,12 +999,8 @@
         {
             if (!src.clCxt->supportsFeature(FEATURE_CL_DOUBLE) && src.depth() == CV_64F)
             {
-<<<<<<< HEAD
-                CV_Error(Error::GpuNotSupported, "select device don't support double");
-=======
-                CV_Error(CV_OpenCLDoubleNotSupported, "Select device doesn't support double");
+                CV_Error(Error::OpenCLDoubleNotSupported, "Select device doesn't support double");
                 return;
->>>>>>> 98d55f34
             }
 
             CV_Assert(src.cols >= blockSize / 2 && src.rows >= blockSize / 2);
@@ -1382,12 +1021,8 @@
         {
             if (!src.clCxt->supportsFeature(FEATURE_CL_DOUBLE) && src.depth() == CV_64F)
             {
-<<<<<<< HEAD
-                CV_Error(Error::GpuNotSupported, "select device don't support double");
-=======
-                CV_Error(CV_OpenCLDoubleNotSupported, "select device don't support double");
+                CV_Error(Error::OpenCLDoubleNotSupported, "select device don't support double");
                 return;
->>>>>>> 98d55f34
             }
 
             CV_Assert(src.cols >= blockSize / 2 && src.rows >= blockSize / 2);
@@ -1417,7 +1052,6 @@
             size_t localThreads[3]  = {ltx, lty, 1};
 
             //set args
-<<<<<<< HEAD
             std::vector<std::pair<size_t , const void *> > args;
             args.push_back( std::make_pair( sizeof(cl_mem) , (void *)&dst.data ));
             args.push_back( std::make_pair( sizeof(cl_int) , (void *)&dst.step ));
@@ -1431,41 +1065,17 @@
             args.push_back( std::make_pair( sizeof(cl_int) , (void *)&sr ));
             args.push_back( std::make_pair( sizeof(cl_int) , (void *)&maxIter ));
             args.push_back( std::make_pair( sizeof(cl_float) , (void *)&eps ));
-            openCLExecuteKernel(clCxt, &meanShift, "meanshift_kernel", globalThreads, localThreads, args, -1, -1);
-=======
-            vector<pair<size_t , const void *> > args;
-            args.push_back( make_pair( sizeof(cl_mem) , (void *)&dst.data ));
-            args.push_back( make_pair( sizeof(cl_int) , (void *)&dst.step ));
-            args.push_back( make_pair( sizeof(cl_mem) , (void *)&src.data ));
-            args.push_back( make_pair( sizeof(cl_int) , (void *)&src.step ));
-            args.push_back( make_pair( sizeof(cl_int) , (void *)&dst.offset ));
-            args.push_back( make_pair( sizeof(cl_int) , (void *)&src.offset ));
-            args.push_back( make_pair( sizeof(cl_int) , (void *)&dst.cols ));
-            args.push_back( make_pair( sizeof(cl_int) , (void *)&dst.rows ));
-            args.push_back( make_pair( sizeof(cl_int) , (void *)&sp ));
-            args.push_back( make_pair( sizeof(cl_int) , (void *)&sr ));
-            args.push_back( make_pair( sizeof(cl_int) , (void *)&maxIter ));
-            args.push_back( make_pair( sizeof(cl_float) , (void *)&eps ));
 
             openCLExecuteKernel(src.clCxt, &meanShift, "meanshift_kernel", globalThreads, localThreads, args, -1, -1);
->>>>>>> 98d55f34
         }
 
         void meanShiftFiltering(const oclMat &src, oclMat &dst, int sp, int sr, TermCriteria criteria)
         {
-<<<<<<< HEAD
-            if( src.empty() )
-                CV_Error(Error::StsBadArg, "The input image is empty" );
-
-            if( src.depth() != CV_8U || src.oclchannels() != 4 )
-                CV_Error(Error::StsUnsupportedFormat, "Only 8-bit, 4-channel images are supported" );
-=======
-            if ( src.empty() )
-                CV_Error( CV_StsBadArg, "The input image is empty" );
+            if (src.empty())
+                CV_Error(Error::StsBadArg, "The input image is empty");
 
             if ( src.depth() != CV_8U || src.oclchannels() != 4 )
-                CV_Error( CV_StsUnsupportedFormat, "Only 8-bit, 4-channel images are supported" );
->>>>>>> 98d55f34
+                CV_Error(Error::StsUnsupportedFormat, "Only 8-bit, 4-channel images are supported");
 
             dst.create( src.size(), CV_8UC4 );
 
@@ -1501,7 +1111,6 @@
             size_t localThreads[3]  = {ltx, lty, 1};
 
             //set args
-<<<<<<< HEAD
             std::vector<std::pair<size_t , const void *> > args;
             args.push_back( std::make_pair( sizeof(cl_mem) , (void *)&src.data ));
             args.push_back( std::make_pair( sizeof(cl_mem) , (void *)&dstr.data ));
@@ -1518,50 +1127,23 @@
             args.push_back( std::make_pair( sizeof(cl_int) , (void *)&sr ));
             args.push_back( std::make_pair( sizeof(cl_int) , (void *)&maxIter ));
             args.push_back( std::make_pair( sizeof(cl_float) , (void *)&eps ));
-            openCLExecuteKernel(clCxt, &meanShift, "meanshiftproc_kernel", globalThreads, localThreads, args, -1, -1);
-=======
-            vector<pair<size_t , const void *> > args;
-            args.push_back( make_pair( sizeof(cl_mem) , (void *)&src.data ));
-            args.push_back( make_pair( sizeof(cl_mem) , (void *)&dstr.data ));
-            args.push_back( make_pair( sizeof(cl_mem) , (void *)&dstsp.data ));
-            args.push_back( make_pair( sizeof(cl_int) , (void *)&src.step ));
-            args.push_back( make_pair( sizeof(cl_int) , (void *)&dstr.step ));
-            args.push_back( make_pair( sizeof(cl_int) , (void *)&dstsp.step ));
-            args.push_back( make_pair( sizeof(cl_int) , (void *)&src.offset ));
-            args.push_back( make_pair( sizeof(cl_int) , (void *)&dstr.offset ));
-            args.push_back( make_pair( sizeof(cl_int) , (void *)&dstsp.offset ));
-            args.push_back( make_pair( sizeof(cl_int) , (void *)&dstr.cols ));
-            args.push_back( make_pair( sizeof(cl_int) , (void *)&dstr.rows ));
-            args.push_back( make_pair( sizeof(cl_int) , (void *)&sp ));
-            args.push_back( make_pair( sizeof(cl_int) , (void *)&sr ));
-            args.push_back( make_pair( sizeof(cl_int) , (void *)&maxIter ));
-            args.push_back( make_pair( sizeof(cl_float) , (void *)&eps ));
 
             openCLExecuteKernel(src.clCxt, &meanShift, "meanshiftproc_kernel", globalThreads, localThreads, args, -1, -1);
->>>>>>> 98d55f34
         }
 
         void meanShiftProc(const oclMat &src, oclMat &dstr, oclMat &dstsp, int sp, int sr, TermCriteria criteria)
         {
-<<<<<<< HEAD
-            if( src.empty() )
-                CV_Error(Error::StsBadArg, "The input image is empty" );
-
-            if( src.depth() != CV_8U || src.oclchannels() != 4 )
-                CV_Error(Error::StsUnsupportedFormat, "Only 8-bit, 4-channel images are supported" );
-=======
-            if ( src.empty() )
-                CV_Error( CV_StsBadArg, "The input image is empty" );
+            if (src.empty())
+                CV_Error(Error::StsBadArg, "The input image is empty");
 
             if ( src.depth() != CV_8U || src.oclchannels() != 4 )
-                CV_Error( CV_StsUnsupportedFormat, "Only 8-bit, 4-channel images are supported" );
+                CV_Error(Error::StsUnsupportedFormat, "Only 8-bit, 4-channel images are supported");
 
 //            if (!src.clCxt->supportsFeature(FEATURE_CL_DOUBLE))
 //            {
-//                CV_Error( CV_OpenCLDoubleNotSupportedNotSupported, "Selected device doesn't support double, so a deviation exists.\nIf the accuracy is acceptable, the error can be ignored.\n");
+//                CV_Error(Error::OpenCLDoubleNotSupportedNotSupported, "Selected device doesn't support double, so a deviation exists.\nIf the accuracy is acceptable, the error can be ignored.\n");
 //                return;
 //            }
->>>>>>> 98d55f34
 
             dstr.create( src.size(), CV_8UC4 );
             dstsp.create( src.size(), CV_16SC2 );
@@ -1595,11 +1177,6 @@
 
             int depth = mat_src.depth();
 
-<<<<<<< HEAD
-            String kernelName = "calc_sub_hist";
-
-=======
->>>>>>> 98d55f34
             size_t localThreads[3]  = { HISTOGRAM256_BIN_COUNT, 1, 1 };
             size_t globalThreads[3] = { PARTIAL_HISTOGRAM256_COUNT *localThreads[0], 1, 1};
 
@@ -1629,13 +1206,8 @@
                 globalThreads[0] = 0;
             }
 
-<<<<<<< HEAD
             std::vector<std::pair<size_t , const void *> > args;
-            if(globalThreads[0] != 0)
-=======
-            vector<pair<size_t , const void *> > args;
             if (globalThreads[0] != 0)
->>>>>>> 98d55f34
             {
                 int tempcols = cols >> dataWidth_bits;
                 int inc_x = globalThreads[0] % tempcols;
@@ -1643,7 +1215,7 @@
                 src_offset >>= dataWidth_bits;
                 int src_step = mat_src.step >> dataWidth_bits;
                 int datacount = tempcols * mat_src.rows;
-<<<<<<< HEAD
+
                 args.push_back( std::make_pair( sizeof(cl_mem), (void *)&mat_src.data));
                 args.push_back( std::make_pair( sizeof(cl_int), (void *)&src_step));
                 args.push_back( std::make_pair( sizeof(cl_int), (void *)&src_offset));
@@ -1653,21 +1225,8 @@
                 args.push_back( std::make_pair( sizeof(cl_int), (void *)&inc_x));
                 args.push_back( std::make_pair( sizeof(cl_int), (void *)&inc_y));
                 args.push_back( std::make_pair( sizeof(cl_int), (void *)&hist_step));
-                openCLExecuteKernel(clCxt, &imgproc_histogram, kernelName, globalThreads, localThreads, args, -1, depth);
-=======
-
-                args.push_back( make_pair( sizeof(cl_mem), (void *)&mat_src.data));
-                args.push_back( make_pair( sizeof(cl_int), (void *)&src_step));
-                args.push_back( make_pair( sizeof(cl_int), (void *)&src_offset));
-                args.push_back( make_pair( sizeof(cl_mem), (void *)&mat_sub_hist.data));
-                args.push_back( make_pair( sizeof(cl_int), (void *)&datacount));
-                args.push_back( make_pair( sizeof(cl_int), (void *)&tempcols));
-                args.push_back( make_pair( sizeof(cl_int), (void *)&inc_x));
-                args.push_back( make_pair( sizeof(cl_int), (void *)&inc_y));
-                args.push_back( make_pair( sizeof(cl_int), (void *)&hist_step));
 
                 openCLExecuteKernel(mat_src.clCxt, &imgproc_histogram, "calc_sub_hist", globalThreads, localThreads, args, -1, depth);
->>>>>>> 98d55f34
             }
 
             if (left_col != 0 || right_col != 0)
@@ -1679,7 +1238,6 @@
                 globalThreads[1] = mat_src.rows;
 
                 args.clear();
-<<<<<<< HEAD
                 args.push_back( std::make_pair( sizeof(cl_mem), (void *)&mat_src.data));
                 args.push_back( std::make_pair( sizeof(cl_int), (void *)&mat_src.step));
                 args.push_back( std::make_pair( sizeof(cl_int), (void *)&src_offset));
@@ -1688,50 +1246,25 @@
                 args.push_back( std::make_pair( sizeof(cl_int), (void *)&cols));
                 args.push_back( std::make_pair( sizeof(cl_int), (void *)&mat_src.rows));
                 args.push_back( std::make_pair( sizeof(cl_int), (void *)&hist_step));
-                openCLExecuteKernel(clCxt, &imgproc_histogram, kernelName, globalThreads, localThreads, args, -1, depth);
-=======
-                args.push_back( make_pair( sizeof(cl_mem), (void *)&mat_src.data));
-                args.push_back( make_pair( sizeof(cl_int), (void *)&mat_src.step));
-                args.push_back( make_pair( sizeof(cl_int), (void *)&src_offset));
-                args.push_back( make_pair( sizeof(cl_mem), (void *)&mat_sub_hist.data));
-                args.push_back( make_pair( sizeof(cl_int), (void *)&left_col));
-                args.push_back( make_pair( sizeof(cl_int), (void *)&cols));
-                args.push_back( make_pair( sizeof(cl_int), (void *)&mat_src.rows));
-                args.push_back( make_pair( sizeof(cl_int), (void *)&hist_step));
 
                 openCLExecuteKernel(mat_src.clCxt, &imgproc_histogram, "calc_sub_hist_border", globalThreads, localThreads, args, -1, depth);
->>>>>>> 98d55f34
             }
         }
 
         static void merge_sub_hist(const oclMat &sub_hist, oclMat &mat_hist)
         {
             using namespace histograms;
-
-<<<<<<< HEAD
-            Context  *clCxt = sub_hist.clCxt;
-            String kernelName = "merge_hist";
 
             size_t localThreads[3]  = { 256, 1, 1 };
             size_t globalThreads[3] = { HISTOGRAM256_BIN_COUNT *localThreads[0], 1, 1};
             int src_step = sub_hist.step >> 2;
+
             std::vector<std::pair<size_t , const void *> > args;
             args.push_back( std::make_pair( sizeof(cl_mem), (void *)&sub_hist.data));
             args.push_back( std::make_pair( sizeof(cl_mem), (void *)&mat_hist.data));
             args.push_back( std::make_pair( sizeof(cl_int), (void *)&src_step));
-            openCLExecuteKernel(clCxt, &imgproc_histogram, kernelName, globalThreads, localThreads, args, -1, -1);
-=======
-            size_t localThreads[3]  = { 256, 1, 1 };
-            size_t globalThreads[3] = { HISTOGRAM256_BIN_COUNT *localThreads[0], 1, 1};
-            int src_step = sub_hist.step >> 2;
-
-            vector<pair<size_t , const void *> > args;
-            args.push_back( make_pair( sizeof(cl_mem), (void *)&sub_hist.data));
-            args.push_back( make_pair( sizeof(cl_mem), (void *)&mat_hist.data));
-            args.push_back( make_pair( sizeof(cl_int), (void *)&src_step));
 
             openCLExecuteKernel(sub_hist.clCxt, &imgproc_histogram, "merge_hist", globalThreads, localThreads, args, -1, -1);
->>>>>>> 98d55f34
         }
 
         void calcHist(const oclMat &mat_src, oclMat &mat_hist)
@@ -1756,31 +1289,17 @@
 
             calcHist(mat_src, mat_hist);
 
-<<<<<<< HEAD
-            Context *clCxt = mat_src.clCxt;
-            String kernelName = "calLUT";
-            size_t localThreads[3] = { 256, 1, 1};
-            size_t globalThreads[3] = { 256, 1, 1};
-            oclMat lut(1, 256, CV_8UC1);
-            std::vector<std::pair<size_t , const void *> > args;
-            int total = mat_src.rows * mat_src.cols;
-            args.push_back( std::make_pair( sizeof(cl_mem), (void *)&lut.data));
-            args.push_back( std::make_pair( sizeof(cl_mem), (void *)&mat_hist.data));
-            args.push_back( std::make_pair( sizeof(int), (void *)&total));
-            openCLExecuteKernel(clCxt, &imgproc_histogram, kernelName, globalThreads, localThreads, args, -1, -1);
-=======
             size_t localThreads[3] = { 256, 1, 1};
             size_t globalThreads[3] = { 256, 1, 1};
             oclMat lut(1, 256, CV_8UC1);
             int total = mat_src.rows * mat_src.cols;
 
-            vector<pair<size_t , const void *> > args;
-            args.push_back( make_pair( sizeof(cl_mem), (void *)&lut.data));
-            args.push_back( make_pair( sizeof(cl_mem), (void *)&mat_hist.data));
-            args.push_back( make_pair( sizeof(int), (void *)&total));
+            std::vector<std::pair<size_t , const void *> > args;
+            args.push_back( std::make_pair( sizeof(cl_mem), (void *)&lut.data));
+            args.push_back( std::make_pair( sizeof(cl_mem), (void *)&mat_hist.data));
+            args.push_back( std::make_pair( sizeof(int), (void *)&total));
 
             openCLExecuteKernel(mat_src.clCxt, &imgproc_histogram, "calLUT", globalThreads, localThreads, args, -1, -1);
->>>>>>> 98d55f34
             LUT(mat_src, lut, mat_dst);
         }
 
@@ -2032,7 +1551,7 @@
                 kernelName = "bilateral2";
                 globalThreads[0] = dst.cols / 4;
             }
-<<<<<<< HEAD
+
             std::vector<std::pair<size_t , const void *> > args;
             args.push_back( std::make_pair( sizeof(cl_mem), (void *)&dst.data ));
             args.push_back( std::make_pair( sizeof(cl_mem), (void *)&temp.data ));
@@ -2048,24 +1567,6 @@
             args.push_back( std::make_pair( sizeof(cl_mem), (void *)&oclcolor_weight.data ));
             args.push_back( std::make_pair( sizeof(cl_mem), (void *)&oclspace_weight.data ));
             args.push_back( std::make_pair( sizeof(cl_mem), (void *)&oclspace_ofs.data ));
-=======
-
-            vector<pair<size_t , const void *> > args;
-            args.push_back( make_pair( sizeof(cl_mem), (void *)&dst.data ));
-            args.push_back( make_pair( sizeof(cl_mem), (void *)&temp.data ));
-            args.push_back( make_pair( sizeof(cl_int), (void *)&dst.rows ));
-            args.push_back( make_pair( sizeof(cl_int), (void *)&dst.cols ));
-            args.push_back( make_pair( sizeof(cl_int), (void *)&maxk ));
-            args.push_back( make_pair( sizeof(cl_int), (void *)&radius ));
-            args.push_back( make_pair( sizeof(cl_int), (void *)&dst_step_in_pixel ));
-            args.push_back( make_pair( sizeof(cl_int), (void *)&dst_offset_in_pixel ));
-            args.push_back( make_pair( sizeof(cl_int), (void *)&temp_step_in_pixel ));
-            args.push_back( make_pair( sizeof(cl_int), (void *)&temp.rows ));
-            args.push_back( make_pair( sizeof(cl_int), (void *)&temp.cols ));
-            args.push_back( make_pair( sizeof(cl_mem), (void *)&oclcolor_weight.data ));
-            args.push_back( make_pair( sizeof(cl_mem), (void *)&oclspace_weight.data ));
-            args.push_back( make_pair( sizeof(cl_mem), (void *)&oclspace_ofs.data ));
->>>>>>> 98d55f34
             openCLExecuteKernel(src.clCxt, &imgproc_bilateral, kernelName, globalThreads, localThreads, args, dst.oclchannels(), dst.depth());
         }
         void bilateralFilter(const oclMat &src, oclMat &dst, int radius, double sigmaclr, double sigmaspc, int borderType)
@@ -2074,11 +1575,7 @@
             if ( src.depth() == CV_8U )
                 oclbilateralFilter_8u( src, dst, radius, sigmaclr, sigmaspc, borderType );
             else
-<<<<<<< HEAD
-                CV_Error(Error::StsUnsupportedFormat, "Bilateral filtering is only implemented for 8uimages" );
-=======
-                CV_Error( CV_StsUnsupportedFormat, "Bilateral filtering is only implemented for 8uimages" );
->>>>>>> 98d55f34
+                CV_Error(Error::StsUnsupportedFormat, "Bilateral filtering is only implemented for 8uimages");
         }
 
     }
@@ -2217,7 +1714,7 @@
     }
 
 #else
-    CV_Error(Error::StsNotImplemented, "OpenCL DFT is not implemented");
+    CV_Error(Error::OpenCLNoAMDBlasFft, "OpenCL DFT is not implemented");
 #define UNUSED(x) (void)(x);
     UNUSED(image) UNUSED(templ) UNUSED(result) UNUSED(ccorr) UNUSED(buf)
 #undef UNUSED
@@ -2226,9 +1723,18 @@
 
 static void convolve_run(const oclMat &src, const oclMat &temp1, oclMat &dst, String kernelName, const cv::ocl::ProgramEntry* source)
 {
+    CV_Assert(src.depth() == CV_32FC1);
+    CV_Assert(temp1.depth() == CV_32F);
+    CV_Assert(temp1.cols <= 17 && temp1.rows <= 17);
+
     dst.create(src.size(), src.type());
 
-    int channels = dst.oclchannels(), depth = dst.depth();
+    CV_Assert(src.cols == dst.cols && src.rows == dst.rows);
+    CV_Assert(src.type() == dst.type());
+
+    Context  *clCxt = src.clCxt;
+    int channels = dst.oclchannels();
+    int depth = dst.depth();
 
     size_t vector_length = 1;
     int offset_cols = ((dst.offset % dst.step) / dst.elemSize1()) & (vector_length - 1);
@@ -2250,11 +1756,10 @@
     args.push_back( std::make_pair( sizeof(cl_int), (void *)&temp1.rows ));
     args.push_back( std::make_pair( sizeof(cl_int), (void *)&temp1.cols ));
 
-    openCLExecuteKernel(src.clCxt, source, kernelName, globalThreads, localThreads, args, -1, depth);
+    openCLExecuteKernel(clCxt, source, kernelName, globalThreads, localThreads, args, -1, depth);
 }
 void cv::ocl::convolve(const oclMat &x, const oclMat &t, oclMat &y, bool ccorr)
 {
-<<<<<<< HEAD
     CV_Assert(x.depth() == CV_32F);
     CV_Assert(t.depth() == CV_32F);
     y.create(x.size(), x.type());
@@ -2274,12 +1779,4 @@
 {
     result.create(image.size(), image.type());
     convolve_run_fft(image, templ, result, ccorr, buf);
-=======
-    CV_Assert(x.depth() == CV_32F && t.depth() == CV_32F);
-    CV_Assert(t.cols <= 17 && t.rows <= 17);
-
-    y.create(x.size(), x.type());
-
-    convolve_run(x, t, y, "convolve", &imgproc_convolve);
->>>>>>> 98d55f34
 }
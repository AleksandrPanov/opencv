/*M///////////////////////////////////////////////////////////////////////////////////////
//
//  IMPORTANT: READ BEFORE DOWNLOADING, COPYING, INSTALLING OR USING.
//
//  By downloading, copying, installing or using the software you agree to this license.
//  If you do not agree to this license, do not download, install,
//  copy or use the software.
//
//
//                           License Agreement
//                For Open Source Computer Vision Library
//
// Copyright (C) 2000-2008, Intel Corporation, all rights reserved.
// Copyright (C) 2009, Willow Garage Inc., all rights reserved.
// Copyright (C) 2013, OpenCV Foundation, all rights reserved.
// Third party copyrights are property of their respective owners.
//
// Redistribution and use in source and binary forms, with or without modification,
// are permitted provided that the following conditions are met:
//
//   * Redistribution's of source code must retain the above copyright notice,
//     this list of conditions and the following disclaimer.
//
//   * Redistribution's in binary form must reproduce the above copyright notice,
//     this list of conditions and the following disclaimer in the documentation
//     and/or other materials provided with the distribution.
//
//   * The name of the copyright holders may not be used to endorse or promote products
//     derived from this software without specific prior written permission.
//
// This software is provided by the copyright holders and contributors "as is" and
// any express or implied warranties, including, but not limited to, the implied
// warranties of merchantability and fitness for a particular purpose are disclaimed.
// In no event shall the Intel Corporation or contributors be liable for any direct,
// indirect, incidental, special, exemplary, or consequential damages
// (including, but not limited to, procurement of substitute goods or services;
// loss of use, data, or profits; or business interruption) however caused
// and on any theory of liability, whether in contract, strict liability,
// or tort (including negligence or otherwise) arising in any way out of
// the use of this software, even if advised of the possibility of such damage.
//
//M*/

<<<<<<< HEAD
#ifdef __OPENCV_BUILD
#error this is a compatibility header which should not be used inside the OpenCV library
=======
#ifndef __OPENCV_OCL_HPP__
#define __OPENCV_OCL_HPP__

#include <memory>
#include <vector>

#include "opencv2/core/core.hpp"
#include "opencv2/imgproc/imgproc.hpp"
#include "opencv2/objdetect/objdetect.hpp"
#include "opencv2/features2d/features2d.hpp"

namespace cv
{
    namespace ocl
    {
        using std::auto_ptr;
        enum
        {
            CVCL_DEVICE_TYPE_DEFAULT     = (1 << 0),
            CVCL_DEVICE_TYPE_CPU         = (1 << 1),
            CVCL_DEVICE_TYPE_GPU         = (1 << 2),
            CVCL_DEVICE_TYPE_ACCELERATOR = (1 << 3),
            //CVCL_DEVICE_TYPE_CUSTOM      = (1 << 4)
            CVCL_DEVICE_TYPE_ALL         = 0xFFFFFFFF
        };

        enum DevMemRW
        {
            DEVICE_MEM_R_W = 0,
            DEVICE_MEM_R_ONLY,
            DEVICE_MEM_W_ONLY
        };

        enum DevMemType
        {
            DEVICE_MEM_DEFAULT = 0,
            DEVICE_MEM_AHP,         //alloc host pointer
            DEVICE_MEM_UHP,         //use host pointer
            DEVICE_MEM_CHP,         //copy host pointer
            DEVICE_MEM_PM           //persistent memory
        };

        //Get the global device memory and read/write type
        //return 1 if unified memory system supported, otherwise return 0
        CV_EXPORTS int getDevMemType(DevMemRW& rw_type, DevMemType& mem_type);

        //Set the global device memory and read/write type,
        //the newly generated oclMat will all use this type
        //return -1 if the target type is unsupported, otherwise return 0
        CV_EXPORTS int setDevMemType(DevMemRW rw_type = DEVICE_MEM_R_W, DevMemType mem_type = DEVICE_MEM_DEFAULT);

        //this class contains ocl runtime information
        class CV_EXPORTS Info
        {
        public:
            struct Impl;
            Impl *impl;

            Info();
            Info(const Info &m);
            ~Info();
            void release();
            Info &operator = (const Info &m);
            std::vector<string> DeviceName;
        };
        //////////////////////////////// Initialization & Info ////////////////////////
        //this function may be obsoleted
        //CV_EXPORTS cl_device_id getDevice();
        //the function must be called before any other cv::ocl::functions, it initialize ocl runtime
        //each Info relates to an OpenCL platform
        //there is one or more devices in each platform, each one has a separate name
        CV_EXPORTS int getDevice(std::vector<Info> &oclinfo, int devicetype = CVCL_DEVICE_TYPE_GPU);

        //set device you want to use, optional function after getDevice be called
        //the devnum is the index of the selected device in DeviceName vector of INfo
        CV_EXPORTS void setDevice(Info &oclinfo, int devnum = 0);

        //optional function, if you want save opencl binary kernel to the file, set its path
        CV_EXPORTS  void setBinpath(const char *path);

        //The two functions below enable other opencl program to use ocl module's cl_context and cl_command_queue
        CV_EXPORTS void* getoclContext();

        CV_EXPORTS void* getoclCommandQueue();

        //explicit call clFinish. The global command queue will be used.
        CV_EXPORTS void finish();

        //this function enable ocl module to use customized cl_context and cl_command_queue
        //getDevice also need to be called before this function
        CV_EXPORTS void setDeviceEx(Info &oclinfo, void *ctx, void *qu, int devnum = 0);

        //////////////////////////////// Error handling ////////////////////////
        CV_EXPORTS void error(const char *error_string, const char *file, const int line, const char *func);

        //////////////////////////////// OpenCL context ////////////////////////
        //This is a global singleton class used to represent a OpenCL context.
        class CV_EXPORTS Context
        {
        protected:
            Context();
            friend class auto_ptr<Context>;

        private:
            static auto_ptr<Context> clCxt;
            static int val;
        public:
            ~Context();
            void release();
            Info::Impl* impl;

            static Context* getContext();
            static void setContext(Info &oclinfo);

            enum {CL_DOUBLE, CL_UNIFIED_MEM, CL_VER_1_2};
            bool supportsFeature(int ftype);
            size_t computeUnits();
            void* oclContext();
            void* oclCommandQueue();
        };

        //! Calls a kernel, by string. Pass globalThreads = NULL, and cleanUp = true, to finally clean-up without executing.
        CV_EXPORTS double openCLExecuteKernelInterop(Context *clCxt ,
                                                        const char **source, string kernelName,
                                                        size_t globalThreads[3], size_t localThreads[3],
                                                        std::vector< std::pair<size_t, const void *> > &args,
                                                        int channels, int depth, const char *build_options,
                                                        bool finish = true, bool measureKernelTime = false,
                                                        bool cleanUp = true);

        //! Calls a kernel, by file. Pass globalThreads = NULL, and cleanUp = true, to finally clean-up without executing.
        CV_EXPORTS double openCLExecuteKernelInterop(Context *clCxt ,
                                                        const char **fileName, const int numFiles, string kernelName,
                                                        size_t globalThreads[3], size_t localThreads[3],
                                                        std::vector< std::pair<size_t, const void *> > &args,
                                                        int channels, int depth, const char *build_options,
                                                        bool finish = true, bool measureKernelTime = false,
                                                        bool cleanUp = true);

        class CV_EXPORTS oclMatExpr;
        //////////////////////////////// oclMat ////////////////////////////////
        class CV_EXPORTS oclMat
        {
        public:
            //! default constructor
            oclMat();
            //! constructs oclMatrix of the specified size and type (_type is CV_8UC1, CV_64FC3, CV_32SC(12) etc.)
            oclMat(int rows, int cols, int type);
            oclMat(Size size, int type);
            //! constucts oclMatrix and fills it with the specified value _s.
            oclMat(int rows, int cols, int type, const Scalar &s);
            oclMat(Size size, int type, const Scalar &s);
            //! copy constructor
            oclMat(const oclMat &m);

            //! constructor for oclMatrix headers pointing to user-allocated data
            oclMat(int rows, int cols, int type, void *data, size_t step = Mat::AUTO_STEP);
            oclMat(Size size, int type, void *data, size_t step = Mat::AUTO_STEP);

            //! creates a matrix header for a part of the bigger matrix
            oclMat(const oclMat &m, const Range &rowRange, const Range &colRange);
            oclMat(const oclMat &m, const Rect &roi);

            //! builds oclMat from Mat. Perfom blocking upload to device.
            explicit oclMat (const Mat &m);

            //! destructor - calls release()
            ~oclMat();

            //! assignment operators
            oclMat &operator = (const oclMat &m);
            //! assignment operator. Perfom blocking upload to device.
            oclMat &operator = (const Mat &m);
            oclMat &operator = (const oclMatExpr& expr);

            //! pefroms blocking upload data to oclMat.
            void upload(const cv::Mat &m);


            //! downloads data from device to host memory. Blocking calls.
            operator Mat() const;
            void download(cv::Mat &m) const;


            //! returns a new oclMatrix header for the specified row
            oclMat row(int y) const;
            //! returns a new oclMatrix header for the specified column
            oclMat col(int x) const;
            //! ... for the specified row span
            oclMat rowRange(int startrow, int endrow) const;
            oclMat rowRange(const Range &r) const;
            //! ... for the specified column span
            oclMat colRange(int startcol, int endcol) const;
            oclMat colRange(const Range &r) const;

            //! returns deep copy of the oclMatrix, i.e. the data is copied
            oclMat clone() const;
            //! copies the oclMatrix content to "m".
            // It calls m.create(this->size(), this->type()).
            // It supports any data type
            void copyTo( oclMat &m ) const;
            //! copies those oclMatrix elements to "m" that are marked with non-zero mask elements.
            //It supports 8UC1 8UC4 32SC1 32SC4 32FC1 32FC4
            void copyTo( oclMat &m, const oclMat &mask ) const;
            //! converts oclMatrix to another datatype with optional scalng. See cvConvertScale.
            //It supports 8UC1 8UC4 32SC1 32SC4 32FC1 32FC4
            void convertTo( oclMat &m, int rtype, double alpha = 1, double beta = 0 ) const;

            void assignTo( oclMat &m, int type = -1 ) const;

            //! sets every oclMatrix element to s
            //It supports 8UC1 8UC4 32SC1 32SC4 32FC1 32FC4
            oclMat& operator = (const Scalar &s);
            //! sets some of the oclMatrix elements to s, according to the mask
            //It supports 8UC1 8UC4 32SC1 32SC4 32FC1 32FC4
            oclMat& setTo(const Scalar &s, const oclMat &mask = oclMat());
            //! creates alternative oclMatrix header for the same data, with different
            // number of channels and/or different number of rows. see cvReshape.
            oclMat reshape(int cn, int rows = 0) const;

            //! allocates new oclMatrix data unless the oclMatrix already has specified size and type.
            // previous data is unreferenced if needed.
            void create(int rows, int cols, int type);
            void create(Size size, int type);

            //! allocates new oclMatrix with specified device memory type.
            void createEx(int rows, int cols, int type, DevMemRW rw_type, DevMemType mem_type);
            void createEx(Size size, int type, DevMemRW rw_type, DevMemType mem_type);

            //! decreases reference counter;
            // deallocate the data when reference counter reaches 0.
            void release();

            //! swaps with other smart pointer
            void swap(oclMat &mat);

            //! locates oclMatrix header within a parent oclMatrix. See below
            void locateROI( Size &wholeSize, Point &ofs ) const;
            //! moves/resizes the current oclMatrix ROI inside the parent oclMatrix.
            oclMat& adjustROI( int dtop, int dbottom, int dleft, int dright );
            //! extracts a rectangular sub-oclMatrix
            // (this is a generalized form of row, rowRange etc.)
            oclMat operator()( Range rowRange, Range colRange ) const;
            oclMat operator()( const Rect &roi ) const;

            oclMat& operator+=( const oclMat& m );
            oclMat& operator-=( const oclMat& m );
            oclMat& operator*=( const oclMat& m );
            oclMat& operator/=( const oclMat& m );

            //! returns true if the oclMatrix data is continuous
            // (i.e. when there are no gaps between successive rows).
            // similar to CV_IS_oclMat_CONT(cvoclMat->type)
            bool isContinuous() const;
            //! returns element size in bytes,
            // similar to CV_ELEM_SIZE(cvMat->type)
            size_t elemSize() const;
            //! returns the size of element channel in bytes.
            size_t elemSize1() const;
            //! returns element type, similar to CV_MAT_TYPE(cvMat->type)
            int type() const;
            //! returns element type, i.e. 8UC3 returns 8UC4 because in ocl
            //! 3 channels element actually use 4 channel space
            int ocltype() const;
            //! returns element type, similar to CV_MAT_DEPTH(cvMat->type)
            int depth() const;
            //! returns element type, similar to CV_MAT_CN(cvMat->type)
            int channels() const;
            //! returns element type, return 4 for 3 channels element,
            //!becuase 3 channels element actually use 4 channel space
            int oclchannels() const;
            //! returns step/elemSize1()
            size_t step1() const;
            //! returns oclMatrix size:
            // width == number of columns, height == number of rows
            Size size() const;
            //! returns true if oclMatrix data is NULL
            bool empty() const;

            //! returns pointer to y-th row
            uchar* ptr(int y = 0);
            const uchar *ptr(int y = 0) const;

            //! template version of the above method
            template<typename _Tp> _Tp *ptr(int y = 0);
            template<typename _Tp> const _Tp *ptr(int y = 0) const;

            //! matrix transposition
            oclMat t() const;

            /*! includes several bit-fields:
              - the magic signature
              - continuity flag
              - depth
              - number of channels
              */
            int flags;
            //! the number of rows and columns
            int rows, cols;
            //! a distance between successive rows in bytes; includes the gap if any
            size_t step;
            //! pointer to the data(OCL memory object)
            uchar *data;

            //! pointer to the reference counter;
            // when oclMatrix points to user-allocated data, the pointer is NULL
            int *refcount;

            //! helper fields used in locateROI and adjustROI
            //datastart and dataend are not used in current version
            uchar *datastart;
            uchar *dataend;

            //! OpenCL context associated with the oclMat object.
            Context *clCxt;
            //add offset for handle ROI, calculated in byte
            int offset;
            //add wholerows and wholecols for the whole matrix, datastart and dataend are no longer used
            int wholerows;
            int wholecols;
        };


        ///////////////////// mat split and merge /////////////////////////////////
        //! Compose a multi-channel array from several single-channel arrays
        // Support all types
        CV_EXPORTS void merge(const oclMat *src, size_t n, oclMat &dst);
        CV_EXPORTS void merge(const vector<oclMat> &src, oclMat &dst);

        //! Divides multi-channel array into several single-channel arrays
        // Support all types
        CV_EXPORTS void split(const oclMat &src, oclMat *dst);
        CV_EXPORTS void split(const oclMat &src, vector<oclMat> &dst);

        ////////////////////////////// Arithmetics ///////////////////////////////////
        //#if defined DOUBLE_SUPPORT
        //typedef double F;
        //#else
        //typedef float F;
        //#endif
        //	CV_EXPORTS void addWeighted(const oclMat& a,F  alpha, const oclMat& b,F beta,F gama, oclMat& c);
        CV_EXPORTS void addWeighted(const oclMat &a, double  alpha, const oclMat &b, double beta, double gama, oclMat &c);
        //! adds one matrix to another (c = a + b)
        // supports all types except CV_8SC1,CV_8SC2,CV8SC3 and CV_8SC4
        CV_EXPORTS void add(const oclMat &a, const oclMat &b, oclMat &c);
        //! adds one matrix to another (c = a + b)
        // supports all types except CV_8SC1,CV_8SC2,CV8SC3 and CV_8SC4
        CV_EXPORTS void add(const oclMat &a, const oclMat &b, oclMat &c, const oclMat &mask);
        //! adds scalar to a matrix (c = a + s)
        // supports all types except CV_8SC1,CV_8SC2,CV8SC3 and CV_8SC4
        CV_EXPORTS void add(const oclMat &a, const Scalar &sc, oclMat &c, const oclMat &mask = oclMat());
        //! subtracts one matrix from another (c = a - b)
        // supports all types except CV_8SC1,CV_8SC2,CV8SC3 and CV_8SC4
        CV_EXPORTS void subtract(const oclMat &a, const oclMat &b, oclMat &c);
        //! subtracts one matrix from another (c = a - b)
        // supports all types except CV_8SC1,CV_8SC2,CV8SC3 and CV_8SC4
        CV_EXPORTS void subtract(const oclMat &a, const oclMat &b, oclMat &c, const oclMat &mask);
        //! subtracts scalar from a matrix (c = a - s)
        // supports all types except CV_8SC1,CV_8SC2,CV8SC3 and CV_8SC4
        CV_EXPORTS void subtract(const oclMat &a, const Scalar &sc, oclMat &c, const oclMat &mask = oclMat());
        //! subtracts scalar from a matrix (c = a - s)
        // supports all types except CV_8SC1,CV_8SC2,CV8SC3 and CV_8SC4
        CV_EXPORTS void subtract(const Scalar &sc, const oclMat &a, oclMat &c, const oclMat &mask = oclMat());
        //! computes element-wise product of the two arrays (c = a * b)
        // supports all types except CV_8SC1,CV_8SC2,CV8SC3 and CV_8SC4
        CV_EXPORTS void multiply(const oclMat &a, const oclMat &b, oclMat &c, double scale = 1);
        //! multiplies matrix to a number (dst = scalar * src)
        // supports CV_32FC1 only
        CV_EXPORTS void multiply(double scalar, const oclMat &src, oclMat &dst);
        //! computes element-wise quotient of the two arrays (c = a / b)
        // supports all types except CV_8SC1,CV_8SC2,CV8SC3 and CV_8SC4
        CV_EXPORTS void divide(const oclMat &a, const oclMat &b, oclMat &c, double scale = 1);
        //! computes element-wise quotient of the two arrays (c = a / b)
        // supports all types except CV_8SC1,CV_8SC2,CV8SC3 and CV_8SC4
        CV_EXPORTS void divide(double scale, const oclMat &b, oclMat &c);

        //! compares elements of two arrays (c = a <cmpop> b)
        // supports except CV_8SC1,CV_8SC2,CV8SC3,CV_8SC4 types
        CV_EXPORTS void compare(const oclMat &a, const oclMat &b, oclMat &c, int cmpop);

        //! transposes the matrix
        // supports  CV_8UC1, 8UC4, 8SC4, 16UC2, 16SC2, 32SC1 and 32FC1.(the same as cuda)
        CV_EXPORTS void transpose(const oclMat &src, oclMat &dst);

        //! computes element-wise absolute difference of two arrays (c = abs(a - b))
        // supports all types except CV_8SC1,CV_8SC2,CV8SC3 and CV_8SC4
        CV_EXPORTS void absdiff(const oclMat &a, const oclMat &b, oclMat &c);
        //! computes element-wise absolute difference of array and scalar (c = abs(a - s))
        // supports all types except CV_8SC1,CV_8SC2,CV8SC3 and CV_8SC4
        CV_EXPORTS void absdiff(const oclMat &a, const Scalar &s, oclMat &c);

        //! computes mean value and standard deviation of all or selected array elements
        // supports except CV_32F,CV_64F
        CV_EXPORTS void meanStdDev(const oclMat &mtx, Scalar &mean, Scalar &stddev);

        //! computes norm of array
        // supports NORM_INF, NORM_L1, NORM_L2
        // supports only CV_8UC1 type
        CV_EXPORTS double norm(const oclMat &src1, int normType = NORM_L2);

        //! computes norm of the difference between two arrays
        // supports NORM_INF, NORM_L1, NORM_L2
        // supports only CV_8UC1 type
        CV_EXPORTS double norm(const oclMat &src1, const oclMat &src2, int normType = NORM_L2);

        //! reverses the order of the rows, columns or both in a matrix
        // supports all types
        CV_EXPORTS void flip(const oclMat &a, oclMat &b, int flipCode);

        //! computes sum of array elements
        // disabled until fix crash
        // support all types
        CV_EXPORTS Scalar sum(const oclMat &m);
        CV_EXPORTS Scalar absSum(const oclMat &m);
        CV_EXPORTS Scalar sqrSum(const oclMat &m);

        //! finds global minimum and maximum array elements and returns their values
        // support all C1 types

        CV_EXPORTS void minMax(const oclMat &src, double *minVal, double *maxVal = 0, const oclMat &mask = oclMat());

        //! finds global minimum and maximum array elements and returns their values with locations
        // support all C1 types

        CV_EXPORTS void minMaxLoc(const oclMat &src, double *minVal, double *maxVal = 0, Point *minLoc = 0, Point *maxLoc = 0,
                                  const oclMat &mask = oclMat());

        //! counts non-zero array elements
        // support all types
        CV_EXPORTS int countNonZero(const oclMat &src);

        //! transforms 8-bit unsigned integers using lookup table: dst(i)=lut(src(i))
        // destination array will have the depth type as lut and the same channels number as source
        //It supports 8UC1 8UC4 only
        CV_EXPORTS void LUT(const oclMat &src, const oclMat &lut, oclMat &dst);

        //! only 8UC1 and 256 bins is supported now
        CV_EXPORTS void calcHist(const oclMat &mat_src, oclMat &mat_hist);
        //! only 8UC1 and 256 bins is supported now
        CV_EXPORTS void equalizeHist(const oclMat &mat_src, oclMat &mat_dst);
        //! bilateralFilter
        // supports 8UC1 8UC4
        CV_EXPORTS void bilateralFilter(const oclMat& src, oclMat& dst, int d, double sigmaColor, double sigmaSpave, int borderType=BORDER_DEFAULT);
        //! computes exponent of each matrix element (b = e**a)
        // supports only CV_32FC1 type
        CV_EXPORTS void exp(const oclMat &a, oclMat &b);

        //! computes natural logarithm of absolute value of each matrix element: b = log(abs(a))
        // supports only CV_32FC1 type
        CV_EXPORTS void log(const oclMat &a, oclMat &b);

        //! computes magnitude of each (x(i), y(i)) vector
        // supports only CV_32F CV_64F type
        CV_EXPORTS void magnitude(const oclMat &x, const oclMat &y, oclMat &magnitude);
        CV_EXPORTS void magnitudeSqr(const oclMat &x, const oclMat &y, oclMat &magnitude);

        CV_EXPORTS void magnitudeSqr(const oclMat &x, oclMat &magnitude);

        //! computes angle (angle(i)) of each (x(i), y(i)) vector
        // supports only CV_32F CV_64F type
        CV_EXPORTS void phase(const oclMat &x, const oclMat &y, oclMat &angle, bool angleInDegrees = false);

        //! the function raises every element of tne input array to p
        //! support only CV_32F CV_64F type
        CV_EXPORTS void pow(const oclMat &x, double p, oclMat &y);

        //! converts Cartesian coordinates to polar
        // supports only CV_32F CV_64F type
        CV_EXPORTS void cartToPolar(const oclMat &x, const oclMat &y, oclMat &magnitude, oclMat &angle, bool angleInDegrees = false);

        //! converts polar coordinates to Cartesian
        // supports only CV_32F CV_64F type
        CV_EXPORTS void polarToCart(const oclMat &magnitude, const oclMat &angle, oclMat &x, oclMat &y, bool angleInDegrees = false);

        //! perfroms per-elements bit-wise inversion
        // supports all types
        CV_EXPORTS void bitwise_not(const oclMat &src, oclMat &dst);
        //! calculates per-element bit-wise disjunction of two arrays
        // supports all types
        CV_EXPORTS void bitwise_or(const oclMat &src1, const oclMat &src2, oclMat &dst, const oclMat &mask = oclMat());
        CV_EXPORTS void bitwise_or(const oclMat &src1, const Scalar &s, oclMat &dst, const oclMat &mask = oclMat());
        //! calculates per-element bit-wise conjunction of two arrays
        // supports all types
        CV_EXPORTS void bitwise_and(const oclMat &src1, const oclMat &src2, oclMat &dst, const oclMat &mask = oclMat());
        CV_EXPORTS void bitwise_and(const oclMat &src1, const Scalar &s, oclMat &dst, const oclMat &mask = oclMat());
        //! calculates per-element bit-wise "exclusive or" operation
        // supports all types
        CV_EXPORTS void bitwise_xor(const oclMat &src1, const oclMat &src2, oclMat &dst, const oclMat &mask = oclMat());
        CV_EXPORTS void bitwise_xor(const oclMat &src1, const Scalar &s, oclMat &dst, const oclMat &mask = oclMat());

        //! Logical operators
        CV_EXPORTS oclMat operator ~ (const oclMat &);
        CV_EXPORTS oclMat operator | (const oclMat &, const oclMat &);
        CV_EXPORTS oclMat operator & (const oclMat &, const oclMat &);
        CV_EXPORTS oclMat operator ^ (const oclMat &, const oclMat &);


        //! Mathematics operators
        CV_EXPORTS oclMatExpr operator + (const oclMat &src1, const oclMat &src2);
        CV_EXPORTS oclMatExpr operator - (const oclMat &src1, const oclMat &src2);
        CV_EXPORTS oclMatExpr operator * (const oclMat &src1, const oclMat &src2);
        CV_EXPORTS oclMatExpr operator / (const oclMat &src1, const oclMat &src2);

        //! computes convolution of two images
        //! support only CV_32FC1 type
        CV_EXPORTS void convolve(const oclMat &image, const oclMat &temp1, oclMat &result);

        CV_EXPORTS void cvtColor(const oclMat &src, oclMat &dst, int code , int dcn = 0);

        //////////////////////////////// Filter Engine ////////////////////////////////

        /*!
          The Base Class for 1D or Row-wise Filters

          This is the base class for linear or non-linear filters that process 1D data.
          In particular, such filters are used for the "horizontal" filtering parts in separable filters.
          */
        class CV_EXPORTS BaseRowFilter_GPU
        {
        public:
            BaseRowFilter_GPU(int ksize_, int anchor_, int bordertype_) : ksize(ksize_), anchor(anchor_), bordertype(bordertype_) {}
            virtual ~BaseRowFilter_GPU() {}
            virtual void operator()(const oclMat &src, oclMat &dst) = 0;
            int ksize, anchor, bordertype;
        };

        /*!
          The Base Class for Column-wise Filters

          This is the base class for linear or non-linear filters that process columns of 2D arrays.
          Such filters are used for the "vertical" filtering parts in separable filters.
          */
        class CV_EXPORTS BaseColumnFilter_GPU
        {
        public:
            BaseColumnFilter_GPU(int ksize_, int anchor_, int bordertype_) : ksize(ksize_), anchor(anchor_), bordertype(bordertype_) {}
            virtual ~BaseColumnFilter_GPU() {}
            virtual void operator()(const oclMat &src, oclMat &dst) = 0;
            int ksize, anchor, bordertype;
        };

        /*!
          The Base Class for Non-Separable 2D Filters.

          This is the base class for linear or non-linear 2D filters.
          */
        class CV_EXPORTS BaseFilter_GPU
        {
        public:
            BaseFilter_GPU(const Size &ksize_, const Point &anchor_, const int &borderType_)
                : ksize(ksize_), anchor(anchor_), borderType(borderType_) {}
            virtual ~BaseFilter_GPU() {}
            virtual void operator()(const oclMat &src, oclMat &dst) = 0;
            Size ksize;
            Point anchor;
            int borderType;
        };

        /*!
          The Base Class for Filter Engine.

          The class can be used to apply an arbitrary filtering operation to an image.
          It contains all the necessary intermediate buffers.
          */
        class CV_EXPORTS FilterEngine_GPU
        {
        public:
            virtual ~FilterEngine_GPU() {}

            virtual void apply(const oclMat &src, oclMat &dst, Rect roi = Rect(0, 0, -1, -1)) = 0;
        };

        //! returns the non-separable filter engine with the specified filter
        CV_EXPORTS Ptr<FilterEngine_GPU> createFilter2D_GPU(const Ptr<BaseFilter_GPU> filter2D);

        //! returns the primitive row filter with the specified kernel
        CV_EXPORTS Ptr<BaseRowFilter_GPU> getLinearRowFilter_GPU(int srcType, int bufType, const Mat &rowKernel,
                int anchor = -1, int bordertype = BORDER_DEFAULT);

        //! returns the primitive column filter with the specified kernel
        CV_EXPORTS Ptr<BaseColumnFilter_GPU> getLinearColumnFilter_GPU(int bufType, int dstType, const Mat &columnKernel,
                int anchor = -1, int bordertype = BORDER_DEFAULT, double delta = 0.0);

        //! returns the separable linear filter engine
        CV_EXPORTS Ptr<FilterEngine_GPU> createSeparableLinearFilter_GPU(int srcType, int dstType, const Mat &rowKernel,
                const Mat &columnKernel, const Point &anchor = Point(-1, -1), double delta = 0.0, int bordertype = BORDER_DEFAULT);

        //! returns the separable filter engine with the specified filters
        CV_EXPORTS Ptr<FilterEngine_GPU> createSeparableFilter_GPU(const Ptr<BaseRowFilter_GPU> &rowFilter,
                const Ptr<BaseColumnFilter_GPU> &columnFilter);

        //! returns the Gaussian filter engine
        CV_EXPORTS Ptr<FilterEngine_GPU> createGaussianFilter_GPU(int type, Size ksize, double sigma1, double sigma2 = 0, int bordertype = BORDER_DEFAULT);

        //! returns filter engine for the generalized Sobel operator
        CV_EXPORTS Ptr<FilterEngine_GPU> createDerivFilter_GPU( int srcType, int dstType, int dx, int dy, int ksize, int borderType = BORDER_DEFAULT );

        //! applies Laplacian operator to the image
        // supports only ksize = 1 and ksize = 3 8UC1 8UC4 32FC1 32FC4 data type
        CV_EXPORTS void Laplacian(const oclMat &src, oclMat &dst, int ddepth, int ksize = 1, double scale = 1);

        //! returns 2D box filter
        // supports CV_8UC1 and CV_8UC4 source type, dst type must be the same as source type
        CV_EXPORTS Ptr<BaseFilter_GPU> getBoxFilter_GPU(int srcType, int dstType,
                const Size &ksize, Point anchor = Point(-1, -1), int borderType = BORDER_DEFAULT);

        //! returns box filter engine
        CV_EXPORTS Ptr<FilterEngine_GPU> createBoxFilter_GPU(int srcType, int dstType, const Size &ksize,
                const Point &anchor = Point(-1, -1), int borderType = BORDER_DEFAULT);

        //! returns 2D filter with the specified kernel
        // supports CV_8UC1 and CV_8UC4 types
        CV_EXPORTS Ptr<BaseFilter_GPU> getLinearFilter_GPU(int srcType, int dstType, const Mat &kernel, const Size &ksize,
                Point anchor = Point(-1, -1), int borderType = BORDER_DEFAULT);

        //! returns the non-separable linear filter engine
        CV_EXPORTS Ptr<FilterEngine_GPU> createLinearFilter_GPU(int srcType, int dstType, const Mat &kernel,
                const Point &anchor = Point(-1, -1), int borderType = BORDER_DEFAULT);

        //! smooths the image using the normalized box filter
        // supports data type: CV_8UC1, CV_8UC4, CV_32FC1 and CV_32FC4
        // supports border type: BORDER_CONSTANT, BORDER_REPLICATE, BORDER_REFLECT,BORDER_REFLECT_101,BORDER_WRAP
        CV_EXPORTS void boxFilter(const oclMat &src, oclMat &dst, int ddepth, Size ksize,
                                  Point anchor = Point(-1, -1), int borderType = BORDER_DEFAULT);

        //! returns 2D morphological filter
        //! only MORPH_ERODE and MORPH_DILATE are supported
        // supports CV_8UC1, CV_8UC4, CV_32FC1 and CV_32FC4 types
        // kernel must have CV_8UC1 type, one rows and cols == ksize.width * ksize.height
        CV_EXPORTS Ptr<BaseFilter_GPU> getMorphologyFilter_GPU(int op, int type, const Mat &kernel, const Size &ksize,
                Point anchor = Point(-1, -1));

        //! returns morphological filter engine. Only MORPH_ERODE and MORPH_DILATE are supported.
        CV_EXPORTS Ptr<FilterEngine_GPU> createMorphologyFilter_GPU(int op, int type, const Mat &kernel,
                const Point &anchor = Point(-1, -1), int iterations = 1);

        //! a synonym for normalized box filter
        // supports data type: CV_8UC1, CV_8UC4, CV_32FC1 and CV_32FC4
        // supports border type: BORDER_CONSTANT, BORDER_REPLICATE, BORDER_REFLECT,BORDER_REFLECT_101
        static inline void blur(const oclMat &src, oclMat &dst, Size ksize, Point anchor = Point(-1, -1),
                                int borderType = BORDER_CONSTANT)
        {
            boxFilter(src, dst, -1, ksize, anchor, borderType);
        }

        //! applies non-separable 2D linear filter to the image
        CV_EXPORTS void filter2D(const oclMat &src, oclMat &dst, int ddepth, const Mat &kernel,
                                 Point anchor = Point(-1, -1), int borderType = BORDER_DEFAULT);

        //! applies separable 2D linear filter to the image
        CV_EXPORTS void sepFilter2D(const oclMat &src, oclMat &dst, int ddepth, const Mat &kernelX, const Mat &kernelY,
                                    Point anchor = Point(-1, -1), double delta = 0.0, int bordertype = BORDER_DEFAULT);

        //! applies generalized Sobel operator to the image
        // dst.type must equalize src.type
        // supports data type: CV_8UC1, CV_8UC4, CV_32FC1 and CV_32FC4
        // supports border type: BORDER_CONSTANT, BORDER_REPLICATE, BORDER_REFLECT,BORDER_REFLECT_101
        CV_EXPORTS void Sobel(const oclMat &src, oclMat &dst, int ddepth, int dx, int dy, int ksize = 3, double scale = 1, double delta = 0.0, int bordertype = BORDER_DEFAULT);

        //! applies the vertical or horizontal Scharr operator to the image
        // dst.type must equalize src.type
        // supports data type: CV_8UC1, CV_8UC4, CV_32FC1 and CV_32FC4
        // supports border type: BORDER_CONSTANT, BORDER_REPLICATE, BORDER_REFLECT,BORDER_REFLECT_101
        CV_EXPORTS void Scharr(const oclMat &src, oclMat &dst, int ddepth, int dx, int dy, double scale = 1, double delta = 0.0, int bordertype = BORDER_DEFAULT);

        //! smooths the image using Gaussian filter.
        // dst.type must equalize src.type
        // supports data type: CV_8UC1, CV_8UC4, CV_32FC1 and CV_32FC4
        // supports border type: BORDER_CONSTANT, BORDER_REPLICATE, BORDER_REFLECT,BORDER_REFLECT_101
        CV_EXPORTS void GaussianBlur(const oclMat &src, oclMat &dst, Size ksize, double sigma1, double sigma2 = 0, int bordertype = BORDER_DEFAULT);

        //! erodes the image (applies the local minimum operator)
        // supports data type: CV_8UC1, CV_8UC4, CV_32FC1 and CV_32FC4
        CV_EXPORTS void erode( const oclMat &src, oclMat &dst, const Mat &kernel, Point anchor = Point(-1, -1), int iterations = 1,

                               int borderType = BORDER_CONSTANT, const Scalar &borderValue = morphologyDefaultBorderValue());


        //! dilates the image (applies the local maximum operator)
        // supports data type: CV_8UC1, CV_8UC4, CV_32FC1 and CV_32FC4
        CV_EXPORTS void dilate( const oclMat &src, oclMat &dst, const Mat &kernel, Point anchor = Point(-1, -1), int iterations = 1,

                                int borderType = BORDER_CONSTANT, const Scalar &borderValue = morphologyDefaultBorderValue());


        //! applies an advanced morphological operation to the image
        CV_EXPORTS void morphologyEx( const oclMat &src, oclMat &dst, int op, const Mat &kernel, Point anchor = Point(-1, -1), int iterations = 1,

                                      int borderType = BORDER_CONSTANT, const Scalar &borderValue = morphologyDefaultBorderValue());


        ////////////////////////////// Image processing //////////////////////////////
        //! Does mean shift filtering on GPU.
        CV_EXPORTS void meanShiftFiltering(const oclMat &src, oclMat &dst, int sp, int sr,
                                           TermCriteria criteria = TermCriteria(TermCriteria::MAX_ITER + TermCriteria::EPS, 5, 1));

        //! Does mean shift procedure on GPU.
        CV_EXPORTS void meanShiftProc(const oclMat &src, oclMat &dstr, oclMat &dstsp, int sp, int sr,
                                      TermCriteria criteria = TermCriteria(TermCriteria::MAX_ITER + TermCriteria::EPS, 5, 1));

        //! Does mean shift segmentation with elimiation of small regions.
        CV_EXPORTS void meanShiftSegmentation(const oclMat &src, Mat &dst, int sp, int sr, int minsize,
                                              TermCriteria criteria = TermCriteria(TermCriteria::MAX_ITER + TermCriteria::EPS, 5, 1));

        //! applies fixed threshold to the image.
        // supports CV_8UC1 and CV_32FC1 data type
        // supports threshold type: THRESH_BINARY, THRESH_BINARY_INV, THRESH_TRUNC, THRESH_TOZERO, THRESH_TOZERO_INV
        CV_EXPORTS double threshold(const oclMat &src, oclMat &dst, double thresh, double maxVal, int type = THRESH_TRUNC);

        //! resizes the image
        // Supports INTER_NEAREST, INTER_LINEAR
        // supports CV_8UC1, CV_8UC4, CV_32FC1 and CV_32FC4 types
        CV_EXPORTS void resize(const oclMat &src, oclMat &dst, Size dsize, double fx = 0, double fy = 0, int interpolation = INTER_LINEAR);

        //! Applies a generic geometrical transformation to an image.

        // Supports INTER_NEAREST, INTER_LINEAR.

        // Map1 supports CV_16SC2, CV_32FC2  types.

        // Src supports CV_8UC1, CV_8UC2, CV_8UC4.

        CV_EXPORTS void remap(const oclMat &src, oclMat &dst, oclMat &map1, oclMat &map2, int interpolation, int bordertype, const Scalar &value = Scalar());

        //! copies 2D array to a larger destination array and pads borders with user-specifiable constant
        // supports CV_8UC1, CV_8UC4, CV_32SC1 types
        CV_EXPORTS void copyMakeBorder(const oclMat &src, oclMat &dst, int top, int bottom, int left, int right, int boardtype, const Scalar &value = Scalar());

        //! Smoothes image using median filter
        // The source 1- or 4-channel image. When m is 3 or 5, the image depth should be CV 8U or CV 32F.
        CV_EXPORTS void medianFilter(const oclMat &src, oclMat &dst, int m);

        //! warps the image using affine transformation
        // Supports INTER_NEAREST, INTER_LINEAR, INTER_CUBIC
        // supports CV_8UC1, CV_8UC4, CV_32FC1 and CV_32FC4 types
        CV_EXPORTS void warpAffine(const oclMat &src, oclMat &dst, const Mat &M, Size dsize, int flags = INTER_LINEAR);

        //! warps the image using perspective transformation
        // Supports INTER_NEAREST, INTER_LINEAR, INTER_CUBIC
        // supports CV_8UC1, CV_8UC4, CV_32FC1 and CV_32FC4 types
        CV_EXPORTS void warpPerspective(const oclMat &src, oclMat &dst, const Mat &M, Size dsize, int flags = INTER_LINEAR);

        //! computes the integral image and integral for the squared image
        // sum will have CV_32S type, sqsum - CV32F type
        // supports only CV_8UC1 source type
        CV_EXPORTS void integral(const oclMat &src, oclMat &sum, oclMat &sqsum);
        CV_EXPORTS void integral(const oclMat &src, oclMat &sum);
        CV_EXPORTS void cornerHarris(const oclMat &src, oclMat &dst, int blockSize, int ksize, double k, int bordertype = cv::BORDER_DEFAULT);
        CV_EXPORTS void cornerMinEigenVal(const oclMat &src, oclMat &dst, int blockSize, int ksize, int bordertype = cv::BORDER_DEFAULT);

        ////////////////////////////////////////////////////////////////////////////////////////////////////////////////////////////
        ///////////////////////////////////////////CascadeClassifier//////////////////////////////////////////////////////////////////
        ///////////////////////////////////////////////////////////////////////////////////////////////////////////////////////////

        class CV_EXPORTS_W OclCascadeClassifier : public  cv::CascadeClassifier
        {
        public:
            OclCascadeClassifier() {};
            ~OclCascadeClassifier() {};

            CvSeq* oclHaarDetectObjects(oclMat &gimg, CvMemStorage *storage, double scaleFactor,
                                        int minNeighbors, int flags, CvSize minSize = cvSize(0, 0), CvSize maxSize = cvSize(0, 0));
        };

        class CV_EXPORTS OclCascadeClassifierBuf : public  cv::CascadeClassifier
        {
        public:
            OclCascadeClassifierBuf() :
                m_flags(0), initialized(false), m_scaleFactor(0), buffers(NULL) {}

            ~OclCascadeClassifierBuf() {}

            void detectMultiScale(oclMat &image, CV_OUT std::vector<cv::Rect>& faces,
                                  double scaleFactor = 1.1, int minNeighbors = 3, int flags = 0,
                                  Size minSize = Size(), Size maxSize = Size());
            void release();

        private:
            void Init(const int rows, const int cols, double scaleFactor, int flags,
                      const int outputsz, const size_t localThreads[],
                      CvSize minSize, CvSize maxSize);
            void CreateBaseBufs(const int datasize, const int totalclassifier, const int flags, const int outputsz);
            void CreateFactorRelatedBufs(const int rows, const int cols, const int flags,
                                         const double scaleFactor, const size_t localThreads[],
                                         CvSize minSize, CvSize maxSize);
            void GenResult(CV_OUT std::vector<cv::Rect>& faces, const std::vector<cv::Rect> &rectList, const std::vector<int> &rweights);

            int m_rows;
            int m_cols;
            int m_flags;
            int m_loopcount;
            int m_nodenum;
            bool findBiggestObject;
            bool initialized;
            double m_scaleFactor;
            Size m_minSize;
            Size m_maxSize;
            vector<CvSize> sizev;
            vector<float> scalev;
            oclMat gimg1, gsum, gsqsum;
            void * buffers;
        };


        /////////////////////////////// Pyramid /////////////////////////////////////
        CV_EXPORTS void pyrDown(const oclMat &src, oclMat &dst);

        //! upsamples the source image and then smoothes it
        CV_EXPORTS void pyrUp(const oclMat &src, oclMat &dst);

        //! performs linear blending of two images
        //! to avoid accuracy errors sum of weigths shouldn't be very close to zero
        // supports only CV_8UC1 source type
        CV_EXPORTS void blendLinear(const oclMat &img1, const oclMat &img2, const oclMat &weights1, const oclMat &weights2, oclMat &result);

        //! computes vertical sum, supports only CV_32FC1 images
        CV_EXPORTS void columnSum(const oclMat &src, oclMat &sum);

        ///////////////////////////////////////// match_template /////////////////////////////////////////////////////////////
        struct CV_EXPORTS MatchTemplateBuf
        {
            Size user_block_size;
            oclMat imagef, templf;
            std::vector<oclMat> images;
            std::vector<oclMat> image_sums;
            std::vector<oclMat> image_sqsums;
        };

        //! computes the proximity map for the raster template and the image where the template is searched for
        // Supports TM_SQDIFF, TM_SQDIFF_NORMED, TM_CCORR, TM_CCORR_NORMED, TM_CCOEFF, TM_CCOEFF_NORMED for type 8UC1 and 8UC4
        // Supports TM_SQDIFF, TM_CCORR for type 32FC1 and 32FC4
        CV_EXPORTS void matchTemplate(const oclMat &image, const oclMat &templ, oclMat &result, int method);

        //! computes the proximity map for the raster template and the image where the template is searched for
        // Supports TM_SQDIFF, TM_SQDIFF_NORMED, TM_CCORR, TM_CCORR_NORMED, TM_CCOEFF, TM_CCOEFF_NORMED for type 8UC1 and 8UC4
        // Supports TM_SQDIFF, TM_CCORR for type 32FC1 and 32FC4
        CV_EXPORTS void matchTemplate(const oclMat &image, const oclMat &templ, oclMat &result, int method, MatchTemplateBuf &buf);

        ///////////////////////////////////////////// Canny /////////////////////////////////////////////
        struct CV_EXPORTS CannyBuf;
        //! compute edges of the input image using Canny operator
        // Support CV_8UC1 only
        CV_EXPORTS void Canny(const oclMat &image, oclMat &edges, double low_thresh, double high_thresh, int apperture_size = 3, bool L2gradient = false);
        CV_EXPORTS void Canny(const oclMat &image, CannyBuf &buf, oclMat &edges, double low_thresh, double high_thresh, int apperture_size = 3, bool L2gradient = false);
        CV_EXPORTS void Canny(const oclMat &dx, const oclMat &dy, oclMat &edges, double low_thresh, double high_thresh, bool L2gradient = false);
        CV_EXPORTS void Canny(const oclMat &dx, const oclMat &dy, CannyBuf &buf, oclMat &edges, double low_thresh, double high_thresh, bool L2gradient = false);

        struct CV_EXPORTS CannyBuf
        {
            CannyBuf() : counter(NULL) {}
            ~CannyBuf()
            {
                release();
            }
            explicit CannyBuf(const Size &image_size, int apperture_size = 3) : counter(NULL)
            {
                create(image_size, apperture_size);
            }
            CannyBuf(const oclMat &dx_, const oclMat &dy_);

            void create(const Size &image_size, int apperture_size = 3);
            void release();
            oclMat dx, dy;
            oclMat dx_buf, dy_buf;
            oclMat edgeBuf;
            oclMat trackBuf1, trackBuf2;
            void *counter;
            Ptr<FilterEngine_GPU> filterDX, filterDY;
        };

        ///////////////////////////////////////// clAmdFft related /////////////////////////////////////////
        //! Performs a forward or inverse discrete Fourier transform (1D or 2D) of floating point matrix.
        //! Param dft_size is the size of DFT transform.
        //!
        //! For complex-to-real transform it is assumed that the source matrix is packed in CLFFT's format.
        // support src type of CV32FC1, CV32FC2
        // support flags: DFT_INVERSE, DFT_REAL_OUTPUT, DFT_COMPLEX_OUTPUT, DFT_ROWS
        // dft_size is the size of original input, which is used for transformation from complex to real.
        // dft_size must be powers of 2, 3 and 5
        // real to complex dft requires at least v1.8 clAmdFft
        // real to complex dft output is not the same with cpu version
        // real to complex and complex to real does not support DFT_ROWS
        CV_EXPORTS void dft(const oclMat &src, oclMat &dst, Size dft_size = Size(0, 0), int flags = 0);

        //! implements generalized matrix product algorithm GEMM from BLAS
        // The functionality requires clAmdBlas library
        // only support type CV_32FC1
        // flag GEMM_3_T is not supported
        CV_EXPORTS void gemm(const oclMat &src1, const oclMat &src2, double alpha,
                             const oclMat &src3, double beta, oclMat &dst, int flags = 0);

        //////////////// HOG (Histogram-of-Oriented-Gradients) Descriptor and Object Detector //////////////
        struct CV_EXPORTS HOGDescriptor
        {
            enum { DEFAULT_WIN_SIGMA = -1 };
            enum { DEFAULT_NLEVELS = 64 };
            enum { DESCR_FORMAT_ROW_BY_ROW, DESCR_FORMAT_COL_BY_COL };
            HOGDescriptor(Size win_size = Size(64, 128), Size block_size = Size(16, 16),
                          Size block_stride = Size(8, 8), Size cell_size = Size(8, 8),
                          int nbins = 9, double win_sigma = DEFAULT_WIN_SIGMA,
                          double threshold_L2hys = 0.2, bool gamma_correction = true,
                          int nlevels = DEFAULT_NLEVELS);

            size_t getDescriptorSize() const;
            size_t getBlockHistogramSize() const;
            void setSVMDetector(const vector<float> &detector);
            static vector<float> getDefaultPeopleDetector();
            static vector<float> getPeopleDetector48x96();
            static vector<float> getPeopleDetector64x128();
            void detect(const oclMat &img, vector<Point> &found_locations,
                        double hit_threshold = 0, Size win_stride = Size(),
                        Size padding = Size());
            void detectMultiScale(const oclMat &img, vector<Rect> &found_locations,
                                  double hit_threshold = 0, Size win_stride = Size(),
                                  Size padding = Size(), double scale0 = 1.05,
                                  int group_threshold = 2);
            void getDescriptors(const oclMat &img, Size win_stride,
                                oclMat &descriptors,
                                int descr_format = DESCR_FORMAT_COL_BY_COL);
            Size win_size;
            Size block_size;
            Size block_stride;
            Size cell_size;

            int nbins;
            double win_sigma;
            double threshold_L2hys;
            bool gamma_correction;
            int nlevels;

        protected:
            // initialize buffers; only need to do once in case of multiscale detection
            void init_buffer(const oclMat &img, Size win_stride);
            void computeBlockHistograms(const oclMat &img);
            void computeGradient(const oclMat &img, oclMat &grad, oclMat &qangle);
            double getWinSigma() const;
            bool checkDetectorSize() const;

            static int numPartsWithin(int size, int part_size, int stride);
            static Size numPartsWithin(Size size, Size part_size, Size stride);

            // Coefficients of the separating plane
            float free_coef;
            oclMat detector;
            // Results of the last classification step
            oclMat labels;
            Mat labels_host;
            // Results of the last histogram evaluation step
            oclMat block_hists;
            // Gradients conputation results
            oclMat grad, qangle;
            // scaled image
            oclMat image_scale;
            // effect size of input image (might be different from original size after scaling)
            Size effect_size;
        };


        ////////////////////////feature2d_ocl/////////////////
        /****************************************************************************************\
        *                                      Distance                                          *
        \****************************************************************************************/
        template<typename T>
        struct CV_EXPORTS Accumulator
        {
            typedef T Type;
        };
        template<> struct Accumulator<unsigned char>
        {
            typedef float Type;
        };
        template<> struct Accumulator<unsigned short>
        {
            typedef float Type;
        };
        template<> struct Accumulator<char>
        {
            typedef float Type;
        };
        template<> struct Accumulator<short>
        {
            typedef float Type;
        };

        /*
         * Manhattan distance (city block distance) functor
         */
        template<class T>
        struct CV_EXPORTS L1
        {
            enum { normType = NORM_L1 };
            typedef T ValueType;
            typedef typename Accumulator<T>::Type ResultType;

            ResultType operator()( const T *a, const T *b, int size ) const
            {
                return normL1<ValueType, ResultType>(a, b, size);
            }
        };

        /*
         * Euclidean distance functor
         */
        template<class T>
        struct CV_EXPORTS L2
        {
            enum { normType = NORM_L2 };
            typedef T ValueType;
            typedef typename Accumulator<T>::Type ResultType;

            ResultType operator()( const T *a, const T *b, int size ) const
            {
                return (ResultType)sqrt((double)normL2Sqr<ValueType, ResultType>(a, b, size));
            }
        };

        /*
         * Hamming distance functor - counts the bit differences between two strings - useful for the Brief descriptor
         * bit count of A exclusive XOR'ed with B
         */
        struct CV_EXPORTS Hamming
        {
            enum { normType = NORM_HAMMING };
            typedef unsigned char ValueType;
            typedef int ResultType;

            /** this will count the bits in a ^ b
             */
            ResultType operator()( const unsigned char *a, const unsigned char *b, int size ) const
            {
                return normHamming(a, b, size);
            }
        };

        ////////////////////////////////// BruteForceMatcher //////////////////////////////////

        class CV_EXPORTS BruteForceMatcher_OCL_base
        {
        public:
            enum DistType {L1Dist = 0, L2Dist, HammingDist};
            explicit BruteForceMatcher_OCL_base(DistType distType = L2Dist);
            // Add descriptors to train descriptor collection
            void add(const std::vector<oclMat> &descCollection);
            // Get train descriptors collection
            const std::vector<oclMat> &getTrainDescriptors() const;
            // Clear train descriptors collection
            void clear();
            // Return true if there are not train descriptors in collection
            bool empty() const;

            // Return true if the matcher supports mask in match methods
            bool isMaskSupported() const;

            // Find one best match for each query descriptor
            void matchSingle(const oclMat &query, const oclMat &train,
                             oclMat &trainIdx, oclMat &distance,
                             const oclMat &mask = oclMat());

            // Download trainIdx and distance and convert it to CPU vector with DMatch
            static void matchDownload(const oclMat &trainIdx, const oclMat &distance, std::vector<DMatch> &matches);
            // Convert trainIdx and distance to vector with DMatch
            static void matchConvert(const Mat &trainIdx, const Mat &distance, std::vector<DMatch> &matches);

            // Find one best match for each query descriptor
            void match(const oclMat &query, const oclMat &train, std::vector<DMatch> &matches, const oclMat &mask = oclMat());

            // Make gpu collection of trains and masks in suitable format for matchCollection function
            void makeGpuCollection(oclMat &trainCollection, oclMat &maskCollection, const std::vector<oclMat> &masks = std::vector<oclMat>());


            // Find one best match from train collection for each query descriptor
            void matchCollection(const oclMat &query, const oclMat &trainCollection,
                                 oclMat &trainIdx, oclMat &imgIdx, oclMat &distance,
                                 const oclMat &masks = oclMat());

            // Download trainIdx, imgIdx and distance and convert it to vector with DMatch
            static void matchDownload(const oclMat &trainIdx, const oclMat &imgIdx, const oclMat &distance, std::vector<DMatch> &matches);
            // Convert trainIdx, imgIdx and distance to vector with DMatch
            static void matchConvert(const Mat &trainIdx, const Mat &imgIdx, const Mat &distance, std::vector<DMatch> &matches);

            // Find one best match from train collection for each query descriptor.
            void match(const oclMat &query, std::vector<DMatch> &matches, const std::vector<oclMat> &masks = std::vector<oclMat>());

            // Find k best matches for each query descriptor (in increasing order of distances)
            void knnMatchSingle(const oclMat &query, const oclMat &train,
                                oclMat &trainIdx, oclMat &distance, oclMat &allDist, int k,
                                const oclMat &mask = oclMat());

            // Download trainIdx and distance and convert it to vector with DMatch
            // compactResult is used when mask is not empty. If compactResult is false matches
            // vector will have the same size as queryDescriptors rows. If compactResult is true
            // matches vector will not contain matches for fully masked out query descriptors.
            static void knnMatchDownload(const oclMat &trainIdx, const oclMat &distance,
                                         std::vector< std::vector<DMatch> > &matches, bool compactResult = false);

            // Convert trainIdx and distance to vector with DMatch
            static void knnMatchConvert(const Mat &trainIdx, const Mat &distance,
                                        std::vector< std::vector<DMatch> > &matches, bool compactResult = false);

            // Find k best matches for each query descriptor (in increasing order of distances).
            // compactResult is used when mask is not empty. If compactResult is false matches
            // vector will have the same size as queryDescriptors rows. If compactResult is true
            // matches vector will not contain matches for fully masked out query descriptors.
            void knnMatch(const oclMat &query, const oclMat &train,
                          std::vector< std::vector<DMatch> > &matches, int k, const oclMat &mask = oclMat(),
                          bool compactResult = false);

            // Find k best matches from train collection for each query descriptor (in increasing order of distances)
            void knnMatch2Collection(const oclMat &query, const oclMat &trainCollection,
                                     oclMat &trainIdx, oclMat &imgIdx, oclMat &distance,
                                     const oclMat &maskCollection = oclMat());

            // Download trainIdx and distance and convert it to vector with DMatch
            // compactResult is used when mask is not empty. If compactResult is false matches
            // vector will have the same size as queryDescriptors rows. If compactResult is true
            // matches vector will not contain matches for fully masked out query descriptors.
            static void knnMatch2Download(const oclMat &trainIdx, const oclMat &imgIdx, const oclMat &distance,
                                          std::vector< std::vector<DMatch> > &matches, bool compactResult = false);

            // Convert trainIdx and distance to vector with DMatch
            static void knnMatch2Convert(const Mat &trainIdx, const Mat &imgIdx, const Mat &distance,
                                         std::vector< std::vector<DMatch> > &matches, bool compactResult = false);

            // Find k best matches  for each query descriptor (in increasing order of distances).
            // compactResult is used when mask is not empty. If compactResult is false matches
            // vector will have the same size as queryDescriptors rows. If compactResult is true
            // matches vector will not contain matches for fully masked out query descriptors.
            void knnMatch(const oclMat &query, std::vector< std::vector<DMatch> > &matches, int k,
                          const std::vector<oclMat> &masks = std::vector<oclMat>(), bool compactResult = false);

            // Find best matches for each query descriptor which have distance less than maxDistance.
            // nMatches.at<int>(0, queryIdx) will contain matches count for queryIdx.
            // carefully nMatches can be greater than trainIdx.cols - it means that matcher didn't find all matches,
            // because it didn't have enough memory.
            // If trainIdx is empty, then trainIdx and distance will be created with size nQuery x max((nTrain / 100), 10),
            // otherwize user can pass own allocated trainIdx and distance with size nQuery x nMaxMatches
            // Matches doesn't sorted.
            void radiusMatchSingle(const oclMat &query, const oclMat &train,
                                   oclMat &trainIdx, oclMat &distance, oclMat &nMatches, float maxDistance,
                                   const oclMat &mask = oclMat());

            // Download trainIdx, nMatches and distance and convert it to vector with DMatch.
            // matches will be sorted in increasing order of distances.
            // compactResult is used when mask is not empty. If compactResult is false matches
            // vector will have the same size as queryDescriptors rows. If compactResult is true
            // matches vector will not contain matches for fully masked out query descriptors.
            static void radiusMatchDownload(const oclMat &trainIdx, const oclMat &distance, const oclMat &nMatches,
                                            std::vector< std::vector<DMatch> > &matches, bool compactResult = false);
            // Convert trainIdx, nMatches and distance to vector with DMatch.
            static void radiusMatchConvert(const Mat &trainIdx, const Mat &distance, const Mat &nMatches,
                                           std::vector< std::vector<DMatch> > &matches, bool compactResult = false);
            // Find best matches for each query descriptor which have distance less than maxDistance
            // in increasing order of distances).
            void radiusMatch(const oclMat &query, const oclMat &train,
                             std::vector< std::vector<DMatch> > &matches, float maxDistance,
                             const oclMat &mask = oclMat(), bool compactResult = false);
            // Find best matches for each query descriptor which have distance less than maxDistance.
            // If trainIdx is empty, then trainIdx and distance will be created with size nQuery x max((nQuery / 100), 10),
            // otherwize user can pass own allocated trainIdx and distance with size nQuery x nMaxMatches
            // Matches doesn't sorted.
            void radiusMatchCollection(const oclMat &query, oclMat &trainIdx, oclMat &imgIdx, oclMat &distance, oclMat &nMatches, float maxDistance,
                                       const std::vector<oclMat> &masks = std::vector<oclMat>());
            // Download trainIdx, imgIdx, nMatches and distance and convert it to vector with DMatch.
            // matches will be sorted in increasing order of distances.
            // compactResult is used when mask is not empty. If compactResult is false matches
            // vector will have the same size as queryDescriptors rows. If compactResult is true
            // matches vector will not contain matches for fully masked out query descriptors.
            static void radiusMatchDownload(const oclMat &trainIdx, const oclMat &imgIdx, const oclMat &distance, const oclMat &nMatches,
                                            std::vector< std::vector<DMatch> > &matches, bool compactResult = false);
            // Convert trainIdx, nMatches and distance to vector with DMatch.
            static void radiusMatchConvert(const Mat &trainIdx, const Mat &imgIdx, const Mat &distance, const Mat &nMatches,
                                           std::vector< std::vector<DMatch> > &matches, bool compactResult = false);
            // Find best matches from train collection for each query descriptor which have distance less than
            // maxDistance (in increasing order of distances).
            void radiusMatch(const oclMat &query, std::vector< std::vector<DMatch> > &matches, float maxDistance,
                             const std::vector<oclMat> &masks = std::vector<oclMat>(), bool compactResult = false);
            DistType distType;
        private:
            std::vector<oclMat> trainDescCollection;
        };

        template <class Distance>
        class CV_EXPORTS BruteForceMatcher_OCL;

        template <typename T>
        class CV_EXPORTS BruteForceMatcher_OCL< L1<T> > : public BruteForceMatcher_OCL_base
        {
        public:
            explicit BruteForceMatcher_OCL() : BruteForceMatcher_OCL_base(L1Dist) {}
            explicit BruteForceMatcher_OCL(L1<T> /*d*/) : BruteForceMatcher_OCL_base(L1Dist) {}
        };

        template <typename T>
        class CV_EXPORTS BruteForceMatcher_OCL< L2<T> > : public BruteForceMatcher_OCL_base
        {
        public:
            explicit BruteForceMatcher_OCL() : BruteForceMatcher_OCL_base(L2Dist) {}
            explicit BruteForceMatcher_OCL(L2<T> /*d*/) : BruteForceMatcher_OCL_base(L2Dist) {}
        };

        template <> class CV_EXPORTS BruteForceMatcher_OCL< Hamming > : public BruteForceMatcher_OCL_base
        {
        public:
            explicit BruteForceMatcher_OCL() : BruteForceMatcher_OCL_base(HammingDist) {}
            explicit BruteForceMatcher_OCL(Hamming /*d*/) : BruteForceMatcher_OCL_base(HammingDist) {}
        };

        class CV_EXPORTS BFMatcher_OCL : public BruteForceMatcher_OCL_base
        {
        public:
            explicit BFMatcher_OCL(int norm = NORM_L2) : BruteForceMatcher_OCL_base(norm == NORM_L1 ? L1Dist : norm == NORM_L2 ? L2Dist : HammingDist) {}
        };
        /////////////////////////////// PyrLKOpticalFlow /////////////////////////////////////
        class CV_EXPORTS PyrLKOpticalFlow
        {
        public:
            PyrLKOpticalFlow()
            {
                winSize = Size(21, 21);
                maxLevel = 3;
                iters = 30;
                derivLambda = 0.5;
                useInitialFlow = false;
                minEigThreshold = 1e-4f;
                getMinEigenVals = false;
                isDeviceArch11_ = false;
            }

            void sparse(const oclMat &prevImg, const oclMat &nextImg, const oclMat &prevPts, oclMat &nextPts,
                        oclMat &status, oclMat *err = 0);
            void dense(const oclMat &prevImg, const oclMat &nextImg, oclMat &u, oclMat &v, oclMat *err = 0);
            Size winSize;
            int maxLevel;
            int iters;
            double derivLambda;
            bool useInitialFlow;
            float minEigThreshold;
            bool getMinEigenVals;
            void releaseMemory()
            {
                dx_calcBuf_.release();
                dy_calcBuf_.release();

                prevPyr_.clear();
                nextPyr_.clear();

                dx_buf_.release();
                dy_buf_.release();
            }
        private:
            void calcSharrDeriv(const oclMat &src, oclMat &dx, oclMat &dy);
            void buildImagePyramid(const oclMat &img0, vector<oclMat> &pyr, bool withBorder);

            oclMat dx_calcBuf_;
            oclMat dy_calcBuf_;

            vector<oclMat> prevPyr_;
            vector<oclMat> nextPyr_;

            oclMat dx_buf_;
            oclMat dy_buf_;
            oclMat uPyr_[2];
            oclMat vPyr_[2];
            bool isDeviceArch11_;
        };
        //////////////// build warping maps ////////////////////
        //! builds plane warping maps
        CV_EXPORTS void buildWarpPlaneMaps(Size src_size, Rect dst_roi, const Mat &K, const Mat &R, const Mat &T, float scale, oclMat &map_x, oclMat &map_y);
        //! builds cylindrical warping maps
        CV_EXPORTS void buildWarpCylindricalMaps(Size src_size, Rect dst_roi, const Mat &K, const Mat &R, float scale, oclMat &map_x, oclMat &map_y);
        //! builds spherical warping maps
        CV_EXPORTS void buildWarpSphericalMaps(Size src_size, Rect dst_roi, const Mat &K, const Mat &R, float scale, oclMat &map_x, oclMat &map_y);
        //! builds Affine warping maps
        CV_EXPORTS void buildWarpAffineMaps(const Mat &M, bool inverse, Size dsize, oclMat &xmap, oclMat &ymap);

        //! builds Perspective warping maps
        CV_EXPORTS void buildWarpPerspectiveMaps(const Mat &M, bool inverse, Size dsize, oclMat &xmap, oclMat &ymap);

        ///////////////////////////////////// interpolate frames //////////////////////////////////////////////
        //! Interpolate frames (images) using provided optical flow (displacement field).
        //! frame0   - frame 0 (32-bit floating point images, single channel)
        //! frame1   - frame 1 (the same type and size)
        //! fu       - forward horizontal displacement
        //! fv       - forward vertical displacement
        //! bu       - backward horizontal displacement
        //! bv       - backward vertical displacement
        //! pos      - new frame position
        //! newFrame - new frame
        //! buf      - temporary buffer, will have width x 6*height size, CV_32FC1 type and contain 6 oclMat;
        //!            occlusion masks            0, occlusion masks            1,
        //!            interpolated forward flow  0, interpolated forward flow  1,
        //!            interpolated backward flow 0, interpolated backward flow 1
        //!
        CV_EXPORTS void interpolateFrames(const oclMat &frame0, const oclMat &frame1,
                                          const oclMat &fu, const oclMat &fv,
                                          const oclMat &bu, const oclMat &bv,
                                          float pos, oclMat &newFrame, oclMat &buf);

        //! computes moments of the rasterized shape or a vector of points
        CV_EXPORTS Moments ocl_moments(InputArray _array, bool binaryImage);

        class CV_EXPORTS StereoBM_OCL
        {
        public:
            enum { BASIC_PRESET = 0, PREFILTER_XSOBEL = 1 };

            enum { DEFAULT_NDISP = 64, DEFAULT_WINSZ = 19 };

            //! the default constructor
            StereoBM_OCL();
            //! the full constructor taking the camera-specific preset, number of disparities and the SAD window size. ndisparities must be multiple of 8.
            StereoBM_OCL(int preset, int ndisparities = DEFAULT_NDISP, int winSize = DEFAULT_WINSZ);

            //! the stereo correspondence operator. Finds the disparity for the specified rectified stereo pair
            //! Output disparity has CV_8U type.
            void operator() ( const oclMat &left, const oclMat &right, oclMat &disparity);

            //! Some heuristics that tries to estmate
            // if current GPU will be faster then CPU in this algorithm.
            // It queries current active device.
            static bool checkIfGpuCallReasonable();

            int preset;
            int ndisp;
            int winSize;

            // If avergeTexThreshold  == 0 => post procesing is disabled
            // If avergeTexThreshold != 0 then disparity is set 0 in each point (x,y) where for left image
            // SumOfHorizontalGradiensInWindow(x, y, winSize) < (winSize * winSize) * avergeTexThreshold
            // i.e. input left image is low textured.
            float avergeTexThreshold;
        private:
            oclMat minSSD, leBuf, riBuf;
        };

        class CV_EXPORTS StereoBeliefPropagation
        {
        public:
            enum { DEFAULT_NDISP  = 64 };
            enum { DEFAULT_ITERS  = 5  };
            enum { DEFAULT_LEVELS = 5  };
            static void estimateRecommendedParams(int width, int height, int &ndisp, int &iters, int &levels);
            explicit StereoBeliefPropagation(int ndisp  = DEFAULT_NDISP,
                                             int iters  = DEFAULT_ITERS,
                                             int levels = DEFAULT_LEVELS,
                                             int msg_type = CV_16S);
            StereoBeliefPropagation(int ndisp, int iters, int levels,
                                    float max_data_term, float data_weight,
                                    float max_disc_term, float disc_single_jump,
                                    int msg_type = CV_32F);
            void operator()(const oclMat &left, const oclMat &right, oclMat &disparity);
            void operator()(const oclMat &data, oclMat &disparity);
            int ndisp;
            int iters;
            int levels;
            float max_data_term;
            float data_weight;
            float max_disc_term;
            float disc_single_jump;
            int msg_type;
        private:
            oclMat u, d, l, r, u2, d2, l2, r2;
            std::vector<oclMat> datas;
            oclMat out;
        };

        class CV_EXPORTS StereoConstantSpaceBP
        {
        public:
            enum { DEFAULT_NDISP    = 128 };
            enum { DEFAULT_ITERS    = 8   };
            enum { DEFAULT_LEVELS   = 4   };
            enum { DEFAULT_NR_PLANE = 4   };
            static void estimateRecommendedParams(int width, int height, int &ndisp, int &iters, int &levels, int &nr_plane);
            explicit StereoConstantSpaceBP(
                int ndisp    = DEFAULT_NDISP,
                int iters    = DEFAULT_ITERS,
                int levels   = DEFAULT_LEVELS,
                int nr_plane = DEFAULT_NR_PLANE,
                int msg_type = CV_32F);
            StereoConstantSpaceBP(int ndisp, int iters, int levels, int nr_plane,
                float max_data_term, float data_weight, float max_disc_term, float disc_single_jump,
                int min_disp_th = 0,
                int msg_type = CV_32F);
            void operator()(const oclMat &left, const oclMat &right, oclMat &disparity);
            int ndisp;
            int iters;
            int levels;
            int nr_plane;
            float max_data_term;
            float data_weight;
            float max_disc_term;
            float disc_single_jump;
            int min_disp_th;
            int msg_type;
            bool use_local_init_data_cost;
        private:
            oclMat u[2], d[2], l[2], r[2];
            oclMat disp_selected_pyr[2];
            oclMat data_cost;
            oclMat data_cost_selected;
            oclMat temp;
            oclMat out;
        };

        // Implementation of the Zach, Pock and Bischof Dual TV-L1 Optical Flow method
        //
        // see reference:
        //   [1] C. Zach, T. Pock and H. Bischof, "A Duality Based Approach for Realtime TV-L1 Optical Flow".
        //   [2] Javier Sanchez, Enric Meinhardt-Llopis and Gabriele Facciolo. "TV-L1 Optical Flow Estimation".
        class CV_EXPORTS OpticalFlowDual_TVL1_OCL
        {
        public:
            OpticalFlowDual_TVL1_OCL();

            void operator ()(const oclMat& I0, const oclMat& I1, oclMat& flowx, oclMat& flowy);

            void collectGarbage();

            /**
            * Time step of the numerical scheme.
            */
            double tau;

            /**
            * Weight parameter for the data term, attachment parameter.
            * This is the most relevant parameter, which determines the smoothness of the output.
            * The smaller this parameter is, the smoother the solutions we obtain.
            * It depends on the range of motions of the images, so its value should be adapted to each image sequence.
            */
            double lambda;

            /**
            * Weight parameter for (u - v)^2, tightness parameter.
            * It serves as a link between the attachment and the regularization terms.
            * In theory, it should have a small value in order to maintain both parts in correspondence.
            * The method is stable for a large range of values of this parameter.
            */
            double theta;

            /**
            * Number of scales used to create the pyramid of images.
            */
            int nscales;

            /**
            * Number of warpings per scale.
            * Represents the number of times that I1(x+u0) and grad( I1(x+u0) ) are computed per scale.
            * This is a parameter that assures the stability of the method.
            * It also affects the running time, so it is a compromise between speed and accuracy.
            */
            int warps;

            /**
            * Stopping criterion threshold used in the numerical scheme, which is a trade-off between precision and running time.
            * A small value will yield more accurate solutions at the expense of a slower convergence.
            */
            double epsilon;

            /**
            * Stopping criterion iterations number used in the numerical scheme.
            */
            int iterations;

            bool useInitialFlow;

        private:
            void procOneScale(const oclMat& I0, const oclMat& I1, oclMat& u1, oclMat& u2);

            std::vector<oclMat> I0s;
            std::vector<oclMat> I1s;
            std::vector<oclMat> u1s;
            std::vector<oclMat> u2s;

            oclMat I1x_buf;
            oclMat I1y_buf;

            oclMat I1w_buf;
            oclMat I1wx_buf;
            oclMat I1wy_buf;

            oclMat grad_buf;
            oclMat rho_c_buf;

            oclMat p11_buf;
            oclMat p12_buf;
            oclMat p21_buf;
            oclMat p22_buf;

            oclMat diff_buf;
            oclMat norm_buf;
        };
    }
}
#if defined _MSC_VER && _MSC_VER >= 1200
#  pragma warning( push)
#  pragma warning( disable: 4267)
#endif
#include "opencv2/ocl/matrix_operations.hpp"
#if defined _MSC_VER && _MSC_VER >= 1200
#  pragma warning( pop)
>>>>>>> 389be676
#endif

#include "opencv2/ocl.hpp"<|MERGE_RESOLUTION|>--- conflicted
+++ resolved
@@ -41,1512 +41,8 @@
 //
 //M*/
 
-<<<<<<< HEAD
 #ifdef __OPENCV_BUILD
 #error this is a compatibility header which should not be used inside the OpenCV library
-=======
-#ifndef __OPENCV_OCL_HPP__
-#define __OPENCV_OCL_HPP__
-
-#include <memory>
-#include <vector>
-
-#include "opencv2/core/core.hpp"
-#include "opencv2/imgproc/imgproc.hpp"
-#include "opencv2/objdetect/objdetect.hpp"
-#include "opencv2/features2d/features2d.hpp"
-
-namespace cv
-{
-    namespace ocl
-    {
-        using std::auto_ptr;
-        enum
-        {
-            CVCL_DEVICE_TYPE_DEFAULT     = (1 << 0),
-            CVCL_DEVICE_TYPE_CPU         = (1 << 1),
-            CVCL_DEVICE_TYPE_GPU         = (1 << 2),
-            CVCL_DEVICE_TYPE_ACCELERATOR = (1 << 3),
-            //CVCL_DEVICE_TYPE_CUSTOM      = (1 << 4)
-            CVCL_DEVICE_TYPE_ALL         = 0xFFFFFFFF
-        };
-
-        enum DevMemRW
-        {
-            DEVICE_MEM_R_W = 0,
-            DEVICE_MEM_R_ONLY,
-            DEVICE_MEM_W_ONLY
-        };
-
-        enum DevMemType
-        {
-            DEVICE_MEM_DEFAULT = 0,
-            DEVICE_MEM_AHP,         //alloc host pointer
-            DEVICE_MEM_UHP,         //use host pointer
-            DEVICE_MEM_CHP,         //copy host pointer
-            DEVICE_MEM_PM           //persistent memory
-        };
-
-        //Get the global device memory and read/write type
-        //return 1 if unified memory system supported, otherwise return 0
-        CV_EXPORTS int getDevMemType(DevMemRW& rw_type, DevMemType& mem_type);
-
-        //Set the global device memory and read/write type,
-        //the newly generated oclMat will all use this type
-        //return -1 if the target type is unsupported, otherwise return 0
-        CV_EXPORTS int setDevMemType(DevMemRW rw_type = DEVICE_MEM_R_W, DevMemType mem_type = DEVICE_MEM_DEFAULT);
-
-        //this class contains ocl runtime information
-        class CV_EXPORTS Info
-        {
-        public:
-            struct Impl;
-            Impl *impl;
-
-            Info();
-            Info(const Info &m);
-            ~Info();
-            void release();
-            Info &operator = (const Info &m);
-            std::vector<string> DeviceName;
-        };
-        //////////////////////////////// Initialization & Info ////////////////////////
-        //this function may be obsoleted
-        //CV_EXPORTS cl_device_id getDevice();
-        //the function must be called before any other cv::ocl::functions, it initialize ocl runtime
-        //each Info relates to an OpenCL platform
-        //there is one or more devices in each platform, each one has a separate name
-        CV_EXPORTS int getDevice(std::vector<Info> &oclinfo, int devicetype = CVCL_DEVICE_TYPE_GPU);
-
-        //set device you want to use, optional function after getDevice be called
-        //the devnum is the index of the selected device in DeviceName vector of INfo
-        CV_EXPORTS void setDevice(Info &oclinfo, int devnum = 0);
-
-        //optional function, if you want save opencl binary kernel to the file, set its path
-        CV_EXPORTS  void setBinpath(const char *path);
-
-        //The two functions below enable other opencl program to use ocl module's cl_context and cl_command_queue
-        CV_EXPORTS void* getoclContext();
-
-        CV_EXPORTS void* getoclCommandQueue();
-
-        //explicit call clFinish. The global command queue will be used.
-        CV_EXPORTS void finish();
-
-        //this function enable ocl module to use customized cl_context and cl_command_queue
-        //getDevice also need to be called before this function
-        CV_EXPORTS void setDeviceEx(Info &oclinfo, void *ctx, void *qu, int devnum = 0);
-
-        //////////////////////////////// Error handling ////////////////////////
-        CV_EXPORTS void error(const char *error_string, const char *file, const int line, const char *func);
-
-        //////////////////////////////// OpenCL context ////////////////////////
-        //This is a global singleton class used to represent a OpenCL context.
-        class CV_EXPORTS Context
-        {
-        protected:
-            Context();
-            friend class auto_ptr<Context>;
-
-        private:
-            static auto_ptr<Context> clCxt;
-            static int val;
-        public:
-            ~Context();
-            void release();
-            Info::Impl* impl;
-
-            static Context* getContext();
-            static void setContext(Info &oclinfo);
-
-            enum {CL_DOUBLE, CL_UNIFIED_MEM, CL_VER_1_2};
-            bool supportsFeature(int ftype);
-            size_t computeUnits();
-            void* oclContext();
-            void* oclCommandQueue();
-        };
-
-        //! Calls a kernel, by string. Pass globalThreads = NULL, and cleanUp = true, to finally clean-up without executing.
-        CV_EXPORTS double openCLExecuteKernelInterop(Context *clCxt ,
-                                                        const char **source, string kernelName,
-                                                        size_t globalThreads[3], size_t localThreads[3],
-                                                        std::vector< std::pair<size_t, const void *> > &args,
-                                                        int channels, int depth, const char *build_options,
-                                                        bool finish = true, bool measureKernelTime = false,
-                                                        bool cleanUp = true);
-
-        //! Calls a kernel, by file. Pass globalThreads = NULL, and cleanUp = true, to finally clean-up without executing.
-        CV_EXPORTS double openCLExecuteKernelInterop(Context *clCxt ,
-                                                        const char **fileName, const int numFiles, string kernelName,
-                                                        size_t globalThreads[3], size_t localThreads[3],
-                                                        std::vector< std::pair<size_t, const void *> > &args,
-                                                        int channels, int depth, const char *build_options,
-                                                        bool finish = true, bool measureKernelTime = false,
-                                                        bool cleanUp = true);
-
-        class CV_EXPORTS oclMatExpr;
-        //////////////////////////////// oclMat ////////////////////////////////
-        class CV_EXPORTS oclMat
-        {
-        public:
-            //! default constructor
-            oclMat();
-            //! constructs oclMatrix of the specified size and type (_type is CV_8UC1, CV_64FC3, CV_32SC(12) etc.)
-            oclMat(int rows, int cols, int type);
-            oclMat(Size size, int type);
-            //! constucts oclMatrix and fills it with the specified value _s.
-            oclMat(int rows, int cols, int type, const Scalar &s);
-            oclMat(Size size, int type, const Scalar &s);
-            //! copy constructor
-            oclMat(const oclMat &m);
-
-            //! constructor for oclMatrix headers pointing to user-allocated data
-            oclMat(int rows, int cols, int type, void *data, size_t step = Mat::AUTO_STEP);
-            oclMat(Size size, int type, void *data, size_t step = Mat::AUTO_STEP);
-
-            //! creates a matrix header for a part of the bigger matrix
-            oclMat(const oclMat &m, const Range &rowRange, const Range &colRange);
-            oclMat(const oclMat &m, const Rect &roi);
-
-            //! builds oclMat from Mat. Perfom blocking upload to device.
-            explicit oclMat (const Mat &m);
-
-            //! destructor - calls release()
-            ~oclMat();
-
-            //! assignment operators
-            oclMat &operator = (const oclMat &m);
-            //! assignment operator. Perfom blocking upload to device.
-            oclMat &operator = (const Mat &m);
-            oclMat &operator = (const oclMatExpr& expr);
-
-            //! pefroms blocking upload data to oclMat.
-            void upload(const cv::Mat &m);
-
-
-            //! downloads data from device to host memory. Blocking calls.
-            operator Mat() const;
-            void download(cv::Mat &m) const;
-
-
-            //! returns a new oclMatrix header for the specified row
-            oclMat row(int y) const;
-            //! returns a new oclMatrix header for the specified column
-            oclMat col(int x) const;
-            //! ... for the specified row span
-            oclMat rowRange(int startrow, int endrow) const;
-            oclMat rowRange(const Range &r) const;
-            //! ... for the specified column span
-            oclMat colRange(int startcol, int endcol) const;
-            oclMat colRange(const Range &r) const;
-
-            //! returns deep copy of the oclMatrix, i.e. the data is copied
-            oclMat clone() const;
-            //! copies the oclMatrix content to "m".
-            // It calls m.create(this->size(), this->type()).
-            // It supports any data type
-            void copyTo( oclMat &m ) const;
-            //! copies those oclMatrix elements to "m" that are marked with non-zero mask elements.
-            //It supports 8UC1 8UC4 32SC1 32SC4 32FC1 32FC4
-            void copyTo( oclMat &m, const oclMat &mask ) const;
-            //! converts oclMatrix to another datatype with optional scalng. See cvConvertScale.
-            //It supports 8UC1 8UC4 32SC1 32SC4 32FC1 32FC4
-            void convertTo( oclMat &m, int rtype, double alpha = 1, double beta = 0 ) const;
-
-            void assignTo( oclMat &m, int type = -1 ) const;
-
-            //! sets every oclMatrix element to s
-            //It supports 8UC1 8UC4 32SC1 32SC4 32FC1 32FC4
-            oclMat& operator = (const Scalar &s);
-            //! sets some of the oclMatrix elements to s, according to the mask
-            //It supports 8UC1 8UC4 32SC1 32SC4 32FC1 32FC4
-            oclMat& setTo(const Scalar &s, const oclMat &mask = oclMat());
-            //! creates alternative oclMatrix header for the same data, with different
-            // number of channels and/or different number of rows. see cvReshape.
-            oclMat reshape(int cn, int rows = 0) const;
-
-            //! allocates new oclMatrix data unless the oclMatrix already has specified size and type.
-            // previous data is unreferenced if needed.
-            void create(int rows, int cols, int type);
-            void create(Size size, int type);
-
-            //! allocates new oclMatrix with specified device memory type.
-            void createEx(int rows, int cols, int type, DevMemRW rw_type, DevMemType mem_type);
-            void createEx(Size size, int type, DevMemRW rw_type, DevMemType mem_type);
-
-            //! decreases reference counter;
-            // deallocate the data when reference counter reaches 0.
-            void release();
-
-            //! swaps with other smart pointer
-            void swap(oclMat &mat);
-
-            //! locates oclMatrix header within a parent oclMatrix. See below
-            void locateROI( Size &wholeSize, Point &ofs ) const;
-            //! moves/resizes the current oclMatrix ROI inside the parent oclMatrix.
-            oclMat& adjustROI( int dtop, int dbottom, int dleft, int dright );
-            //! extracts a rectangular sub-oclMatrix
-            // (this is a generalized form of row, rowRange etc.)
-            oclMat operator()( Range rowRange, Range colRange ) const;
-            oclMat operator()( const Rect &roi ) const;
-
-            oclMat& operator+=( const oclMat& m );
-            oclMat& operator-=( const oclMat& m );
-            oclMat& operator*=( const oclMat& m );
-            oclMat& operator/=( const oclMat& m );
-
-            //! returns true if the oclMatrix data is continuous
-            // (i.e. when there are no gaps between successive rows).
-            // similar to CV_IS_oclMat_CONT(cvoclMat->type)
-            bool isContinuous() const;
-            //! returns element size in bytes,
-            // similar to CV_ELEM_SIZE(cvMat->type)
-            size_t elemSize() const;
-            //! returns the size of element channel in bytes.
-            size_t elemSize1() const;
-            //! returns element type, similar to CV_MAT_TYPE(cvMat->type)
-            int type() const;
-            //! returns element type, i.e. 8UC3 returns 8UC4 because in ocl
-            //! 3 channels element actually use 4 channel space
-            int ocltype() const;
-            //! returns element type, similar to CV_MAT_DEPTH(cvMat->type)
-            int depth() const;
-            //! returns element type, similar to CV_MAT_CN(cvMat->type)
-            int channels() const;
-            //! returns element type, return 4 for 3 channels element,
-            //!becuase 3 channels element actually use 4 channel space
-            int oclchannels() const;
-            //! returns step/elemSize1()
-            size_t step1() const;
-            //! returns oclMatrix size:
-            // width == number of columns, height == number of rows
-            Size size() const;
-            //! returns true if oclMatrix data is NULL
-            bool empty() const;
-
-            //! returns pointer to y-th row
-            uchar* ptr(int y = 0);
-            const uchar *ptr(int y = 0) const;
-
-            //! template version of the above method
-            template<typename _Tp> _Tp *ptr(int y = 0);
-            template<typename _Tp> const _Tp *ptr(int y = 0) const;
-
-            //! matrix transposition
-            oclMat t() const;
-
-            /*! includes several bit-fields:
-              - the magic signature
-              - continuity flag
-              - depth
-              - number of channels
-              */
-            int flags;
-            //! the number of rows and columns
-            int rows, cols;
-            //! a distance between successive rows in bytes; includes the gap if any
-            size_t step;
-            //! pointer to the data(OCL memory object)
-            uchar *data;
-
-            //! pointer to the reference counter;
-            // when oclMatrix points to user-allocated data, the pointer is NULL
-            int *refcount;
-
-            //! helper fields used in locateROI and adjustROI
-            //datastart and dataend are not used in current version
-            uchar *datastart;
-            uchar *dataend;
-
-            //! OpenCL context associated with the oclMat object.
-            Context *clCxt;
-            //add offset for handle ROI, calculated in byte
-            int offset;
-            //add wholerows and wholecols for the whole matrix, datastart and dataend are no longer used
-            int wholerows;
-            int wholecols;
-        };
-
-
-        ///////////////////// mat split and merge /////////////////////////////////
-        //! Compose a multi-channel array from several single-channel arrays
-        // Support all types
-        CV_EXPORTS void merge(const oclMat *src, size_t n, oclMat &dst);
-        CV_EXPORTS void merge(const vector<oclMat> &src, oclMat &dst);
-
-        //! Divides multi-channel array into several single-channel arrays
-        // Support all types
-        CV_EXPORTS void split(const oclMat &src, oclMat *dst);
-        CV_EXPORTS void split(const oclMat &src, vector<oclMat> &dst);
-
-        ////////////////////////////// Arithmetics ///////////////////////////////////
-        //#if defined DOUBLE_SUPPORT
-        //typedef double F;
-        //#else
-        //typedef float F;
-        //#endif
-        //	CV_EXPORTS void addWeighted(const oclMat& a,F  alpha, const oclMat& b,F beta,F gama, oclMat& c);
-        CV_EXPORTS void addWeighted(const oclMat &a, double  alpha, const oclMat &b, double beta, double gama, oclMat &c);
-        //! adds one matrix to another (c = a + b)
-        // supports all types except CV_8SC1,CV_8SC2,CV8SC3 and CV_8SC4
-        CV_EXPORTS void add(const oclMat &a, const oclMat &b, oclMat &c);
-        //! adds one matrix to another (c = a + b)
-        // supports all types except CV_8SC1,CV_8SC2,CV8SC3 and CV_8SC4
-        CV_EXPORTS void add(const oclMat &a, const oclMat &b, oclMat &c, const oclMat &mask);
-        //! adds scalar to a matrix (c = a + s)
-        // supports all types except CV_8SC1,CV_8SC2,CV8SC3 and CV_8SC4
-        CV_EXPORTS void add(const oclMat &a, const Scalar &sc, oclMat &c, const oclMat &mask = oclMat());
-        //! subtracts one matrix from another (c = a - b)
-        // supports all types except CV_8SC1,CV_8SC2,CV8SC3 and CV_8SC4
-        CV_EXPORTS void subtract(const oclMat &a, const oclMat &b, oclMat &c);
-        //! subtracts one matrix from another (c = a - b)
-        // supports all types except CV_8SC1,CV_8SC2,CV8SC3 and CV_8SC4
-        CV_EXPORTS void subtract(const oclMat &a, const oclMat &b, oclMat &c, const oclMat &mask);
-        //! subtracts scalar from a matrix (c = a - s)
-        // supports all types except CV_8SC1,CV_8SC2,CV8SC3 and CV_8SC4
-        CV_EXPORTS void subtract(const oclMat &a, const Scalar &sc, oclMat &c, const oclMat &mask = oclMat());
-        //! subtracts scalar from a matrix (c = a - s)
-        // supports all types except CV_8SC1,CV_8SC2,CV8SC3 and CV_8SC4
-        CV_EXPORTS void subtract(const Scalar &sc, const oclMat &a, oclMat &c, const oclMat &mask = oclMat());
-        //! computes element-wise product of the two arrays (c = a * b)
-        // supports all types except CV_8SC1,CV_8SC2,CV8SC3 and CV_8SC4
-        CV_EXPORTS void multiply(const oclMat &a, const oclMat &b, oclMat &c, double scale = 1);
-        //! multiplies matrix to a number (dst = scalar * src)
-        // supports CV_32FC1 only
-        CV_EXPORTS void multiply(double scalar, const oclMat &src, oclMat &dst);
-        //! computes element-wise quotient of the two arrays (c = a / b)
-        // supports all types except CV_8SC1,CV_8SC2,CV8SC3 and CV_8SC4
-        CV_EXPORTS void divide(const oclMat &a, const oclMat &b, oclMat &c, double scale = 1);
-        //! computes element-wise quotient of the two arrays (c = a / b)
-        // supports all types except CV_8SC1,CV_8SC2,CV8SC3 and CV_8SC4
-        CV_EXPORTS void divide(double scale, const oclMat &b, oclMat &c);
-
-        //! compares elements of two arrays (c = a <cmpop> b)
-        // supports except CV_8SC1,CV_8SC2,CV8SC3,CV_8SC4 types
-        CV_EXPORTS void compare(const oclMat &a, const oclMat &b, oclMat &c, int cmpop);
-
-        //! transposes the matrix
-        // supports  CV_8UC1, 8UC4, 8SC4, 16UC2, 16SC2, 32SC1 and 32FC1.(the same as cuda)
-        CV_EXPORTS void transpose(const oclMat &src, oclMat &dst);
-
-        //! computes element-wise absolute difference of two arrays (c = abs(a - b))
-        // supports all types except CV_8SC1,CV_8SC2,CV8SC3 and CV_8SC4
-        CV_EXPORTS void absdiff(const oclMat &a, const oclMat &b, oclMat &c);
-        //! computes element-wise absolute difference of array and scalar (c = abs(a - s))
-        // supports all types except CV_8SC1,CV_8SC2,CV8SC3 and CV_8SC4
-        CV_EXPORTS void absdiff(const oclMat &a, const Scalar &s, oclMat &c);
-
-        //! computes mean value and standard deviation of all or selected array elements
-        // supports except CV_32F,CV_64F
-        CV_EXPORTS void meanStdDev(const oclMat &mtx, Scalar &mean, Scalar &stddev);
-
-        //! computes norm of array
-        // supports NORM_INF, NORM_L1, NORM_L2
-        // supports only CV_8UC1 type
-        CV_EXPORTS double norm(const oclMat &src1, int normType = NORM_L2);
-
-        //! computes norm of the difference between two arrays
-        // supports NORM_INF, NORM_L1, NORM_L2
-        // supports only CV_8UC1 type
-        CV_EXPORTS double norm(const oclMat &src1, const oclMat &src2, int normType = NORM_L2);
-
-        //! reverses the order of the rows, columns or both in a matrix
-        // supports all types
-        CV_EXPORTS void flip(const oclMat &a, oclMat &b, int flipCode);
-
-        //! computes sum of array elements
-        // disabled until fix crash
-        // support all types
-        CV_EXPORTS Scalar sum(const oclMat &m);
-        CV_EXPORTS Scalar absSum(const oclMat &m);
-        CV_EXPORTS Scalar sqrSum(const oclMat &m);
-
-        //! finds global minimum and maximum array elements and returns their values
-        // support all C1 types
-
-        CV_EXPORTS void minMax(const oclMat &src, double *minVal, double *maxVal = 0, const oclMat &mask = oclMat());
-
-        //! finds global minimum and maximum array elements and returns their values with locations
-        // support all C1 types
-
-        CV_EXPORTS void minMaxLoc(const oclMat &src, double *minVal, double *maxVal = 0, Point *minLoc = 0, Point *maxLoc = 0,
-                                  const oclMat &mask = oclMat());
-
-        //! counts non-zero array elements
-        // support all types
-        CV_EXPORTS int countNonZero(const oclMat &src);
-
-        //! transforms 8-bit unsigned integers using lookup table: dst(i)=lut(src(i))
-        // destination array will have the depth type as lut and the same channels number as source
-        //It supports 8UC1 8UC4 only
-        CV_EXPORTS void LUT(const oclMat &src, const oclMat &lut, oclMat &dst);
-
-        //! only 8UC1 and 256 bins is supported now
-        CV_EXPORTS void calcHist(const oclMat &mat_src, oclMat &mat_hist);
-        //! only 8UC1 and 256 bins is supported now
-        CV_EXPORTS void equalizeHist(const oclMat &mat_src, oclMat &mat_dst);
-        //! bilateralFilter
-        // supports 8UC1 8UC4
-        CV_EXPORTS void bilateralFilter(const oclMat& src, oclMat& dst, int d, double sigmaColor, double sigmaSpave, int borderType=BORDER_DEFAULT);
-        //! computes exponent of each matrix element (b = e**a)
-        // supports only CV_32FC1 type
-        CV_EXPORTS void exp(const oclMat &a, oclMat &b);
-
-        //! computes natural logarithm of absolute value of each matrix element: b = log(abs(a))
-        // supports only CV_32FC1 type
-        CV_EXPORTS void log(const oclMat &a, oclMat &b);
-
-        //! computes magnitude of each (x(i), y(i)) vector
-        // supports only CV_32F CV_64F type
-        CV_EXPORTS void magnitude(const oclMat &x, const oclMat &y, oclMat &magnitude);
-        CV_EXPORTS void magnitudeSqr(const oclMat &x, const oclMat &y, oclMat &magnitude);
-
-        CV_EXPORTS void magnitudeSqr(const oclMat &x, oclMat &magnitude);
-
-        //! computes angle (angle(i)) of each (x(i), y(i)) vector
-        // supports only CV_32F CV_64F type
-        CV_EXPORTS void phase(const oclMat &x, const oclMat &y, oclMat &angle, bool angleInDegrees = false);
-
-        //! the function raises every element of tne input array to p
-        //! support only CV_32F CV_64F type
-        CV_EXPORTS void pow(const oclMat &x, double p, oclMat &y);
-
-        //! converts Cartesian coordinates to polar
-        // supports only CV_32F CV_64F type
-        CV_EXPORTS void cartToPolar(const oclMat &x, const oclMat &y, oclMat &magnitude, oclMat &angle, bool angleInDegrees = false);
-
-        //! converts polar coordinates to Cartesian
-        // supports only CV_32F CV_64F type
-        CV_EXPORTS void polarToCart(const oclMat &magnitude, const oclMat &angle, oclMat &x, oclMat &y, bool angleInDegrees = false);
-
-        //! perfroms per-elements bit-wise inversion
-        // supports all types
-        CV_EXPORTS void bitwise_not(const oclMat &src, oclMat &dst);
-        //! calculates per-element bit-wise disjunction of two arrays
-        // supports all types
-        CV_EXPORTS void bitwise_or(const oclMat &src1, const oclMat &src2, oclMat &dst, const oclMat &mask = oclMat());
-        CV_EXPORTS void bitwise_or(const oclMat &src1, const Scalar &s, oclMat &dst, const oclMat &mask = oclMat());
-        //! calculates per-element bit-wise conjunction of two arrays
-        // supports all types
-        CV_EXPORTS void bitwise_and(const oclMat &src1, const oclMat &src2, oclMat &dst, const oclMat &mask = oclMat());
-        CV_EXPORTS void bitwise_and(const oclMat &src1, const Scalar &s, oclMat &dst, const oclMat &mask = oclMat());
-        //! calculates per-element bit-wise "exclusive or" operation
-        // supports all types
-        CV_EXPORTS void bitwise_xor(const oclMat &src1, const oclMat &src2, oclMat &dst, const oclMat &mask = oclMat());
-        CV_EXPORTS void bitwise_xor(const oclMat &src1, const Scalar &s, oclMat &dst, const oclMat &mask = oclMat());
-
-        //! Logical operators
-        CV_EXPORTS oclMat operator ~ (const oclMat &);
-        CV_EXPORTS oclMat operator | (const oclMat &, const oclMat &);
-        CV_EXPORTS oclMat operator & (const oclMat &, const oclMat &);
-        CV_EXPORTS oclMat operator ^ (const oclMat &, const oclMat &);
-
-
-        //! Mathematics operators
-        CV_EXPORTS oclMatExpr operator + (const oclMat &src1, const oclMat &src2);
-        CV_EXPORTS oclMatExpr operator - (const oclMat &src1, const oclMat &src2);
-        CV_EXPORTS oclMatExpr operator * (const oclMat &src1, const oclMat &src2);
-        CV_EXPORTS oclMatExpr operator / (const oclMat &src1, const oclMat &src2);
-
-        //! computes convolution of two images
-        //! support only CV_32FC1 type
-        CV_EXPORTS void convolve(const oclMat &image, const oclMat &temp1, oclMat &result);
-
-        CV_EXPORTS void cvtColor(const oclMat &src, oclMat &dst, int code , int dcn = 0);
-
-        //////////////////////////////// Filter Engine ////////////////////////////////
-
-        /*!
-          The Base Class for 1D or Row-wise Filters
-
-          This is the base class for linear or non-linear filters that process 1D data.
-          In particular, such filters are used for the "horizontal" filtering parts in separable filters.
-          */
-        class CV_EXPORTS BaseRowFilter_GPU
-        {
-        public:
-            BaseRowFilter_GPU(int ksize_, int anchor_, int bordertype_) : ksize(ksize_), anchor(anchor_), bordertype(bordertype_) {}
-            virtual ~BaseRowFilter_GPU() {}
-            virtual void operator()(const oclMat &src, oclMat &dst) = 0;
-            int ksize, anchor, bordertype;
-        };
-
-        /*!
-          The Base Class for Column-wise Filters
-
-          This is the base class for linear or non-linear filters that process columns of 2D arrays.
-          Such filters are used for the "vertical" filtering parts in separable filters.
-          */
-        class CV_EXPORTS BaseColumnFilter_GPU
-        {
-        public:
-            BaseColumnFilter_GPU(int ksize_, int anchor_, int bordertype_) : ksize(ksize_), anchor(anchor_), bordertype(bordertype_) {}
-            virtual ~BaseColumnFilter_GPU() {}
-            virtual void operator()(const oclMat &src, oclMat &dst) = 0;
-            int ksize, anchor, bordertype;
-        };
-
-        /*!
-          The Base Class for Non-Separable 2D Filters.
-
-          This is the base class for linear or non-linear 2D filters.
-          */
-        class CV_EXPORTS BaseFilter_GPU
-        {
-        public:
-            BaseFilter_GPU(const Size &ksize_, const Point &anchor_, const int &borderType_)
-                : ksize(ksize_), anchor(anchor_), borderType(borderType_) {}
-            virtual ~BaseFilter_GPU() {}
-            virtual void operator()(const oclMat &src, oclMat &dst) = 0;
-            Size ksize;
-            Point anchor;
-            int borderType;
-        };
-
-        /*!
-          The Base Class for Filter Engine.
-
-          The class can be used to apply an arbitrary filtering operation to an image.
-          It contains all the necessary intermediate buffers.
-          */
-        class CV_EXPORTS FilterEngine_GPU
-        {
-        public:
-            virtual ~FilterEngine_GPU() {}
-
-            virtual void apply(const oclMat &src, oclMat &dst, Rect roi = Rect(0, 0, -1, -1)) = 0;
-        };
-
-        //! returns the non-separable filter engine with the specified filter
-        CV_EXPORTS Ptr<FilterEngine_GPU> createFilter2D_GPU(const Ptr<BaseFilter_GPU> filter2D);
-
-        //! returns the primitive row filter with the specified kernel
-        CV_EXPORTS Ptr<BaseRowFilter_GPU> getLinearRowFilter_GPU(int srcType, int bufType, const Mat &rowKernel,
-                int anchor = -1, int bordertype = BORDER_DEFAULT);
-
-        //! returns the primitive column filter with the specified kernel
-        CV_EXPORTS Ptr<BaseColumnFilter_GPU> getLinearColumnFilter_GPU(int bufType, int dstType, const Mat &columnKernel,
-                int anchor = -1, int bordertype = BORDER_DEFAULT, double delta = 0.0);
-
-        //! returns the separable linear filter engine
-        CV_EXPORTS Ptr<FilterEngine_GPU> createSeparableLinearFilter_GPU(int srcType, int dstType, const Mat &rowKernel,
-                const Mat &columnKernel, const Point &anchor = Point(-1, -1), double delta = 0.0, int bordertype = BORDER_DEFAULT);
-
-        //! returns the separable filter engine with the specified filters
-        CV_EXPORTS Ptr<FilterEngine_GPU> createSeparableFilter_GPU(const Ptr<BaseRowFilter_GPU> &rowFilter,
-                const Ptr<BaseColumnFilter_GPU> &columnFilter);
-
-        //! returns the Gaussian filter engine
-        CV_EXPORTS Ptr<FilterEngine_GPU> createGaussianFilter_GPU(int type, Size ksize, double sigma1, double sigma2 = 0, int bordertype = BORDER_DEFAULT);
-
-        //! returns filter engine for the generalized Sobel operator
-        CV_EXPORTS Ptr<FilterEngine_GPU> createDerivFilter_GPU( int srcType, int dstType, int dx, int dy, int ksize, int borderType = BORDER_DEFAULT );
-
-        //! applies Laplacian operator to the image
-        // supports only ksize = 1 and ksize = 3 8UC1 8UC4 32FC1 32FC4 data type
-        CV_EXPORTS void Laplacian(const oclMat &src, oclMat &dst, int ddepth, int ksize = 1, double scale = 1);
-
-        //! returns 2D box filter
-        // supports CV_8UC1 and CV_8UC4 source type, dst type must be the same as source type
-        CV_EXPORTS Ptr<BaseFilter_GPU> getBoxFilter_GPU(int srcType, int dstType,
-                const Size &ksize, Point anchor = Point(-1, -1), int borderType = BORDER_DEFAULT);
-
-        //! returns box filter engine
-        CV_EXPORTS Ptr<FilterEngine_GPU> createBoxFilter_GPU(int srcType, int dstType, const Size &ksize,
-                const Point &anchor = Point(-1, -1), int borderType = BORDER_DEFAULT);
-
-        //! returns 2D filter with the specified kernel
-        // supports CV_8UC1 and CV_8UC4 types
-        CV_EXPORTS Ptr<BaseFilter_GPU> getLinearFilter_GPU(int srcType, int dstType, const Mat &kernel, const Size &ksize,
-                Point anchor = Point(-1, -1), int borderType = BORDER_DEFAULT);
-
-        //! returns the non-separable linear filter engine
-        CV_EXPORTS Ptr<FilterEngine_GPU> createLinearFilter_GPU(int srcType, int dstType, const Mat &kernel,
-                const Point &anchor = Point(-1, -1), int borderType = BORDER_DEFAULT);
-
-        //! smooths the image using the normalized box filter
-        // supports data type: CV_8UC1, CV_8UC4, CV_32FC1 and CV_32FC4
-        // supports border type: BORDER_CONSTANT, BORDER_REPLICATE, BORDER_REFLECT,BORDER_REFLECT_101,BORDER_WRAP
-        CV_EXPORTS void boxFilter(const oclMat &src, oclMat &dst, int ddepth, Size ksize,
-                                  Point anchor = Point(-1, -1), int borderType = BORDER_DEFAULT);
-
-        //! returns 2D morphological filter
-        //! only MORPH_ERODE and MORPH_DILATE are supported
-        // supports CV_8UC1, CV_8UC4, CV_32FC1 and CV_32FC4 types
-        // kernel must have CV_8UC1 type, one rows and cols == ksize.width * ksize.height
-        CV_EXPORTS Ptr<BaseFilter_GPU> getMorphologyFilter_GPU(int op, int type, const Mat &kernel, const Size &ksize,
-                Point anchor = Point(-1, -1));
-
-        //! returns morphological filter engine. Only MORPH_ERODE and MORPH_DILATE are supported.
-        CV_EXPORTS Ptr<FilterEngine_GPU> createMorphologyFilter_GPU(int op, int type, const Mat &kernel,
-                const Point &anchor = Point(-1, -1), int iterations = 1);
-
-        //! a synonym for normalized box filter
-        // supports data type: CV_8UC1, CV_8UC4, CV_32FC1 and CV_32FC4
-        // supports border type: BORDER_CONSTANT, BORDER_REPLICATE, BORDER_REFLECT,BORDER_REFLECT_101
-        static inline void blur(const oclMat &src, oclMat &dst, Size ksize, Point anchor = Point(-1, -1),
-                                int borderType = BORDER_CONSTANT)
-        {
-            boxFilter(src, dst, -1, ksize, anchor, borderType);
-        }
-
-        //! applies non-separable 2D linear filter to the image
-        CV_EXPORTS void filter2D(const oclMat &src, oclMat &dst, int ddepth, const Mat &kernel,
-                                 Point anchor = Point(-1, -1), int borderType = BORDER_DEFAULT);
-
-        //! applies separable 2D linear filter to the image
-        CV_EXPORTS void sepFilter2D(const oclMat &src, oclMat &dst, int ddepth, const Mat &kernelX, const Mat &kernelY,
-                                    Point anchor = Point(-1, -1), double delta = 0.0, int bordertype = BORDER_DEFAULT);
-
-        //! applies generalized Sobel operator to the image
-        // dst.type must equalize src.type
-        // supports data type: CV_8UC1, CV_8UC4, CV_32FC1 and CV_32FC4
-        // supports border type: BORDER_CONSTANT, BORDER_REPLICATE, BORDER_REFLECT,BORDER_REFLECT_101
-        CV_EXPORTS void Sobel(const oclMat &src, oclMat &dst, int ddepth, int dx, int dy, int ksize = 3, double scale = 1, double delta = 0.0, int bordertype = BORDER_DEFAULT);
-
-        //! applies the vertical or horizontal Scharr operator to the image
-        // dst.type must equalize src.type
-        // supports data type: CV_8UC1, CV_8UC4, CV_32FC1 and CV_32FC4
-        // supports border type: BORDER_CONSTANT, BORDER_REPLICATE, BORDER_REFLECT,BORDER_REFLECT_101
-        CV_EXPORTS void Scharr(const oclMat &src, oclMat &dst, int ddepth, int dx, int dy, double scale = 1, double delta = 0.0, int bordertype = BORDER_DEFAULT);
-
-        //! smooths the image using Gaussian filter.
-        // dst.type must equalize src.type
-        // supports data type: CV_8UC1, CV_8UC4, CV_32FC1 and CV_32FC4
-        // supports border type: BORDER_CONSTANT, BORDER_REPLICATE, BORDER_REFLECT,BORDER_REFLECT_101
-        CV_EXPORTS void GaussianBlur(const oclMat &src, oclMat &dst, Size ksize, double sigma1, double sigma2 = 0, int bordertype = BORDER_DEFAULT);
-
-        //! erodes the image (applies the local minimum operator)
-        // supports data type: CV_8UC1, CV_8UC4, CV_32FC1 and CV_32FC4
-        CV_EXPORTS void erode( const oclMat &src, oclMat &dst, const Mat &kernel, Point anchor = Point(-1, -1), int iterations = 1,
-
-                               int borderType = BORDER_CONSTANT, const Scalar &borderValue = morphologyDefaultBorderValue());
-
-
-        //! dilates the image (applies the local maximum operator)
-        // supports data type: CV_8UC1, CV_8UC4, CV_32FC1 and CV_32FC4
-        CV_EXPORTS void dilate( const oclMat &src, oclMat &dst, const Mat &kernel, Point anchor = Point(-1, -1), int iterations = 1,
-
-                                int borderType = BORDER_CONSTANT, const Scalar &borderValue = morphologyDefaultBorderValue());
-
-
-        //! applies an advanced morphological operation to the image
-        CV_EXPORTS void morphologyEx( const oclMat &src, oclMat &dst, int op, const Mat &kernel, Point anchor = Point(-1, -1), int iterations = 1,
-
-                                      int borderType = BORDER_CONSTANT, const Scalar &borderValue = morphologyDefaultBorderValue());
-
-
-        ////////////////////////////// Image processing //////////////////////////////
-        //! Does mean shift filtering on GPU.
-        CV_EXPORTS void meanShiftFiltering(const oclMat &src, oclMat &dst, int sp, int sr,
-                                           TermCriteria criteria = TermCriteria(TermCriteria::MAX_ITER + TermCriteria::EPS, 5, 1));
-
-        //! Does mean shift procedure on GPU.
-        CV_EXPORTS void meanShiftProc(const oclMat &src, oclMat &dstr, oclMat &dstsp, int sp, int sr,
-                                      TermCriteria criteria = TermCriteria(TermCriteria::MAX_ITER + TermCriteria::EPS, 5, 1));
-
-        //! Does mean shift segmentation with elimiation of small regions.
-        CV_EXPORTS void meanShiftSegmentation(const oclMat &src, Mat &dst, int sp, int sr, int minsize,
-                                              TermCriteria criteria = TermCriteria(TermCriteria::MAX_ITER + TermCriteria::EPS, 5, 1));
-
-        //! applies fixed threshold to the image.
-        // supports CV_8UC1 and CV_32FC1 data type
-        // supports threshold type: THRESH_BINARY, THRESH_BINARY_INV, THRESH_TRUNC, THRESH_TOZERO, THRESH_TOZERO_INV
-        CV_EXPORTS double threshold(const oclMat &src, oclMat &dst, double thresh, double maxVal, int type = THRESH_TRUNC);
-
-        //! resizes the image
-        // Supports INTER_NEAREST, INTER_LINEAR
-        // supports CV_8UC1, CV_8UC4, CV_32FC1 and CV_32FC4 types
-        CV_EXPORTS void resize(const oclMat &src, oclMat &dst, Size dsize, double fx = 0, double fy = 0, int interpolation = INTER_LINEAR);
-
-        //! Applies a generic geometrical transformation to an image.
-
-        // Supports INTER_NEAREST, INTER_LINEAR.
-
-        // Map1 supports CV_16SC2, CV_32FC2  types.
-
-        // Src supports CV_8UC1, CV_8UC2, CV_8UC4.
-
-        CV_EXPORTS void remap(const oclMat &src, oclMat &dst, oclMat &map1, oclMat &map2, int interpolation, int bordertype, const Scalar &value = Scalar());
-
-        //! copies 2D array to a larger destination array and pads borders with user-specifiable constant
-        // supports CV_8UC1, CV_8UC4, CV_32SC1 types
-        CV_EXPORTS void copyMakeBorder(const oclMat &src, oclMat &dst, int top, int bottom, int left, int right, int boardtype, const Scalar &value = Scalar());
-
-        //! Smoothes image using median filter
-        // The source 1- or 4-channel image. When m is 3 or 5, the image depth should be CV 8U or CV 32F.
-        CV_EXPORTS void medianFilter(const oclMat &src, oclMat &dst, int m);
-
-        //! warps the image using affine transformation
-        // Supports INTER_NEAREST, INTER_LINEAR, INTER_CUBIC
-        // supports CV_8UC1, CV_8UC4, CV_32FC1 and CV_32FC4 types
-        CV_EXPORTS void warpAffine(const oclMat &src, oclMat &dst, const Mat &M, Size dsize, int flags = INTER_LINEAR);
-
-        //! warps the image using perspective transformation
-        // Supports INTER_NEAREST, INTER_LINEAR, INTER_CUBIC
-        // supports CV_8UC1, CV_8UC4, CV_32FC1 and CV_32FC4 types
-        CV_EXPORTS void warpPerspective(const oclMat &src, oclMat &dst, const Mat &M, Size dsize, int flags = INTER_LINEAR);
-
-        //! computes the integral image and integral for the squared image
-        // sum will have CV_32S type, sqsum - CV32F type
-        // supports only CV_8UC1 source type
-        CV_EXPORTS void integral(const oclMat &src, oclMat &sum, oclMat &sqsum);
-        CV_EXPORTS void integral(const oclMat &src, oclMat &sum);
-        CV_EXPORTS void cornerHarris(const oclMat &src, oclMat &dst, int blockSize, int ksize, double k, int bordertype = cv::BORDER_DEFAULT);
-        CV_EXPORTS void cornerMinEigenVal(const oclMat &src, oclMat &dst, int blockSize, int ksize, int bordertype = cv::BORDER_DEFAULT);
-
-        ////////////////////////////////////////////////////////////////////////////////////////////////////////////////////////////
-        ///////////////////////////////////////////CascadeClassifier//////////////////////////////////////////////////////////////////
-        ///////////////////////////////////////////////////////////////////////////////////////////////////////////////////////////
-
-        class CV_EXPORTS_W OclCascadeClassifier : public  cv::CascadeClassifier
-        {
-        public:
-            OclCascadeClassifier() {};
-            ~OclCascadeClassifier() {};
-
-            CvSeq* oclHaarDetectObjects(oclMat &gimg, CvMemStorage *storage, double scaleFactor,
-                                        int minNeighbors, int flags, CvSize minSize = cvSize(0, 0), CvSize maxSize = cvSize(0, 0));
-        };
-
-        class CV_EXPORTS OclCascadeClassifierBuf : public  cv::CascadeClassifier
-        {
-        public:
-            OclCascadeClassifierBuf() :
-                m_flags(0), initialized(false), m_scaleFactor(0), buffers(NULL) {}
-
-            ~OclCascadeClassifierBuf() {}
-
-            void detectMultiScale(oclMat &image, CV_OUT std::vector<cv::Rect>& faces,
-                                  double scaleFactor = 1.1, int minNeighbors = 3, int flags = 0,
-                                  Size minSize = Size(), Size maxSize = Size());
-            void release();
-
-        private:
-            void Init(const int rows, const int cols, double scaleFactor, int flags,
-                      const int outputsz, const size_t localThreads[],
-                      CvSize minSize, CvSize maxSize);
-            void CreateBaseBufs(const int datasize, const int totalclassifier, const int flags, const int outputsz);
-            void CreateFactorRelatedBufs(const int rows, const int cols, const int flags,
-                                         const double scaleFactor, const size_t localThreads[],
-                                         CvSize minSize, CvSize maxSize);
-            void GenResult(CV_OUT std::vector<cv::Rect>& faces, const std::vector<cv::Rect> &rectList, const std::vector<int> &rweights);
-
-            int m_rows;
-            int m_cols;
-            int m_flags;
-            int m_loopcount;
-            int m_nodenum;
-            bool findBiggestObject;
-            bool initialized;
-            double m_scaleFactor;
-            Size m_minSize;
-            Size m_maxSize;
-            vector<CvSize> sizev;
-            vector<float> scalev;
-            oclMat gimg1, gsum, gsqsum;
-            void * buffers;
-        };
-
-
-        /////////////////////////////// Pyramid /////////////////////////////////////
-        CV_EXPORTS void pyrDown(const oclMat &src, oclMat &dst);
-
-        //! upsamples the source image and then smoothes it
-        CV_EXPORTS void pyrUp(const oclMat &src, oclMat &dst);
-
-        //! performs linear blending of two images
-        //! to avoid accuracy errors sum of weigths shouldn't be very close to zero
-        // supports only CV_8UC1 source type
-        CV_EXPORTS void blendLinear(const oclMat &img1, const oclMat &img2, const oclMat &weights1, const oclMat &weights2, oclMat &result);
-
-        //! computes vertical sum, supports only CV_32FC1 images
-        CV_EXPORTS void columnSum(const oclMat &src, oclMat &sum);
-
-        ///////////////////////////////////////// match_template /////////////////////////////////////////////////////////////
-        struct CV_EXPORTS MatchTemplateBuf
-        {
-            Size user_block_size;
-            oclMat imagef, templf;
-            std::vector<oclMat> images;
-            std::vector<oclMat> image_sums;
-            std::vector<oclMat> image_sqsums;
-        };
-
-        //! computes the proximity map for the raster template and the image where the template is searched for
-        // Supports TM_SQDIFF, TM_SQDIFF_NORMED, TM_CCORR, TM_CCORR_NORMED, TM_CCOEFF, TM_CCOEFF_NORMED for type 8UC1 and 8UC4
-        // Supports TM_SQDIFF, TM_CCORR for type 32FC1 and 32FC4
-        CV_EXPORTS void matchTemplate(const oclMat &image, const oclMat &templ, oclMat &result, int method);
-
-        //! computes the proximity map for the raster template and the image where the template is searched for
-        // Supports TM_SQDIFF, TM_SQDIFF_NORMED, TM_CCORR, TM_CCORR_NORMED, TM_CCOEFF, TM_CCOEFF_NORMED for type 8UC1 and 8UC4
-        // Supports TM_SQDIFF, TM_CCORR for type 32FC1 and 32FC4
-        CV_EXPORTS void matchTemplate(const oclMat &image, const oclMat &templ, oclMat &result, int method, MatchTemplateBuf &buf);
-
-        ///////////////////////////////////////////// Canny /////////////////////////////////////////////
-        struct CV_EXPORTS CannyBuf;
-        //! compute edges of the input image using Canny operator
-        // Support CV_8UC1 only
-        CV_EXPORTS void Canny(const oclMat &image, oclMat &edges, double low_thresh, double high_thresh, int apperture_size = 3, bool L2gradient = false);
-        CV_EXPORTS void Canny(const oclMat &image, CannyBuf &buf, oclMat &edges, double low_thresh, double high_thresh, int apperture_size = 3, bool L2gradient = false);
-        CV_EXPORTS void Canny(const oclMat &dx, const oclMat &dy, oclMat &edges, double low_thresh, double high_thresh, bool L2gradient = false);
-        CV_EXPORTS void Canny(const oclMat &dx, const oclMat &dy, CannyBuf &buf, oclMat &edges, double low_thresh, double high_thresh, bool L2gradient = false);
-
-        struct CV_EXPORTS CannyBuf
-        {
-            CannyBuf() : counter(NULL) {}
-            ~CannyBuf()
-            {
-                release();
-            }
-            explicit CannyBuf(const Size &image_size, int apperture_size = 3) : counter(NULL)
-            {
-                create(image_size, apperture_size);
-            }
-            CannyBuf(const oclMat &dx_, const oclMat &dy_);
-
-            void create(const Size &image_size, int apperture_size = 3);
-            void release();
-            oclMat dx, dy;
-            oclMat dx_buf, dy_buf;
-            oclMat edgeBuf;
-            oclMat trackBuf1, trackBuf2;
-            void *counter;
-            Ptr<FilterEngine_GPU> filterDX, filterDY;
-        };
-
-        ///////////////////////////////////////// clAmdFft related /////////////////////////////////////////
-        //! Performs a forward or inverse discrete Fourier transform (1D or 2D) of floating point matrix.
-        //! Param dft_size is the size of DFT transform.
-        //!
-        //! For complex-to-real transform it is assumed that the source matrix is packed in CLFFT's format.
-        // support src type of CV32FC1, CV32FC2
-        // support flags: DFT_INVERSE, DFT_REAL_OUTPUT, DFT_COMPLEX_OUTPUT, DFT_ROWS
-        // dft_size is the size of original input, which is used for transformation from complex to real.
-        // dft_size must be powers of 2, 3 and 5
-        // real to complex dft requires at least v1.8 clAmdFft
-        // real to complex dft output is not the same with cpu version
-        // real to complex and complex to real does not support DFT_ROWS
-        CV_EXPORTS void dft(const oclMat &src, oclMat &dst, Size dft_size = Size(0, 0), int flags = 0);
-
-        //! implements generalized matrix product algorithm GEMM from BLAS
-        // The functionality requires clAmdBlas library
-        // only support type CV_32FC1
-        // flag GEMM_3_T is not supported
-        CV_EXPORTS void gemm(const oclMat &src1, const oclMat &src2, double alpha,
-                             const oclMat &src3, double beta, oclMat &dst, int flags = 0);
-
-        //////////////// HOG (Histogram-of-Oriented-Gradients) Descriptor and Object Detector //////////////
-        struct CV_EXPORTS HOGDescriptor
-        {
-            enum { DEFAULT_WIN_SIGMA = -1 };
-            enum { DEFAULT_NLEVELS = 64 };
-            enum { DESCR_FORMAT_ROW_BY_ROW, DESCR_FORMAT_COL_BY_COL };
-            HOGDescriptor(Size win_size = Size(64, 128), Size block_size = Size(16, 16),
-                          Size block_stride = Size(8, 8), Size cell_size = Size(8, 8),
-                          int nbins = 9, double win_sigma = DEFAULT_WIN_SIGMA,
-                          double threshold_L2hys = 0.2, bool gamma_correction = true,
-                          int nlevels = DEFAULT_NLEVELS);
-
-            size_t getDescriptorSize() const;
-            size_t getBlockHistogramSize() const;
-            void setSVMDetector(const vector<float> &detector);
-            static vector<float> getDefaultPeopleDetector();
-            static vector<float> getPeopleDetector48x96();
-            static vector<float> getPeopleDetector64x128();
-            void detect(const oclMat &img, vector<Point> &found_locations,
-                        double hit_threshold = 0, Size win_stride = Size(),
-                        Size padding = Size());
-            void detectMultiScale(const oclMat &img, vector<Rect> &found_locations,
-                                  double hit_threshold = 0, Size win_stride = Size(),
-                                  Size padding = Size(), double scale0 = 1.05,
-                                  int group_threshold = 2);
-            void getDescriptors(const oclMat &img, Size win_stride,
-                                oclMat &descriptors,
-                                int descr_format = DESCR_FORMAT_COL_BY_COL);
-            Size win_size;
-            Size block_size;
-            Size block_stride;
-            Size cell_size;
-
-            int nbins;
-            double win_sigma;
-            double threshold_L2hys;
-            bool gamma_correction;
-            int nlevels;
-
-        protected:
-            // initialize buffers; only need to do once in case of multiscale detection
-            void init_buffer(const oclMat &img, Size win_stride);
-            void computeBlockHistograms(const oclMat &img);
-            void computeGradient(const oclMat &img, oclMat &grad, oclMat &qangle);
-            double getWinSigma() const;
-            bool checkDetectorSize() const;
-
-            static int numPartsWithin(int size, int part_size, int stride);
-            static Size numPartsWithin(Size size, Size part_size, Size stride);
-
-            // Coefficients of the separating plane
-            float free_coef;
-            oclMat detector;
-            // Results of the last classification step
-            oclMat labels;
-            Mat labels_host;
-            // Results of the last histogram evaluation step
-            oclMat block_hists;
-            // Gradients conputation results
-            oclMat grad, qangle;
-            // scaled image
-            oclMat image_scale;
-            // effect size of input image (might be different from original size after scaling)
-            Size effect_size;
-        };
-
-
-        ////////////////////////feature2d_ocl/////////////////
-        /****************************************************************************************\
-        *                                      Distance                                          *
-        \****************************************************************************************/
-        template<typename T>
-        struct CV_EXPORTS Accumulator
-        {
-            typedef T Type;
-        };
-        template<> struct Accumulator<unsigned char>
-        {
-            typedef float Type;
-        };
-        template<> struct Accumulator<unsigned short>
-        {
-            typedef float Type;
-        };
-        template<> struct Accumulator<char>
-        {
-            typedef float Type;
-        };
-        template<> struct Accumulator<short>
-        {
-            typedef float Type;
-        };
-
-        /*
-         * Manhattan distance (city block distance) functor
-         */
-        template<class T>
-        struct CV_EXPORTS L1
-        {
-            enum { normType = NORM_L1 };
-            typedef T ValueType;
-            typedef typename Accumulator<T>::Type ResultType;
-
-            ResultType operator()( const T *a, const T *b, int size ) const
-            {
-                return normL1<ValueType, ResultType>(a, b, size);
-            }
-        };
-
-        /*
-         * Euclidean distance functor
-         */
-        template<class T>
-        struct CV_EXPORTS L2
-        {
-            enum { normType = NORM_L2 };
-            typedef T ValueType;
-            typedef typename Accumulator<T>::Type ResultType;
-
-            ResultType operator()( const T *a, const T *b, int size ) const
-            {
-                return (ResultType)sqrt((double)normL2Sqr<ValueType, ResultType>(a, b, size));
-            }
-        };
-
-        /*
-         * Hamming distance functor - counts the bit differences between two strings - useful for the Brief descriptor
-         * bit count of A exclusive XOR'ed with B
-         */
-        struct CV_EXPORTS Hamming
-        {
-            enum { normType = NORM_HAMMING };
-            typedef unsigned char ValueType;
-            typedef int ResultType;
-
-            /** this will count the bits in a ^ b
-             */
-            ResultType operator()( const unsigned char *a, const unsigned char *b, int size ) const
-            {
-                return normHamming(a, b, size);
-            }
-        };
-
-        ////////////////////////////////// BruteForceMatcher //////////////////////////////////
-
-        class CV_EXPORTS BruteForceMatcher_OCL_base
-        {
-        public:
-            enum DistType {L1Dist = 0, L2Dist, HammingDist};
-            explicit BruteForceMatcher_OCL_base(DistType distType = L2Dist);
-            // Add descriptors to train descriptor collection
-            void add(const std::vector<oclMat> &descCollection);
-            // Get train descriptors collection
-            const std::vector<oclMat> &getTrainDescriptors() const;
-            // Clear train descriptors collection
-            void clear();
-            // Return true if there are not train descriptors in collection
-            bool empty() const;
-
-            // Return true if the matcher supports mask in match methods
-            bool isMaskSupported() const;
-
-            // Find one best match for each query descriptor
-            void matchSingle(const oclMat &query, const oclMat &train,
-                             oclMat &trainIdx, oclMat &distance,
-                             const oclMat &mask = oclMat());
-
-            // Download trainIdx and distance and convert it to CPU vector with DMatch
-            static void matchDownload(const oclMat &trainIdx, const oclMat &distance, std::vector<DMatch> &matches);
-            // Convert trainIdx and distance to vector with DMatch
-            static void matchConvert(const Mat &trainIdx, const Mat &distance, std::vector<DMatch> &matches);
-
-            // Find one best match for each query descriptor
-            void match(const oclMat &query, const oclMat &train, std::vector<DMatch> &matches, const oclMat &mask = oclMat());
-
-            // Make gpu collection of trains and masks in suitable format for matchCollection function
-            void makeGpuCollection(oclMat &trainCollection, oclMat &maskCollection, const std::vector<oclMat> &masks = std::vector<oclMat>());
-
-
-            // Find one best match from train collection for each query descriptor
-            void matchCollection(const oclMat &query, const oclMat &trainCollection,
-                                 oclMat &trainIdx, oclMat &imgIdx, oclMat &distance,
-                                 const oclMat &masks = oclMat());
-
-            // Download trainIdx, imgIdx and distance and convert it to vector with DMatch
-            static void matchDownload(const oclMat &trainIdx, const oclMat &imgIdx, const oclMat &distance, std::vector<DMatch> &matches);
-            // Convert trainIdx, imgIdx and distance to vector with DMatch
-            static void matchConvert(const Mat &trainIdx, const Mat &imgIdx, const Mat &distance, std::vector<DMatch> &matches);
-
-            // Find one best match from train collection for each query descriptor.
-            void match(const oclMat &query, std::vector<DMatch> &matches, const std::vector<oclMat> &masks = std::vector<oclMat>());
-
-            // Find k best matches for each query descriptor (in increasing order of distances)
-            void knnMatchSingle(const oclMat &query, const oclMat &train,
-                                oclMat &trainIdx, oclMat &distance, oclMat &allDist, int k,
-                                const oclMat &mask = oclMat());
-
-            // Download trainIdx and distance and convert it to vector with DMatch
-            // compactResult is used when mask is not empty. If compactResult is false matches
-            // vector will have the same size as queryDescriptors rows. If compactResult is true
-            // matches vector will not contain matches for fully masked out query descriptors.
-            static void knnMatchDownload(const oclMat &trainIdx, const oclMat &distance,
-                                         std::vector< std::vector<DMatch> > &matches, bool compactResult = false);
-
-            // Convert trainIdx and distance to vector with DMatch
-            static void knnMatchConvert(const Mat &trainIdx, const Mat &distance,
-                                        std::vector< std::vector<DMatch> > &matches, bool compactResult = false);
-
-            // Find k best matches for each query descriptor (in increasing order of distances).
-            // compactResult is used when mask is not empty. If compactResult is false matches
-            // vector will have the same size as queryDescriptors rows. If compactResult is true
-            // matches vector will not contain matches for fully masked out query descriptors.
-            void knnMatch(const oclMat &query, const oclMat &train,
-                          std::vector< std::vector<DMatch> > &matches, int k, const oclMat &mask = oclMat(),
-                          bool compactResult = false);
-
-            // Find k best matches from train collection for each query descriptor (in increasing order of distances)
-            void knnMatch2Collection(const oclMat &query, const oclMat &trainCollection,
-                                     oclMat &trainIdx, oclMat &imgIdx, oclMat &distance,
-                                     const oclMat &maskCollection = oclMat());
-
-            // Download trainIdx and distance and convert it to vector with DMatch
-            // compactResult is used when mask is not empty. If compactResult is false matches
-            // vector will have the same size as queryDescriptors rows. If compactResult is true
-            // matches vector will not contain matches for fully masked out query descriptors.
-            static void knnMatch2Download(const oclMat &trainIdx, const oclMat &imgIdx, const oclMat &distance,
-                                          std::vector< std::vector<DMatch> > &matches, bool compactResult = false);
-
-            // Convert trainIdx and distance to vector with DMatch
-            static void knnMatch2Convert(const Mat &trainIdx, const Mat &imgIdx, const Mat &distance,
-                                         std::vector< std::vector<DMatch> > &matches, bool compactResult = false);
-
-            // Find k best matches  for each query descriptor (in increasing order of distances).
-            // compactResult is used when mask is not empty. If compactResult is false matches
-            // vector will have the same size as queryDescriptors rows. If compactResult is true
-            // matches vector will not contain matches for fully masked out query descriptors.
-            void knnMatch(const oclMat &query, std::vector< std::vector<DMatch> > &matches, int k,
-                          const std::vector<oclMat> &masks = std::vector<oclMat>(), bool compactResult = false);
-
-            // Find best matches for each query descriptor which have distance less than maxDistance.
-            // nMatches.at<int>(0, queryIdx) will contain matches count for queryIdx.
-            // carefully nMatches can be greater than trainIdx.cols - it means that matcher didn't find all matches,
-            // because it didn't have enough memory.
-            // If trainIdx is empty, then trainIdx and distance will be created with size nQuery x max((nTrain / 100), 10),
-            // otherwize user can pass own allocated trainIdx and distance with size nQuery x nMaxMatches
-            // Matches doesn't sorted.
-            void radiusMatchSingle(const oclMat &query, const oclMat &train,
-                                   oclMat &trainIdx, oclMat &distance, oclMat &nMatches, float maxDistance,
-                                   const oclMat &mask = oclMat());
-
-            // Download trainIdx, nMatches and distance and convert it to vector with DMatch.
-            // matches will be sorted in increasing order of distances.
-            // compactResult is used when mask is not empty. If compactResult is false matches
-            // vector will have the same size as queryDescriptors rows. If compactResult is true
-            // matches vector will not contain matches for fully masked out query descriptors.
-            static void radiusMatchDownload(const oclMat &trainIdx, const oclMat &distance, const oclMat &nMatches,
-                                            std::vector< std::vector<DMatch> > &matches, bool compactResult = false);
-            // Convert trainIdx, nMatches and distance to vector with DMatch.
-            static void radiusMatchConvert(const Mat &trainIdx, const Mat &distance, const Mat &nMatches,
-                                           std::vector< std::vector<DMatch> > &matches, bool compactResult = false);
-            // Find best matches for each query descriptor which have distance less than maxDistance
-            // in increasing order of distances).
-            void radiusMatch(const oclMat &query, const oclMat &train,
-                             std::vector< std::vector<DMatch> > &matches, float maxDistance,
-                             const oclMat &mask = oclMat(), bool compactResult = false);
-            // Find best matches for each query descriptor which have distance less than maxDistance.
-            // If trainIdx is empty, then trainIdx and distance will be created with size nQuery x max((nQuery / 100), 10),
-            // otherwize user can pass own allocated trainIdx and distance with size nQuery x nMaxMatches
-            // Matches doesn't sorted.
-            void radiusMatchCollection(const oclMat &query, oclMat &trainIdx, oclMat &imgIdx, oclMat &distance, oclMat &nMatches, float maxDistance,
-                                       const std::vector<oclMat> &masks = std::vector<oclMat>());
-            // Download trainIdx, imgIdx, nMatches and distance and convert it to vector with DMatch.
-            // matches will be sorted in increasing order of distances.
-            // compactResult is used when mask is not empty. If compactResult is false matches
-            // vector will have the same size as queryDescriptors rows. If compactResult is true
-            // matches vector will not contain matches for fully masked out query descriptors.
-            static void radiusMatchDownload(const oclMat &trainIdx, const oclMat &imgIdx, const oclMat &distance, const oclMat &nMatches,
-                                            std::vector< std::vector<DMatch> > &matches, bool compactResult = false);
-            // Convert trainIdx, nMatches and distance to vector with DMatch.
-            static void radiusMatchConvert(const Mat &trainIdx, const Mat &imgIdx, const Mat &distance, const Mat &nMatches,
-                                           std::vector< std::vector<DMatch> > &matches, bool compactResult = false);
-            // Find best matches from train collection for each query descriptor which have distance less than
-            // maxDistance (in increasing order of distances).
-            void radiusMatch(const oclMat &query, std::vector< std::vector<DMatch> > &matches, float maxDistance,
-                             const std::vector<oclMat> &masks = std::vector<oclMat>(), bool compactResult = false);
-            DistType distType;
-        private:
-            std::vector<oclMat> trainDescCollection;
-        };
-
-        template <class Distance>
-        class CV_EXPORTS BruteForceMatcher_OCL;
-
-        template <typename T>
-        class CV_EXPORTS BruteForceMatcher_OCL< L1<T> > : public BruteForceMatcher_OCL_base
-        {
-        public:
-            explicit BruteForceMatcher_OCL() : BruteForceMatcher_OCL_base(L1Dist) {}
-            explicit BruteForceMatcher_OCL(L1<T> /*d*/) : BruteForceMatcher_OCL_base(L1Dist) {}
-        };
-
-        template <typename T>
-        class CV_EXPORTS BruteForceMatcher_OCL< L2<T> > : public BruteForceMatcher_OCL_base
-        {
-        public:
-            explicit BruteForceMatcher_OCL() : BruteForceMatcher_OCL_base(L2Dist) {}
-            explicit BruteForceMatcher_OCL(L2<T> /*d*/) : BruteForceMatcher_OCL_base(L2Dist) {}
-        };
-
-        template <> class CV_EXPORTS BruteForceMatcher_OCL< Hamming > : public BruteForceMatcher_OCL_base
-        {
-        public:
-            explicit BruteForceMatcher_OCL() : BruteForceMatcher_OCL_base(HammingDist) {}
-            explicit BruteForceMatcher_OCL(Hamming /*d*/) : BruteForceMatcher_OCL_base(HammingDist) {}
-        };
-
-        class CV_EXPORTS BFMatcher_OCL : public BruteForceMatcher_OCL_base
-        {
-        public:
-            explicit BFMatcher_OCL(int norm = NORM_L2) : BruteForceMatcher_OCL_base(norm == NORM_L1 ? L1Dist : norm == NORM_L2 ? L2Dist : HammingDist) {}
-        };
-        /////////////////////////////// PyrLKOpticalFlow /////////////////////////////////////
-        class CV_EXPORTS PyrLKOpticalFlow
-        {
-        public:
-            PyrLKOpticalFlow()
-            {
-                winSize = Size(21, 21);
-                maxLevel = 3;
-                iters = 30;
-                derivLambda = 0.5;
-                useInitialFlow = false;
-                minEigThreshold = 1e-4f;
-                getMinEigenVals = false;
-                isDeviceArch11_ = false;
-            }
-
-            void sparse(const oclMat &prevImg, const oclMat &nextImg, const oclMat &prevPts, oclMat &nextPts,
-                        oclMat &status, oclMat *err = 0);
-            void dense(const oclMat &prevImg, const oclMat &nextImg, oclMat &u, oclMat &v, oclMat *err = 0);
-            Size winSize;
-            int maxLevel;
-            int iters;
-            double derivLambda;
-            bool useInitialFlow;
-            float minEigThreshold;
-            bool getMinEigenVals;
-            void releaseMemory()
-            {
-                dx_calcBuf_.release();
-                dy_calcBuf_.release();
-
-                prevPyr_.clear();
-                nextPyr_.clear();
-
-                dx_buf_.release();
-                dy_buf_.release();
-            }
-        private:
-            void calcSharrDeriv(const oclMat &src, oclMat &dx, oclMat &dy);
-            void buildImagePyramid(const oclMat &img0, vector<oclMat> &pyr, bool withBorder);
-
-            oclMat dx_calcBuf_;
-            oclMat dy_calcBuf_;
-
-            vector<oclMat> prevPyr_;
-            vector<oclMat> nextPyr_;
-
-            oclMat dx_buf_;
-            oclMat dy_buf_;
-            oclMat uPyr_[2];
-            oclMat vPyr_[2];
-            bool isDeviceArch11_;
-        };
-        //////////////// build warping maps ////////////////////
-        //! builds plane warping maps
-        CV_EXPORTS void buildWarpPlaneMaps(Size src_size, Rect dst_roi, const Mat &K, const Mat &R, const Mat &T, float scale, oclMat &map_x, oclMat &map_y);
-        //! builds cylindrical warping maps
-        CV_EXPORTS void buildWarpCylindricalMaps(Size src_size, Rect dst_roi, const Mat &K, const Mat &R, float scale, oclMat &map_x, oclMat &map_y);
-        //! builds spherical warping maps
-        CV_EXPORTS void buildWarpSphericalMaps(Size src_size, Rect dst_roi, const Mat &K, const Mat &R, float scale, oclMat &map_x, oclMat &map_y);
-        //! builds Affine warping maps
-        CV_EXPORTS void buildWarpAffineMaps(const Mat &M, bool inverse, Size dsize, oclMat &xmap, oclMat &ymap);
-
-        //! builds Perspective warping maps
-        CV_EXPORTS void buildWarpPerspectiveMaps(const Mat &M, bool inverse, Size dsize, oclMat &xmap, oclMat &ymap);
-
-        ///////////////////////////////////// interpolate frames //////////////////////////////////////////////
-        //! Interpolate frames (images) using provided optical flow (displacement field).
-        //! frame0   - frame 0 (32-bit floating point images, single channel)
-        //! frame1   - frame 1 (the same type and size)
-        //! fu       - forward horizontal displacement
-        //! fv       - forward vertical displacement
-        //! bu       - backward horizontal displacement
-        //! bv       - backward vertical displacement
-        //! pos      - new frame position
-        //! newFrame - new frame
-        //! buf      - temporary buffer, will have width x 6*height size, CV_32FC1 type and contain 6 oclMat;
-        //!            occlusion masks            0, occlusion masks            1,
-        //!            interpolated forward flow  0, interpolated forward flow  1,
-        //!            interpolated backward flow 0, interpolated backward flow 1
-        //!
-        CV_EXPORTS void interpolateFrames(const oclMat &frame0, const oclMat &frame1,
-                                          const oclMat &fu, const oclMat &fv,
-                                          const oclMat &bu, const oclMat &bv,
-                                          float pos, oclMat &newFrame, oclMat &buf);
-
-        //! computes moments of the rasterized shape or a vector of points
-        CV_EXPORTS Moments ocl_moments(InputArray _array, bool binaryImage);
-
-        class CV_EXPORTS StereoBM_OCL
-        {
-        public:
-            enum { BASIC_PRESET = 0, PREFILTER_XSOBEL = 1 };
-
-            enum { DEFAULT_NDISP = 64, DEFAULT_WINSZ = 19 };
-
-            //! the default constructor
-            StereoBM_OCL();
-            //! the full constructor taking the camera-specific preset, number of disparities and the SAD window size. ndisparities must be multiple of 8.
-            StereoBM_OCL(int preset, int ndisparities = DEFAULT_NDISP, int winSize = DEFAULT_WINSZ);
-
-            //! the stereo correspondence operator. Finds the disparity for the specified rectified stereo pair
-            //! Output disparity has CV_8U type.
-            void operator() ( const oclMat &left, const oclMat &right, oclMat &disparity);
-
-            //! Some heuristics that tries to estmate
-            // if current GPU will be faster then CPU in this algorithm.
-            // It queries current active device.
-            static bool checkIfGpuCallReasonable();
-
-            int preset;
-            int ndisp;
-            int winSize;
-
-            // If avergeTexThreshold  == 0 => post procesing is disabled
-            // If avergeTexThreshold != 0 then disparity is set 0 in each point (x,y) where for left image
-            // SumOfHorizontalGradiensInWindow(x, y, winSize) < (winSize * winSize) * avergeTexThreshold
-            // i.e. input left image is low textured.
-            float avergeTexThreshold;
-        private:
-            oclMat minSSD, leBuf, riBuf;
-        };
-
-        class CV_EXPORTS StereoBeliefPropagation
-        {
-        public:
-            enum { DEFAULT_NDISP  = 64 };
-            enum { DEFAULT_ITERS  = 5  };
-            enum { DEFAULT_LEVELS = 5  };
-            static void estimateRecommendedParams(int width, int height, int &ndisp, int &iters, int &levels);
-            explicit StereoBeliefPropagation(int ndisp  = DEFAULT_NDISP,
-                                             int iters  = DEFAULT_ITERS,
-                                             int levels = DEFAULT_LEVELS,
-                                             int msg_type = CV_16S);
-            StereoBeliefPropagation(int ndisp, int iters, int levels,
-                                    float max_data_term, float data_weight,
-                                    float max_disc_term, float disc_single_jump,
-                                    int msg_type = CV_32F);
-            void operator()(const oclMat &left, const oclMat &right, oclMat &disparity);
-            void operator()(const oclMat &data, oclMat &disparity);
-            int ndisp;
-            int iters;
-            int levels;
-            float max_data_term;
-            float data_weight;
-            float max_disc_term;
-            float disc_single_jump;
-            int msg_type;
-        private:
-            oclMat u, d, l, r, u2, d2, l2, r2;
-            std::vector<oclMat> datas;
-            oclMat out;
-        };
-
-        class CV_EXPORTS StereoConstantSpaceBP
-        {
-        public:
-            enum { DEFAULT_NDISP    = 128 };
-            enum { DEFAULT_ITERS    = 8   };
-            enum { DEFAULT_LEVELS   = 4   };
-            enum { DEFAULT_NR_PLANE = 4   };
-            static void estimateRecommendedParams(int width, int height, int &ndisp, int &iters, int &levels, int &nr_plane);
-            explicit StereoConstantSpaceBP(
-                int ndisp    = DEFAULT_NDISP,
-                int iters    = DEFAULT_ITERS,
-                int levels   = DEFAULT_LEVELS,
-                int nr_plane = DEFAULT_NR_PLANE,
-                int msg_type = CV_32F);
-            StereoConstantSpaceBP(int ndisp, int iters, int levels, int nr_plane,
-                float max_data_term, float data_weight, float max_disc_term, float disc_single_jump,
-                int min_disp_th = 0,
-                int msg_type = CV_32F);
-            void operator()(const oclMat &left, const oclMat &right, oclMat &disparity);
-            int ndisp;
-            int iters;
-            int levels;
-            int nr_plane;
-            float max_data_term;
-            float data_weight;
-            float max_disc_term;
-            float disc_single_jump;
-            int min_disp_th;
-            int msg_type;
-            bool use_local_init_data_cost;
-        private:
-            oclMat u[2], d[2], l[2], r[2];
-            oclMat disp_selected_pyr[2];
-            oclMat data_cost;
-            oclMat data_cost_selected;
-            oclMat temp;
-            oclMat out;
-        };
-
-        // Implementation of the Zach, Pock and Bischof Dual TV-L1 Optical Flow method
-        //
-        // see reference:
-        //   [1] C. Zach, T. Pock and H. Bischof, "A Duality Based Approach for Realtime TV-L1 Optical Flow".
-        //   [2] Javier Sanchez, Enric Meinhardt-Llopis and Gabriele Facciolo. "TV-L1 Optical Flow Estimation".
-        class CV_EXPORTS OpticalFlowDual_TVL1_OCL
-        {
-        public:
-            OpticalFlowDual_TVL1_OCL();
-
-            void operator ()(const oclMat& I0, const oclMat& I1, oclMat& flowx, oclMat& flowy);
-
-            void collectGarbage();
-
-            /**
-            * Time step of the numerical scheme.
-            */
-            double tau;
-
-            /**
-            * Weight parameter for the data term, attachment parameter.
-            * This is the most relevant parameter, which determines the smoothness of the output.
-            * The smaller this parameter is, the smoother the solutions we obtain.
-            * It depends on the range of motions of the images, so its value should be adapted to each image sequence.
-            */
-            double lambda;
-
-            /**
-            * Weight parameter for (u - v)^2, tightness parameter.
-            * It serves as a link between the attachment and the regularization terms.
-            * In theory, it should have a small value in order to maintain both parts in correspondence.
-            * The method is stable for a large range of values of this parameter.
-            */
-            double theta;
-
-            /**
-            * Number of scales used to create the pyramid of images.
-            */
-            int nscales;
-
-            /**
-            * Number of warpings per scale.
-            * Represents the number of times that I1(x+u0) and grad( I1(x+u0) ) are computed per scale.
-            * This is a parameter that assures the stability of the method.
-            * It also affects the running time, so it is a compromise between speed and accuracy.
-            */
-            int warps;
-
-            /**
-            * Stopping criterion threshold used in the numerical scheme, which is a trade-off between precision and running time.
-            * A small value will yield more accurate solutions at the expense of a slower convergence.
-            */
-            double epsilon;
-
-            /**
-            * Stopping criterion iterations number used in the numerical scheme.
-            */
-            int iterations;
-
-            bool useInitialFlow;
-
-        private:
-            void procOneScale(const oclMat& I0, const oclMat& I1, oclMat& u1, oclMat& u2);
-
-            std::vector<oclMat> I0s;
-            std::vector<oclMat> I1s;
-            std::vector<oclMat> u1s;
-            std::vector<oclMat> u2s;
-
-            oclMat I1x_buf;
-            oclMat I1y_buf;
-
-            oclMat I1w_buf;
-            oclMat I1wx_buf;
-            oclMat I1wy_buf;
-
-            oclMat grad_buf;
-            oclMat rho_c_buf;
-
-            oclMat p11_buf;
-            oclMat p12_buf;
-            oclMat p21_buf;
-            oclMat p22_buf;
-
-            oclMat diff_buf;
-            oclMat norm_buf;
-        };
-    }
-}
-#if defined _MSC_VER && _MSC_VER >= 1200
-#  pragma warning( push)
-#  pragma warning( disable: 4267)
-#endif
-#include "opencv2/ocl/matrix_operations.hpp"
-#if defined _MSC_VER && _MSC_VER >= 1200
-#  pragma warning( pop)
->>>>>>> 389be676
 #endif
 
 #include "opencv2/ocl.hpp"